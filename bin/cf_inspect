#!/bin/sh
action () {
    # local variables
    local shell_is_zsh="$( [ -z "${ZSH_VERSION}" ] && echo "false" || echo "true" )"
    local this_file="$( ${shell_is_zsh} && echo "${(%):-%x}" || echo "${BASH_SOURCE[0]}" )"
    local this_dir="$( cd "$( dirname "${this_file}" )" && pwd )"

<<<<<<< HEAD
    # [ "$#" -eq 0 ] && {
    #     echo "ERROR: at least one file must be provided"
    #     return 1
    # }
=======
    # check arguments
    [ "$#" -eq 0 ] && {
        echo "ERROR: at least one file must be provided"
        return 1
    }
>>>>>>> 8004828c

    # determine the sandbox to use
    local cf_inspect_sandbox="${CF_INSPECT_SANDBOX:-venv_columnar_dev}"

    # run the inspection script, potentially switching to the sandbox if not already in it
    if [ "${CF_VENV_NAME}" = "${cf_inspect_sandbox}" ]; then
        python "${this_dir}/cf_inspect.py" "$@"
    else
        cf_sandbox "${cf_inspect_sandbox}" python "${this_dir}/cf_inspect.py" "$@"
    fi
}

action "$@"<|MERGE_RESOLUTION|>--- conflicted
+++ resolved
@@ -5,18 +5,11 @@
     local this_file="$( ${shell_is_zsh} && echo "${(%):-%x}" || echo "${BASH_SOURCE[0]}" )"
     local this_dir="$( cd "$( dirname "${this_file}" )" && pwd )"
 
-<<<<<<< HEAD
+    # check arguments
     # [ "$#" -eq 0 ] && {
     #     echo "ERROR: at least one file must be provided"
     #     return 1
     # }
-=======
-    # check arguments
-    [ "$#" -eq 0 ] && {
-        echo "ERROR: at least one file must be provided"
-        return 1
-    }
->>>>>>> 8004828c
 
     # determine the sandbox to use
     local cf_inspect_sandbox="${CF_INSPECT_SANDBOX:-venv_columnar_dev}"
