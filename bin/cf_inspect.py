# coding: utf8

"""
Utility script for quickly loading event arrays and related objects for interactive processing.
"""

from __future__ import annotations

__all__ = ["load"]

import os
import json
import pickle
import h5py

import awkward as ak
import coffea.nanoevents
import uproot
import numpy as np  # noqa

from columnflow.util import ipython_shell
from columnflow.types import Any


def _load_json(fname: str) -> Any:
    with open(fname, "r") as fobj:
        return json.load(fobj)


def _load_pickle(fname: str) -> Any:
    with open(fname, "rb") as fobj:
        return pickle.load(fobj)


def _load_parquet(fname: str) -> ak.Array:
    return ak.from_parquet(fname)


def _load_nano_root(fname: str) -> ak.Array:
    source = uproot.open(fname)
    try:
        return coffea.nanoevents.NanoEventsFactory.from_root(
            source,
            runtime_cache=None,
            persistent_cache=None,
        ).events()
    except:
        return uproot.open(fname)


def _load_h5(fname: str):
    with h5py.File("data.h5", "r") as fobj:
        return fobj


def load(fname: str) -> Any:
    """
    Load file contents based on file extension.
    """
    basename, ext = os.path.splitext(fname)
    if ext == ".pickle":
        return _load_pickle(fname)
    if ext == ".parquet":
        return _load_parquet(fname)
    if ext == ".root":
        return _load_nano_root(fname)
    if ext == ".json":
        return _load_json(fname)
    if ext in [".h5", ".hdf5"]:
        return _load_h5(fname)
    raise NotImplementedError(f"no loader implemented for extension '{ext}'")


def list_content(data: Any) -> None:
    if isinstance(data, ak.Array):
        from columnflow.columnar_util import get_ak_routes
        routes = get_ak_routes(data)
        print(f"found {len(routes)} routes:")
        print("  - " + "\n  - ".join(map(str, routes)))

    else:
        raise NotImplementedError(f"content listing not implemented for '{type(data)}'")


if __name__ == "__main__":
    import argparse

    ap = argparse.ArgumentParser(
        description=(
            "Utility script for quickly loading event arrays, histograms or other supported "
            "objects from files for interactive processing.\n\n"
            "File contents are identified by the file extension. Supported formats are:\n"
            "    - 'root' (NanoAOD ROOT files)\n"
            "    - 'parquet' (columnflow array outputs)\n"
            "    - 'pickle' (columnflow histogram outputs)\n"
            "    - 'json'"
        ),
    )

<<<<<<< HEAD
    ap.add_argument("files", metavar="FILE", nargs="*", help="one or more supported files")
=======
    ap.add_argument("files", metavar="FILE", nargs="+", help="one or more supported files")
    ap.add_argument("--events", "-e", action="store_true", help="assume files to contain event info")
    ap.add_argument("--list", "-l", action="store_true", help="list contents of the loaded file")
>>>>>>> 97fe0dd9

    args = ap.parse_args()

    objects = [load(fname) for fname in args.files]
    if len(objects) == 1:
        objects = objects[0]
    print("file content loaded into variable 'objects'")

    # interpret data
    intepreted = objects
    if args.events:
        events = objects
        interpreted = events
        print("events loaded from objects[0] into variable 'events'")

        # preload common packages
        import awkward as ak  # noqa
        import numpy as np   # noqa

    # list content
    if args.list:
        list_content(interpreted)

    # start the ipython shell
    ipython_shell()()<|MERGE_RESOLUTION|>--- conflicted
+++ resolved
@@ -97,13 +97,9 @@
         ),
     )
 
-<<<<<<< HEAD
     ap.add_argument("files", metavar="FILE", nargs="*", help="one or more supported files")
-=======
-    ap.add_argument("files", metavar="FILE", nargs="+", help="one or more supported files")
     ap.add_argument("--events", "-e", action="store_true", help="assume files to contain event info")
     ap.add_argument("--list", "-l", action="store_true", help="list contents of the loaded file")
->>>>>>> 97fe0dd9
 
     args = ap.parse_args()
 
