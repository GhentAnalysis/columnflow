--- conflicted
+++ resolved
@@ -35,27 +35,9 @@
     return ak.from_parquet(fname)
 
 
-<<<<<<< HEAD
-def _load_nano_root(fname: str) -> ak.Array:
-    source = uproot.open(fname)
-    try:
-        return coffea.nanoevents.NanoEventsFactory.from_root(
-            source,
-            runtime_cache=None,
-            persistent_cache=None,
-        ).events()
-    except:
-        return uproot.open(fname)
-
-
-def _load_h5(fname: str):
-    import h5py
-    return h5py.File(fname, "r")
-=======
 def _load_nano_root(fname: str, treepath: str | None = None, **kwargs) -> ak.Array:
     import uproot
     import coffea.nanoevents
->>>>>>> 3fb4b872
 
     source = uproot.open(fname)
 
@@ -96,15 +78,9 @@
     if ext == ".root":
         return _load_nano_root(fname, **kwargs)
     if ext == ".json":
-<<<<<<< HEAD
-        return _load_json(fname)
-    if ext in [".h5", ".hdf5"]:
-        return _load_h5(fname)
-=======
         return _load_json(fname, **kwargs)
     if ext in [".h5", ".hdf5"]:
         return _load_h5(fname, **kwargs)
->>>>>>> 3fb4b872
     raise NotImplementedError(f"no loader implemented for extension '{ext}'")
 
 
@@ -139,10 +115,7 @@
     ap.add_argument("files", metavar="FILE", nargs="*", help="one or more supported files")
     ap.add_argument("--events", "-e", action="store_true", help="assume files to contain event info")
     ap.add_argument("--hists", "-h", action="store_true", help="assume files to contain histograms")
-<<<<<<< HEAD
-=======
     ap.add_argument("--treepath", "-t", type=str, help="name of the tree in ROOT files")
->>>>>>> 3fb4b872
     ap.add_argument("--list", "-l", action="store_true", help="list contents of the loaded file")
     ap.add_argument("--help", action="help", help="show this help message and exit")
 
