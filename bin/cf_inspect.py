--- conflicted
+++ resolved
@@ -97,12 +97,8 @@
         ),
     )
 
-<<<<<<< HEAD
+    ap.register("action", "help", argparse._HelpAction)
     ap.add_argument("files", metavar="FILE", nargs="*", help="one or more supported files")
-=======
-    ap.register("action", "help", argparse._HelpAction)
-    ap.add_argument("files", metavar="FILE", nargs="+", help="one or more supported files")
->>>>>>> da3b4882
     ap.add_argument("--events", "-e", action="store_true", help="assume files to contain event info")
     ap.add_argument("--hists", "-h", action="store_true", help="assume files to contain histograms")
     ap.add_argument("--list", "-l", action="store_true", help="list contents of the loaded file")
