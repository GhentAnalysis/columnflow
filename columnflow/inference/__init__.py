# coding: utf-8

"""
Basic objects for defining statistical inference models.
"""

from __future__ import annotations

import enum
import copy as _copy

import law
import order as od
import yaml

<<<<<<< HEAD
from columnflow.types import Generator, Callable, TextIO, Sequence, Any
from columnflow.util import DerivableMeta, Derivable, DotDict, is_pattern, is_regex, pattern_matcher, get_docs_url


logger = law.logger.get_logger(__name__)


default_dataset = law.config.get_expanded("analysis", "default_dataset")
=======
from columnflow.types import Generator, Callable, TextIO, Sequence, Any, Hashable, Type, T
from columnflow.util import (
    CachedDerivableMeta, Derivable, DotDict, is_pattern, is_regex, pattern_matcher, get_docs_url,
    freeze,
)
>>>>>>> 3fb4b872


logger = law.logger.get_logger(__name__)

default_dataset = law.config.get_expanded("analysis", "default_dataset")


class ParameterType(enum.Enum):
    """
    Parameter type flag.

    :cvar rate_gauss: Gaussian rate parameter.
    :cvar rate_uniform: Uniform rate parameter.
    :cvar rate_unconstrained: Unconstrained rate parameter.
    :cvar shape: Shape parameter.
    """

    rate_gauss = "rate_gauss"
    rate_uniform = "rate_uniform"
    rate_unconstrained = "rate_unconstrained"
    shape = "shape"

    def __repr__(self) -> str:
        return f"<{self.__class__.__name__}.{self.value}>"

    def __str__(self) -> str:
        return self.value

    @property
    def is_rate(self) -> bool:
        """
        Checks if the parameter type is a rate type.

        :returns: *True* if the parameter type is a rate type, *False* otherwise.
        """
        return self in {
            self.rate_gauss,
            self.rate_uniform,
            self.rate_unconstrained,
        }

    @property
    def is_shape(self) -> bool:
        """
        Checks if the parameter type is a shape type.

        :returns: *True* if the parameter type is a shape type, *False* otherwise.
        """
        return self in {
            self.shape,
        }


class ParameterTransformation(enum.Enum):
    """
    Flags denoting transformations to be applied on parameters.

    Implementation details depend on the routines that apply these transformations, usually as part for a serialization
    processes (such as so-called "datacards" in the CMS context). As such, the exact implementation may also differ
    depending on the type of the parameter that a transformation is applied to (e.g. shape vs rate).

    The general purpose of each transformation is described below.

    :cvar none: No transformation.
    :cvar effect_from_rate: Creates shape variations for a shape-type parameter using the single- or two-valued effect
        usually attributed to rate-type parameters. Only applies to shape-type parameters.
    :cvar effect_from_shape: Derive the effect of a rate-type parameter using the overall, integral effect of shape
        variations. Only applies to rate-type parameters.
    :cvar effect_from_shape_if_flat: Same as :py:attr:`effect_from_shape`, but applies only if both shape variations are
        reasonably flat. The definition of "reasonably flat" can be subject to the serialization routine. Only applies
        to rate-type parameters.
    :cvar symmetrize: The overall (integral) effect of up and down variations is measured and centralized, updating the
        variations such that they are equidistant to the nominal one. Can apply to both rate- and shape-type parameters.
    :cvar asymmetrize: The symmetric effect on a rate-type parameter (usually given as a single value) is converted into
        an asymmetric representation (using two values). Only applies to rate-type parameters.
    :cvar asymmetrize_if_large: Same as :py:attr:`asymmetrize`, but depending on a threshold on the size of the
        symmetric effect which can be subject to the serialization routine. Only applies to rate-type parameters.
    :cvar normalize: Variations of shape-type parameters are changed such that their integral effect identical to the
        nominal one. Should only apply to shape-type parameters.
    :cvar envelope: Builds an evelope of the up and down variations of a shape-type parameter, potentially on a
        bin-by-bin basis. Only applies to shape-type parameters.
    :cvar envelope_if_one_sided: Same as :py:attr:`envelope`, but only if the shape variations are one-sided following
        a definition that can be subject to the serialization routine. Only applies to shape-type parameters.
    :cvar envelope_enforce_two_sided: Same as :py:attr:`envelope`, but it enforces that the up (down) variation of the
        constructed envelope is always above (below) the nominal one. Only applies to shape-type parameters.
    :cvar flip_smaller_if_one_sided: For asymmetric rate effects (usually given by two values) that are found to be
        one-sided (e.g. after applying :py:attr:`effect_from_shape`), flips the smaller effect to the other side of the
        nominal value. Only applies to rate-type parameters.
    :cvar flip_larger_if_one_sided: Same as :py:attr:`flip_smaller_if_one_sided`, but flips the larger effect. Only
        applies to rate-type parameters.
    """

    none = "none"
    effect_from_rate = "effect_from_rate"
    effect_from_shape = "effect_from_shape"
    effect_from_shape_if_flat = "effect_from_shape_if_flat"
    symmetrize = "symmetrize"
    asymmetrize = "asymmetrize"
    asymmetrize_if_large = "asymmetrize_if_large"
    normalize = "normalize"
    envelope = "envelope"
    envelope_if_one_sided = "envelope_if_one_sided"
    envelope_enforce_two_sided = "envelope_enforce_two_sided"
    flip_smaller_if_one_sided = "flip_smaller_if_one_sided"
    flip_larger_if_one_sided = "flip_larger_if_one_sided"

    def __repr__(self) -> str:
        return f"<{self.__class__.__name__}.{self.value}>"

    def __str__(self) -> str:
        return self.value

    @property
    def from_shape(self) -> bool:
        """
        Checks if the transformation is derived from shape.

        :returns: *True* if the transformation is derived from shape, *False* otherwise.
        """
        return self in {
            self.effect_from_shape,
<<<<<<< HEAD
=======
            self.effect_from_shape_if_flat,
>>>>>>> 3fb4b872
        }

    @property
    def from_rate(self) -> bool:
        """
        Checks if the transformation is derived from rate.

        :returns: *True* if the transformation is derived from rate, *False* otherwise.
        """
        return self in {
            self.effect_from_rate,
        }


class ParameterTransformations(tuple):
    """
    Container around a sequence of :py:class:`ParameterTransformation`'s with a few convenience methods.

    :param transformations: A sequence of :py:class:`ParameterTransformation` or their string names.
    """

    def __new__(
        cls,
        transformations: Sequence[ParameterTransformation | str],
    ) -> ParameterTransformations:
        """
        Creates a new instance of :py:class:`ParameterTransformations`.

        :param transformations: A sequence of :py:class:`ParameterTransformation` or their string names.
        :returns: A new instance of :py:class:`ParameterTransformations`.
        """
        # TODO: at this point one could object / complain in case incompatible trafos are used
        transformations = [
            (t if isinstance(t, ParameterTransformation) else ParameterTransformation[t])
            for t in transformations
        ]

        # initialize
        return super().__new__(cls, transformations)

    @property
    def any_from_shape(self) -> bool:
        """
        Checks if any transformation is derived from shape.

        :returns: *True* if any transformation is derived from shape, *False* otherwise.
        """
        return any(t.from_shape for t in self)

    @property
    def any_from_rate(self) -> bool:
        """
        Checks if any transformation is derived from rate.

        :returns: *True* if any transformation is derived from rate, *False* otherwise.
        """
        return any(t.from_rate for t in self)


class FlowStrategy(enum.Enum):
    """
    Strategy to handle over- and underflow bin contents.

    :cvar ignore: Ignore over- and underflow bins.
    :cvar warn: Issue a warning when over- and underflow bins are encountered.
    :cvar remove: Remove over- and underflow bins.
    :cvar move: Move over- and underflow bins to the first and last bin, respectively.
    """

    ignore = "ignore"
    warn = "warn"
    remove = "remove"
    move = "move"

    def __str__(self) -> str:
        return self.value


class InferenceModelMeta(CachedDerivableMeta):

    def _get_inst_cache_key(cls, args: tuple, kwargs: dict) -> Hashable:
        config_insts = args[0]
        config_names = tuple(sorted(config_inst.name for config_inst in config_insts))
        return freeze((cls, config_names, kwargs.get("inst_dict", {})))


class InferenceModel(Derivable, metaclass=InferenceModelMeta):
    """
    Interface to statistical inference models with connections to config objects (such as py:class:`order.Config` or
    :py:class:`order.Dataset`).

    The internal structure to describe a model looks as follows (in yaml style) and is accessible through
    :py:attr:`model` as well as property access to its top-level objects.

    .. code-block:: yaml

        categories:
          - name: cat1
            postfix: null
            config_data:
              22pre_v14:
                category: 1e
                variable: ht
                data_datasets: [data_mu_a]
            data_from_processes: []
            mc_stats: 10
            flow_strategy: warn
            rate_precision: 5
            empty_bin_value: 1e-05
            processes:
              - name: HH
                is_signal: True
                config_data:
                  22pre_v14:
                    process: hh
                    mc_datasets: [hh_ggf]
                scale: 1.0
                is_dynamic: False
                parameters:
                  - name: lumi
                    type: rate_gauss
                    effect: 1.02
                    effect_precision: 4
                    config_data: {}
                    transformations: []
                  - name: pu
                    type: rate_gauss
                    effect: [0.97, 1.02]
                    effect_precision: 4
                    config_data: {}
                    transformations: []
                  - name: pileup
                    type: shape
                    effect: 1.0
                    effect_precision: 4
                    config_data:
                      22pre_v14:
                        shift_source: minbias_xs
                    transformations: []
              - name: tt
                is_signal: False
                config_data:
                  22pre_v14:
                    process: tt
                    mc_datasets: [tt_sl, tt_dl, tt_fh]
                scale: 1.0
                is_dynamic: False
                parameters:
                  - name: lumi
                    type: rate_gauss
                    effect: 1.02
                    effect_precision: 4
                    config_data: {}
                    transformations: []

          - name: cat2
            ...

        parameter_groups:
          - name: rates
            parameters_names: [lumi, pu]
          - ...

    .. py:attribute:: name

        type: str

        The unique name of this model.

    .. py:attribute:: config_insts
<<<<<<< HEAD

        type: list[order.Config]

=======

        type: list[order.Config]

>>>>>>> 3fb4b872
        Reference to :py:class:`order.Config` objects.

    .. py:attribute:: model

        type: DotDict

        The internal data structure representing the model, see :py:meth:`InferenceModel.model_spec`.
    """

    # optional initialization method
    init_func = None

    class YamlDumper(yaml.SafeDumper):
        """
        YAML dumper for statistical inference models with ammended representers to serialize
        internal, structured objects as safe, standard objects.
        """

        @classmethod
        def _map_repr(cls, dumper: yaml.Dumper, data: dict) -> str:
            return dumper.represent_dict(data if isinstance(data, dict) else dict(data))

        @classmethod
        def _list_repr(cls, dumper: yaml.Dumper, data: list) -> str:
            return dumper.represent_list(data if isinstance(data, list) else list(data))

        @classmethod
        def _str_repr(cls, dumper: yaml.Dumper, data: str) -> str:
            return dumper.represent_str(data if isinstance(data, str) else str(data))

        def __init__(self, *args, **kwargs) -> None:
            super().__init__(*args, **kwargs)

            # ammend representers
            self.add_representer(DotDict, self._map_repr)
            self.add_representer(tuple, self._list_repr)
            self.add_representer(ParameterType, self._str_repr)
            self.add_representer(ParameterTransformation, self._str_repr)
            self.add_representer(ParameterTransformations, self._list_repr)
            self.add_representer(FlowStrategy, self._str_repr)

        def ignore_aliases(self, *args, **kwargs) -> bool:
            return True

    @classmethod
    def inference_model(
        cls: T,
        func: Callable | None = None,
        bases: tuple[type] = (),
        **kwargs,
    ) -> Type[T] | Callable:
        """
        Decorator for creating a new :py:class:`InferenceModel` subclass with additional, optional
        *bases* and attaching the decorated function to it as ``init_func``. All additional *kwargs*
        are added as class members of the new subclass.

        :param func: The function to be decorated and attached as ``init_func``.
        :param bases: Optional tuple of base classes for the new subclass.
        :returns: The new subclass or a decorator function.
        """
        def decorator(func: Callable) -> Type[T]:
            # create the class dict
            cls_dict = {
                **kwargs,
                "init_func": func,
            }

            # create the subclass
            subclass = cls.derive(func.__name__, bases=bases, cls_dict=cls_dict)

            return subclass

        return decorator(func) if func else decorator

    @classmethod
    def used_datasets(cls, config_inst: od.Config) -> list[str]:
        """
        Used datasets for which the `upstream_task_cls.resolve_instances` will be called.
        Defaults to the default dataset.
        """
        return [default_dataset]

    @classmethod
    def model_spec(cls) -> DotDict:
        """
        Returns a dictionary representing the top-level structure of the model.

            - *categories*: List of :py:meth:`category_spec` objects.
            - *parameter_groups*: List of :py:meth:`parameter_group_spec` objects.
        """
        return DotDict([
            ("categories", []),
            ("parameter_groups", []),
        ])

    @classmethod
    def category_spec(
        cls,
        name: str,
        config_data: dict[str, DotDict] | None = None,
        data_from_processes: Sequence[str] | None = None,
        flow_strategy: FlowStrategy | str = FlowStrategy.warn,
        mc_stats: int | float | tuple | None = None,
        postfix: str | None = None,
        empty_bin_value: float = 1e-5,
        rate_precision: int = 5,
    ) -> DotDict:
        """
        Returns a dictionary representing a category (interchangeably called bin or channel in other
        tools), forwarding all arguments.

        :param name: The name of the category in the model.
        :param config_data: Dictionary mapping names of :py:class:`order.Config` objects to dictionaries following the
            :py:meth:`category_config_spec` that wrap settings like category, variable and real datasets in that config.
        :param data_from_processes: Optional list of names of :py:meth:`process_spec` objects that, when
            *config_data_datasets* is not defined, make up a fake data contribution.
        :param flow_strategy: A :py:class:`FlowStrategy` instance describing the strategy to handle over- and underflow
            bin contents.
        :param mc_stats: Either *None* to disable MC stat uncertainties, or an integer, a float or a tuple thereof to
            control the options of MC stat options.
        :param postfix: A postfix that is appended to (e.g.) file names created for this model.
        :param empty_bin_value: When bins have no content, they are filled with this value.
        :param rate_precision: The precision of reported rates.
        :returns: A dictionary representing the category.
        """
        return DotDict([
            ("name", str(name)),
            ("config_data", (
                {k: cls.category_config_spec(**v) for k, v in config_data.items()}
                if config_data
                else {}
            )),
            ("data_from_processes", list(map(str, data_from_processes or []))),
            ("flow_strategy", (
                flow_strategy
                if isinstance(flow_strategy, FlowStrategy)
                else FlowStrategy[flow_strategy]
            )),
            ("mc_stats", mc_stats),
            ("postfix", str(postfix) if postfix else None),
            ("empty_bin_value", empty_bin_value),
            ("rate_precision", rate_precision),
            ("processes", []),
        ])

    @classmethod
    def process_spec(
        cls,
        name: str,
        is_signal: bool = False,
        config_data: dict[str, DotDict] | None = None,
        scale: float | int = 1.0,
        is_dynamic: bool = False,
    ) -> DotDict:
        """
        Returns a dictionary representing a process, forwarding all arguments.

        :param name: The name of the process in the model.
        :param is_signal: A boolean flag deciding whether this process describes signal.
        :param config_data: Dictionary mapping names of :py:class:`order.Config` objects to dictionaries following the
            :py:meth:`process_config_spec` that wrap settings like process and mc datasets in that config.
        :param scale: A float value to scale the process, defaulting to 1.0.
        :param is_dynamic: A boolean flag deciding whether this process is dynamic, i.e., whether it is created
            on-the-fly.
        :returns: A dictionary representing the process.
        """
        return DotDict([
            ("name", str(name)),
            ("is_signal", bool(is_signal)),
            ("config_data", (
                {k: cls.process_config_spec(**v) for k, v in config_data.items()}
                if config_data
                else {}
            )),
            ("scale", float(scale)),
            ("is_dynamic", bool(is_dynamic)),
            ("parameters", []),
        ])

    @classmethod
    def parameter_spec(
        cls,
        name: str,
        type: ParameterType | str,
        transformations: Sequence[ParameterTransformation | str] = (),
        config_data: dict[str, DotDict] | None = None,
        effect: Any | None = 1.0,
        effect_precision: int = 4,
    ) -> DotDict:
        """
        Returns a dictionary representing a (nuisance) parameter, forwarding all arguments.

        :param name: The name of the parameter in the model.
        :param type: A :py:class:`ParameterType` instance describing the type of this parameter.
        :param transformations: A sequence of :py:class:`ParameterTransformation` instances describing transformations
            to be applied to the effect of this parameter.
        :param config_data: Dictionary mapping names of :py:class:`order.Config` objects to dictionaries following the
            :py:meth:`parameter_config_spec` that wrap settings like corresponding shift source in that config.
        :param effect: An arbitrary object describing the effect of the parameter (e.g. float for symmetric rate
            effects, 2-tuple for down/up variation, etc).
        :param effect_precision: The precision of reported effects.
        :returns: A dictionary representing the parameter.
        """
        return DotDict([
            ("name", str(name)),
            ("type", type if isinstance(type, ParameterType) else ParameterType[type]),
            ("transformations", ParameterTransformations(transformations)),
            ("config_data", (
                {k: cls.parameter_config_spec(**v) for k, v in config_data.items()}
                if config_data
                else {}
            )),
            ("effect", effect),
            ("effect_precision", effect_precision),
        ])

    @classmethod
    def parameter_group_spec(
        cls,
        name: str,
        parameter_names: Sequence[str] | None = None,
    ) -> DotDict:
        """
        Returns a dictionary representing a group of parameter names.

        :param name: The name of the parameter group in the model.
        :param parameter_names: Names of parameter objects this group contains.
        :returns: A dictionary representing the group of parameter names.
        """
        return DotDict([
            ("name", str(name)),
            ("parameter_names", list(map(str, parameter_names or []))),
        ])

    @classmethod
    def category_config_spec(
        cls,
        category: str | None = None,
        variable: str | None = None,
        data_datasets: Sequence[str] | None = None,
    ) -> DotDict:
<<<<<<< HEAD
        """
        Returns a dictionary representing configuration specific data, forwarding all arguments.

        :param category: The name of the source category in the config to use.
        :param variable: The name of the variable in the config to use.
        :param data_datasets: List of names or patterns of datasets in the config to use for real data.
        :returns: A dictionary representing category specific settings.
        """
        return DotDict([
            ("category", str(category) if category else None),
            ("variable", str(variable) if variable else None),
            ("data_datasets", list(map(str, data_datasets or []))),
        ])

    @classmethod
    def process_config_spec(
        cls,
        process: str | None = None,
        mc_datasets: Sequence[str] | None = None,
    ) -> DotDict:
        """
        Returns a dictionary representing configuration specific data, forwarding all arguments.

        :param process: The name of the process in the config to use.
        :param mc_datasets: List of names or patterns of datasets in the config to use for mc.
        :returns: A dictionary representing process specific settings.
        """
        return DotDict([
            ("process", str(process) if process else None),
            ("mc_datasets", list(map(str, mc_datasets or []))),
        ])

    @classmethod
    def parameter_config_spec(
        cls,
        shift_source: str | None = None,
    ) -> DotDict:
        """
        Returns a dictionary representing configuration specific data, forwarding all arguments.

        :param shift_source: The name of a systematic shift source in the config.
        :returns: A dictionary representing parameter specific settings.
        """
        return DotDict([
            ("shift_source", str(shift_source) if shift_source else None),
        ])

    @classmethod
    def require_shapes_for_parameter(self, param_obj: dict) -> bool:
=======
>>>>>>> 3fb4b872
        """
        Returns a dictionary representing configuration specific data, forwarding all arguments.

        :param category: The name of the source category in the config to use.
        :param variable: The name of the variable in the config to use.
        :param data_datasets: List of names or patterns of datasets in the config to use for real data.
        :returns: A dictionary representing category specific settings.
        """
        return DotDict([
            ("category", str(category) if category else None),
            ("variable", str(variable) if variable else None),
            ("data_datasets", list(map(str, data_datasets or []))),
        ])

    @classmethod
    def process_config_spec(
        cls,
        process: str | None = None,
        mc_datasets: Sequence[str] | None = None,
    ) -> DotDict:
        """
        Returns a dictionary representing configuration specific data, forwarding all arguments.

        :param process: The name of the process in the config to use.
        :param mc_datasets: List of names or patterns of datasets in the config to use for mc.
        :returns: A dictionary representing process specific settings.
        """
        return DotDict([
            ("process", str(process) if process else None),
            ("mc_datasets", list(map(str, mc_datasets or []))),
        ])

    @classmethod
    def parameter_config_spec(
        cls,
        shift_source: str | None = None,
    ) -> DotDict:
        """
        Returns a dictionary representing configuration specific data, forwarding all arguments.

        :param shift_source: The name of a systematic shift source in the config.
        :returns: A dictionary representing parameter specific settings.
        """
        return DotDict([
            ("shift_source", str(shift_source) if shift_source else None),
        ])

    @classmethod
    def category_config_spec(
        cls,
        category: str | None = None,
        variable: str | None = None,
        data_datasets: Sequence[str] | None = None,
    ) -> DotDict:
        """
        Returns a dictionary representing configuration specific data, forwarding all arguments.

        :param category: The name of the source category in the config to use.
        :param variable: The name of the variable in the config to use.
        :param data_datasets: List of names or patterns of datasets in the config to use for real data.
        :returns: A dictionary representing category specific settings.
        """
        return DotDict([
            ("category", str(category) if category else None),
            ("variable", str(variable) if variable else None),
            ("data_datasets", list(map(str, data_datasets or []))),
        ])

    @classmethod
    def process_config_spec(
        cls,
        process: str | None = None,
        mc_datasets: Sequence[str] | None = None,
    ) -> DotDict:
        """
        Returns a dictionary representing configuration specific data, forwarding all arguments.

        :param process: The name of the process in the config to use.
        :param mc_datasets: List of names or patterns of datasets in the config to use for mc.
        :returns: A dictionary representing process specific settings.
        """
        return DotDict([
            ("process", str(process) if process else None),
            ("mc_datasets", list(map(str, mc_datasets or []))),
        ])

    @classmethod
    def parameter_config_spec(
        cls,
        shift_source: str | None = None,
    ) -> DotDict:
        """
        Returns a dictionary representing configuration specific data, forwarding all arguments.

        :param shift_source: The name of a systematic shift source in the config.
        :returns: A dictionary representing parameter specific settings.
        """
        return DotDict([
            ("shift_source", str(shift_source) if shift_source else None),
        ])

    def __init__(self, config_insts: list[od.Config]) -> None:
        super().__init__()

        # store attributes
        self.config_insts = config_insts

        # temporary attributes for as long as we issue deprecation warnings
        self.__config_inst = None

        # model info
        self.model = self.model_spec()

        # custom init function when set
        if callable(self.init_func):
            self.init_func()

    def to_yaml(self, stream: TextIO | None = None) -> str | None:
        """
        Writes the content of the :py:attr:`model` into a file-like object *stream* when given, and
        returns a string representation otherwise.

        :param stream: A file-like object to write the model content into.
        :returns: A string representation of the model content if *stream* is not provided.
        """
        return yaml.dump(self.model, stream=stream, Dumper=self.YamlDumper)

    def pprint(self) -> None:
        """
        Pretty-prints the content of the :py:attr:`model` in yaml-style.
        """
        print(self.to_yaml())

    #
    # property access to top-level objects
    #

    # !! to be removed in a future release
    @property
    def config_inst(self) -> od.Config:
        if self.__config_inst:
            return self.__config_inst

        # trigger a verbose warning in case the deprecated attribute is accessed
        docs_url = get_docs_url("user_guide", "02_03_transition.html")
        api_url = get_docs_url("api", "inference", "index.html", anchor="columnflow.inference.InferenceModel")
        logger.warning_once(
            "inference_model_deprected_config_inst",
            "access to attribute 'config_inst' in inference model was removed; use 'config_insts' instead; also, make "
            "sure to use the new 'config_data' attribute in 'add_category()' for a more fine-grained control over the "
            f"composition of your inference model categories; see {docs_url} and {api_url} for more info",
        )

        raise AttributeError(f"'{self.__class__.__name__}' object has no attribute 'config_inst'")

    @config_inst.setter
    def config_inst(self, config_inst: od.Config) -> None:
        self.__config_inst = config_inst

    @property
    def categories(self) -> DotDict:
        return self.model.categories

    @property
    def parameter_groups(self) -> DotDict:
        return self.model.parameter_groups

    #
    # handling of categories
    #

    def get_categories(
        self,
        category: str | Sequence[str] | None = None,
        only_names: bool = False,
        match_mode: Callable = any,
    ) -> list[DotDict | str]:
        """
        Returns a list of categories whose name match *category*. *category* can be a string, a
        pattern, or sequence of them. When *only_names* is *True*, only names of categories are
        returned rather than structured dictionaries.

        :param category: A string, pattern, or sequence of them to match category names.
        :param only_names: A boolean flag to return only names of categories if set to *True*.
        :param match_mode: Either ``any`` or ``all`` to control the category matching behavior (see
            :py:func:`pattern_matcher`).
        :returns: A list of matching categories or their names.
        """
        # rename arguments to make their meaning explicit
        category_pattern = category

        match = pattern_matcher(category_pattern or "*", mode=match_mode)
        return [
            (category.name if only_names else category)
            for category in self.categories
            if match(category.name)
        ]

    def get_category(
        self,
        category: str | Sequence[str],
        only_name: bool = False,
        match_mode: Callable = any,
        silent: bool = False,
    ) -> DotDict | str:
        """
        Returns a single category whose name matches *category*. *category* can be a string, a
        pattern, or sequence of them. An exception is raised if no or more than one category is
        found, unless *silent* is *True* in which case *None* is returned. When *only_name* is
        *True*, only the name of the category is returned rather than a structured dictionary.

        :param category: A string, pattern, or sequence of them to match category names.
        :param only_name: A boolean flag to return only the name of the category if set to *True*.
        :param match_mode: Either ``any`` or ``all`` to control the category matching behavior (see
            :py:func:`pattern_matcher`).
        :param silent: A boolean flag to return *None* instead of raising an exception if no or more than one category
            is found.
        :returns: A single matching category or its name.
        """
        # rename arguments to make their meaning explicit
        category_name = category

        categories = self.get_categories(category_name, only_names=only_name, match_mode=match_mode)

        # length checks
        if not categories:
            if silent:
                return None
            raise ValueError(f"no category named '{category_name}' found")
        if len(categories) > 1:
            if silent:
                return None
            raise ValueError(f"category name '{category_name}' matches more than one category")

        return categories[0]

    def has_category(
        self,
        category: str | Sequence[str],
        match_mode: Callable = any,
    ) -> bool:
        """
        Returns *True* if a category whose name matches *category* is existing, and *False*
        otherwise. *category* can be a string, a pattern, or sequence of them.

        :param category: A string, pattern, or sequence of them to match category names.
        :param match_mode: Either ``any`` or ``all`` to control the category matching behavior (see
            :py:func:`pattern_matcher`).
        :returns: *True* if a matching category exists, *False* otherwise.
        """
        # rename arguments to make their meaning explicit
        category_pattern = category

        # simple length check
        return len(self.get_categories(category_pattern, only_names=True, match_mode=match_mode)) > 0

    def add_category(self, *args, **kwargs) -> None:
        """
        Adds a new category with all *args* and *kwargs* used to create the structured category
        dictionary via :py:meth:`category_spec`. If a category with the same name already exists, an
        exception is raised.

        :raises ValueError: If a category with the same name already exists.
        """
        # create the object
        category = self.category_spec(*args, **kwargs)

        # checks
        if self.has_category(category.name):
            raise ValueError(f"category named '{category.name}' already registered")

        # add it
        self.categories.append(category)

    def remove_category(
        self,
        category: str | Sequence[str],
        match_mode: Callable = any,
    ) -> bool:
        """
        Removes one or more categories whose names match *category*.

        :param category: A string, pattern, or sequence of them to match category names.
        :param match_mode: Either ``any`` or ``all`` to control the category matching behavior (see
            :py:func:`pattern_matcher`).
        :returns: *True* if at least one category was removed, *False* otherwise.
        """
        # rename arguments to make their meaning explicit
        category_pattern = category

        match = pattern_matcher(category_pattern, mode=match_mode)
        n_before = len(self.categories)
        self.categories[:] = [
            category
            for category in self.categories
            if not match(category.name)
        ]

        # stop early if nothing was removed
        removed_any = len(self.categories) != n_before
        if not removed_any:
            return False

        return True

    #
    # handling of processes
    #

    def get_processes(
        self,
        process: str | Sequence[str] | None = None,
        category: str | Sequence[str] | None = None,
        only_names: bool = False,
        flat: bool = False,
        match_mode: Callable = any,
        category_match_mode: Callable = any,
    ) -> dict[str, DotDict | str] | list[str]:
        """
        Returns a dictionary of processes whose names match *process*, mapped to the name of the
        category they belong to. Categories can optionally be filtered through *category*. Both
        *process* and *category* can be a string, a pattern, or sequence of them.

        When *only_names* is *True*, only names of processes are returned rather than structured
        dictionaries. When *flat* is *True*, a flat, unique list of process names is returned.

        :param process: A string, pattern, or sequence of them to match process names.
        :param category: A string, pattern, or sequence of them to filter categories.
        :param only_names: A boolean flag to return only names of processes if set to *True*.
        :param match_mode: Either ``any`` or ``all`` to control the process matching behavior (see
            :py:func:`pattern_matcher`).
        :param category_match_mode: Either ``any`` or ``all`` to control the category matching behavior (see
            :py:func:`pattern_matcher`).
        :param flat: A boolean flag to return a flat, unique list of process names if set to *True*.
        :returns: A dictionary of processes mapped to the category name, or a list of process names.
        """
        # rename arguments to make their meaning explicit
        process_pattern = process
        category_pattern = category

        # when flat is True, one can only return names
        if flat:
            only_names = True

        # get matching categories first
        categories = self.get_categories(category_pattern, match_mode=category_match_mode)

        # look for the process pattern in each of them
        match = pattern_matcher(process_pattern or "*", mode=match_mode)
        pairs = (
            (category.name, [
                (process.name if only_names else process)
                for process in category.processes
                if match(process.name)
            ])
            for category in categories
        )

        # only store entries with processes
        processes = DotDict.wrap(pair for pair in pairs if pair[1])

        # flatten
        if flat:
            processes = law.util.make_unique(sum(processes.values(), []))

        return processes

    def get_process(
        self,
        process: str | Sequence[str],
        category: str | Sequence[str] | None = None,
        only_name: bool = False,
        match_mode: Callable = any,
        category_match_mode: Callable = any,
        silent: bool = False,
    ) -> DotDict | str:
        """
        Returns a single process whose name matches *process*, and optionally, whose category's
        name matches *category*. Both *process* and *category* can be a string, a pattern, or
        sequence of them.

        An exception is raised if no or more than one process is found, unless *silent* is *True*
        in which case *None* is returned. When *only_name* is *True*, only the name of the
        process is returned rather than a structured dictionary.

        :param process: A string, pattern, or sequence of them to match process names.
        :param category: A string, pattern, or sequence of them to match category names.
        :param only_name: A boolean flag to return only the name of the process if set to *True*.
        :param match_mode: Either ``any`` or ``all`` to control the process matching behavior (see
            :py:func:`pattern_matcher`).
        :param category_match_mode: Either ``any`` or ``all`` to control the category matching behavior (see
            :py:func:`pattern_matcher`).
        :param silent: A boolean flag to return *None* instead of raising an exception if no or more than one process is
            found.
        :returns: A single matching process or its name.
        :raises ValueError: If no process or more than one process is found and *silent* is *False*.
        """
        # rename arguments to make their meaning explicit
        process_name = process
        category_pattern = category

        processes = self.get_processes(
            process_name,
            category=category_pattern,
            only_names=only_name,
            match_mode=match_mode,
            category_match_mode=category_match_mode,
        )

        # checks
        if not processes:
            if silent:
                return None
            err = f"no process named '{process_name}' found"
            if category_pattern:
                err += f" in category '{category_pattern}'"
            raise ValueError(err)
        if len(processes) > 1:
            if silent:
                return None
            raise ValueError(
                f"process '{process_name}' found in more than one category: " + ",".join(processes),
            )

        category, processes = list(processes.items())[0]
        if len(processes) > 1:
            if silent:
                return None
            names = processes if only_name else [p.name for p in processes]
            raise ValueError(
                f"process '{process_name}' found more than once in category '{category}': " +
                ",".join(names),
            )

        return processes[0]

    def has_process(
        self,
        process: str | Sequence[str],
        category: str | Sequence[str] | None = None,
        match_mode: Callable = any,
        category_match_mode: Callable = any,
    ) -> bool:
        """
        Returns *True* if a process whose name matches *process*, and optionally whose category's
        name matches *category*, exists, and *False* otherwise. Both *process* and *category* can
        be a string, a pattern, or sequence of them.

        :param process: A string, pattern, or sequence of them to match process names.
        :param category: A string, pattern, or sequence of them to match category names.
        :param match_mode: Either ``any`` or ``all`` to control the process matching behavior (see
            :py:func:`pattern_matcher`).
        :param category_match_mode: Either ``any`` or ``all`` to control the category matching behavior (see
            :py:func:`pattern_matcher`).
        :returns: *True* if a matching process exists, *False* otherwise.
        """
        # rename arguments to make their meaning explicit
        process_pattern = process
        category_pattern = category

        # simple length check
        return len(self.get_processes(
            process_pattern,
            category=category_pattern,
            only_names=True,
            match_mode=match_mode,
            category_match_mode=category_match_mode,
        )) > 0

    def add_process(
        self,
        *args,
        category: str | Sequence[str] | None = None,
        category_match_mode: Callable = any,
        silent: bool = False,
        **kwargs,
    ) -> None:
        """
        Adds a new process to all categories whose names match *category*, with all *args* and
        *kwargs* used to create the structured process dictionary via :py:meth:`process_spec`.
        *category* can be a string, a pattern, or sequence of them.

        If a process with the same name already exists in one of the categories, an exception is
        raised unless *silent* is *True*.

        :param args: Positional arguments used to create the process.
        :param category: A string, pattern, or sequence of them to match category names.
        :param category_match_mode: Either ``any`` or ``all`` to control the category matching behavior (see
            :py:func:`pattern_matcher`).
        :param silent: A boolean flag to suppress exceptions if a process with the same name already exists.
        :param kwargs: Keyword arguments used to create the process.
        :raises ValueError: If a process with the same name already exists in one of the categories and *silent* is
            *False*.
        """
        # rename arguments to make their meaning explicit
        category_pattern = category

        process = self.process_spec(*args, **kwargs)

        # get categories the process should be added to
        categories = self.get_categories(category_pattern, match_mode=category_match_mode)

        # check for duplicates
        target_categories = []
        for category in categories:
            if self.has_process(process.name, category=category.name):
                if silent:
                    continue
                raise ValueError(
                    f"process named '{process.name}' already registered in category " +
                    f"'{category.name}'",
                )
            target_categories.append(category)

        # add independent copies to categories
        for category in target_categories:
            category.processes.append(_copy.deepcopy(process))

    def remove_process(
        self,
        process: str | Sequence[str],
        category: str | Sequence[str] | None = None,
        match_mode: Callable = any,
        category_match_mode: Callable = any,
    ) -> bool:
        """
        Removes one or more processes whose names match *process*, and optionally whose category's
        name matches *category*. Both *process* and *category* can be a string, a pattern, or
        sequence of them. Returns *True* if at least one process was removed, and *False* otherwise.

        :param process: A string, pattern, or sequence of them to match process names.
        :param category: A string, pattern, or sequence of them to match category names.
        :param match_mode: Either ``any`` or ``all`` to control the process matching behavior (see
            :py:func:`pattern_matcher`).
        :param category_match_mode: Either ``any`` or ``all`` to control the category matching behavior (see
            :py:func:`pattern_matcher`).
        :returns: *True* if at least one process was removed, *False* otherwise.
        """
        # rename arguments to make their meaning explicit
        process_pattern = process
        category_pattern = category

        # get categories the process should be removed from
        categories = self.get_categories(category_pattern, match_mode=category_match_mode)

        match = pattern_matcher(process_pattern, mode=match_mode)
        removed_any = False
        for category in categories:
            n_before = len(category.processes)
            category.processes[:] = [
                process
                for process in category.processes
                if not match(process.name)
            ]
            removed_any |= len(category.processes) != n_before

        # stop early if nothing was removed
        if not removed_any:
            return False

        return True

    #
    # handling of parameters
    #

    def get_parameters(
        self,
        parameter: str | Sequence[str] | None = None,
        process: str | Sequence[str] | None = None,
        category: str | Sequence[str] | None = None,
        match_mode: Callable = any,
        category_match_mode: Callable = any,
        process_match_mode: Callable = any,
        only_names: bool = False,
        flat: bool = False,
    ) -> dict[str, dict[str, DotDict | str]] | list[str]:
        """
        Returns a dictionary of parameters whose names match *parameter*, mapped twice to the name
        of the category and the name of the process they belong to. Categories and processes can
        optionally be filtered through *category* and *process*. All three, *parameter*, *process*
        and *category* can be a string, a pattern, or sequence of them.

        When *only_names* is *True*, only names of parameters are returned rather than structured
        dictionaries. When *flat* is *True*, a flat, unique list of parameter names is returned.

        :param parameter: A string, pattern, or sequence of them to match parameter names.
        :param process: A string, pattern, or sequence of them to match process names.
        :param category: A string, pattern, or sequence of them to match category names.
        :param match_mode: Either ``any`` or ``all`` to control the parameter matching behavior (see
            :py:func:`pattern_matcher`).
        :param category_match_mode: Either ``any`` or ``all`` to control the category matching behavior (see
            :py:func:`pattern_matcher`).
        :param process_match_mode: Either ``any`` or ``all`` to control the process matching behavior (see
            :py:func:`pattern_matcher`).
        :param only_names: A boolean flag to return only names of parameters if set to *True*.
        :param flat: A boolean flag to return a flat, unique list of parameter names if set to *True*.
        :returns: A dictionary of parameters mapped to category and process names, or a list of parameter names.
        """
        # rename arguments to make their meaning explicit
        parameter_pattern = parameter
        process_pattern = process
        category_pattern = category

        # when flat is True, one can only return names
        if flat:
            only_names = True

        # get matching processes (mapped to matching categories)
        processes = self.get_processes(
            process=process_pattern,
            category=category_pattern,
            match_mode=process_match_mode,
            category_match_mode=category_match_mode,
        )

        # look for the process pattern in each pair
        match = pattern_matcher(parameter_pattern or "*", mode=match_mode)
        parameters = DotDict()
        for category_name, _processes in processes.items():
            pairs = (
                (process.name, [
                    (parameter.name if only_names else parameter)
                    for parameter in process.parameters
                    if match(parameter.name)
                ])
                for process in _processes
            )

            # only store entries with parameters
            _parameters = DotDict.wrap(pair for pair in pairs if pair[1])
            if _parameters:
                parameters[category_name] = _parameters

        # flatten
        if flat:
            parameters = law.util.make_unique(sum((
                sum(_parameters.values(), [])
                for _parameters in parameters.values()
            ), []))

        return parameters

    def get_parameter(
        self,
        parameter: str | Sequence[str],
        process: str | Sequence[str] | None = None,
        category: str | Sequence[str] | None = None,
        match_mode: Callable = any,
        category_match_mode: Callable = any,
        process_match_mode: Callable = any,
        only_name: bool = False,
        silent: bool = False,
    ) -> DotDict | str:
        """
        Returns a single parameter whose name matches *parameter*, and optionally, whose category's
        and process' name matches *category* and *process*. All three, *parameter*, *process* and
        *category* can be a string, a pattern, or sequence of them.

        An exception is raised if no or more than one parameter is found, unless *silent* is *True*
        in which case *None* is returned. When *only_name* is *True*, only the name of the parameter
        is returned rather than a structured dictionary.

        :param parameter: A string, pattern, or sequence of them to match parameter names.
        :param process: A string, pattern, or sequence of them to match process names.
        :param category: A string, pattern, or sequence of them to match category names.
        :param match_mode: Either ``any`` or ``all`` to control the parameter matching behavior (see
            :py:func:`pattern_matcher`).
        :param category_match_mode: Either ``any`` or ``all`` to control the category matching behavior (see
            :py:func:`pattern_matcher`).
        :param process_match_mode: Either ``any`` or ``all`` to control the process matching behavior (see
            :py:func:`pattern_matcher`).
        :param only_name: A boolean flag to return only the name of the parameter if set to *True*.
        :param silent: A boolean flag to return *None* instead of raising an exception if no or more than one parameter
            is found.
        :returns: A single matching parameter or its name.
        :raises ValueError: If no parameter or more than one parameter is found and *silent* is *False*.
        """
        # rename arguments to make their meaning explicit
        parameter_name = parameter
        process_pattern = process
        category_pattern = category

        parameters = self.get_parameters(
            parameter_name,
            process=process_pattern,
            category=category_pattern,
            match_mode=match_mode,
            category_match_mode=category_match_mode,
            process_match_mode=process_match_mode,
            only_names=only_name,
        )

        # checks
        if not parameters:
            if silent:
                return None
            err = f"no parameter named '{parameter_name}' found"
            if process_pattern:
                err += f" for process '{process_pattern}'"
            if category_pattern:
                err += f" in category '{category_pattern}'"
            raise ValueError(err)
        if len(parameters) > 1:
            if silent:
                return None
            raise ValueError(
                f"parameter '{parameter_name}' found in more than one category: " +
                ",".join(parameters),
            )

        category, parameters = list(parameters.items())[0]
        if len(parameters) > 1:
            if silent:
                return None
            raise ValueError(
                f"parameter '{parameter_name}' found in more than one process in category " +
                f"'{category}': " + ",".join(parameters),
            )

        process, parameters = list(parameters.items())[0]
        if len(parameters) > 1:
            if silent:
                return None
            names = parameters if only_name else [p.name for p in parameters]
            raise ValueError(
                f"parameter '{parameter_name}' found more than once in category '{category}' and " +
                f"process '{process}': " + ",".join(names),
            )

        return parameters[0]

    def has_parameter(
        self,
        parameter: str | Sequence[str],
        process: str | Sequence[str] | None = None,
        category: str | Sequence[str] | None = None,
        match_mode: Callable = any,
        category_match_mode: Callable = any,
        process_match_mode: Callable = any,
    ) -> bool:
        """
        Returns *True* if a parameter whose name matches *parameter*, and optionally whose
        category's and process' name match *category* and *process*, exists, and *False*
        otherwise. All three, *parameter*, *process* and *category* can be a string, a pattern,
        or sequence of them.

        :param parameter: A string, pattern, or sequence of them to match parameter names.
        :param process: A string, pattern, or sequence of them to match process names.
        :param category: A string, pattern, or sequence of them to match category names.
        :param match_mode: Either ``any`` or ``all`` to control the parameter matching behavior (see
            :py:func:`pattern_matcher`).
        :param category_match_mode: Either ``any`` or ``all`` to control the category matching behavior (see
            :py:func:`pattern_matcher`).
        :param process_match_mode: Either ``any`` or ``all`` to control the process matching behavior (see
            :py:func:`pattern_matcher`).
        :returns: *True* if a matching parameter exists, *False* otherwise.
        """
        # rename arguments to make their meaning explicit
        parameter_pattern = parameter
        process_pattern = process
        category_pattern = category

        # simple length check
        return len(self.get_parameters(
            parameter_pattern,
            process=process_pattern,
            category=category_pattern,
            match_mode=match_mode,
            category_match_mode=category_match_mode,
            process_match_mode=process_match_mode,
        )) > 0

    def add_parameter(
        self,
        *args,
        process: str | Sequence[str] | None = None,
        category: str | Sequence[str] | None = None,
        category_match_mode: Callable = any,
        process_match_mode: Callable = any,
        group: str | Sequence[str] | None = None,
        **kwargs,
    ) -> DotDict:
        """
        Adds a parameter to all categories and processes whose names match *category* and *process*, with all *args* and
        *kwargs* used to create the structured parameter dictionary via :py:meth:`parameter_spec`. Both *process* and
        *category* can be a string, a pattern, or sequence of them.

        If a parameter with the same name already exists in one of the processes throughout the categories, an exception
        is raised.

        When *group* is given and the parameter is new, it is added to one or more parameter groups via
        :py:meth:`add_parameter_to_group`.

        :param args: Positional arguments used to create the parameter.
        :param process: A string, pattern, or sequence of them to match process names.
        :param category: A string, pattern, or sequence of them to match category names.
        :param category_match_mode: Either ``any`` or ``all`` to control the category matching behavior (see
            :py:func:`pattern_matcher`).
        :param process_match_mode: Either ``any`` or ``all`` to control the process matching behavior (see
            :py:func:`pattern_matcher`).
        :param group: A string, pattern, or sequence of them to specify parameter groups.
        :param kwargs: Keyword arguments used to create the parameter.
        :returns: The created parameter.
        :raises ValueError: If a parameter with the same name already exists in one of the processes throughout the
            categories.
        """
        # rename arguments to make their meaning explicit
        process_pattern = process
        category_pattern = category

        parameter = self.parameter_spec(*args, **kwargs)

        # get processes (mapped to categories) the parameter should be added to
        processes = self.get_processes(
            process=process_pattern,
            category=category_pattern,
            match_mode=process_match_mode,
            category_match_mode=category_match_mode,
        )

        # check for duplicates
        for category_name, _processes in processes.items():
            for process in _processes:
                if self.has_parameter(parameter.name, process=process.name, category=category_name):
                    raise ValueError(
                        f"parameter named '{parameter.name}' already registered for process " +
                        f"'{process.name}' in category '{category_name}'",
                    )

        # add independent copies to processes
        for category_name, _processes in processes.items():
            for process in _processes:
                process.parameters.append(_copy.deepcopy(parameter))

        # add to groups if it was added to at least one process
        if group and processes and any(_processes for _processes in processes.values()):
            self.add_parameter_to_group(parameter.name, group)

        return parameter

    def remove_parameter(
        self,
        parameter: str | Sequence[str],
        process: str | Sequence[str] | None = None,
        category: str | Sequence[str] | None = None,
        match_mode: Callable = any,
        category_match_mode: Callable = any,
        process_match_mode: Callable = any,
    ) -> bool:
        """
        Removes one or more parameters whose names match *parameter*, and optionally whose
        category's and process' name match *category* and *process*. All three, *parameter*,
        *process* and *category* can be a string, a pattern, or sequence of them.

        :param parameter: A string, pattern, or sequence of them to match parameter names.
        :param process: A string, pattern, or sequence of them to match process names.
        :param category: A string, pattern, or sequence of them to match category names.
        :param match_mode: Either ``any`` or ``all`` to control the parameter matching behavior (see
            :py:func:`pattern_matcher`).
        :param category_match_mode: Either ``any`` or ``all`` to control the category matching behavior (see
            :py:func:`pattern_matcher`).
        :param process_match_mode: Either ``any`` or ``all`` to control the process matching behavior (see
            :py:func:`pattern_matcher`).
        :returns: *True* if at least one parameter was removed, *False* otherwise.
        """
        # rename arguments to make their meaning explicit
        parameter_pattern = parameter
        process_pattern = process
        category_pattern = category

        # get processes (mapped to categories) the parameter should be removed from
        processes = self.get_processes(
            process=process_pattern,
            category=category_pattern,
            match_mode=process_match_mode,
            category_match_mode=category_match_mode,
        )

        match = pattern_matcher(parameter_pattern, mode=match_mode)
        removed_any = False
        for _processes in processes.values():
            for process in _processes:
                n_before = len(process.parameters)
                process.parameters[:] = [
                    parameter
                    for parameter in process.parameters
                    if not match(parameter.name)
                ]
                removed_any |= len(process.parameters) != n_before

        # stop early if nothing was removed
        if not removed_any:
            return False

        return True

    #
    # handling of parameter groups
    #

    def get_parameter_groups(
        self,
        group: str | Sequence[str] | None = None,
        match_mode: Callable = any,
        only_names: bool = False,
    ) -> list[DotDict | str]:
        """
        Returns a list of parameter groups whose names match *group*. *group* can be a string, a
        pattern, or sequence of them.

        When *only_names* is *True*, only names of parameter groups are returned rather than
        structured dictionaries.

        :param group: A string, pattern, or sequence of them to match group names.
        :param match_mode: Either ``any`` or ``all`` to control the parameter group matching behavior (see
            :py:func:`pattern_matcher`).
        :param only_names: A boolean flag to return only names of parameter groups if set to *True*.
        :returns: A list of parameter groups or their names.
        """
        # rename arguments to make their meaning explicit
        group_pattern = group

        match = pattern_matcher(group_pattern or "*", mode=match_mode)
        return [
            (group.name if only_names else group)
            for group in self.parameter_groups
            if match(group.name)
        ]

    def get_parameter_group(
        self,
        group: str | Sequence[str],
        match_mode: Callable = any,
        only_name: bool = False,
    ) -> DotDict | str:
        """
        Returns a single parameter group whose name matches *group*. *group* can be a string, a
        pattern, or sequence of them.

        An exception is raised in case no or more than one parameter group is found. When
        *only_name* is *True*, only the name of the parameter group is returned rather than a
        structured dictionary.

        :param group: A string, pattern, or sequence of them to match group names.
        :param match_mode: Either ``any`` or ``all`` to control the parameter group matching behavior (see
            :py:func:`pattern_matcher`).
        :param only_name: A boolean flag to return only the name of the parameter group if set to *True*.
        :returns: A single matching parameter group or its name.
        :raises ValueError: If no parameter group or more than one parameter group is found.
        """
        # rename arguments to make their meaning explicit
        group_name = group

        groups = self.get_parameter_groups(group_name, match_mode=match_mode, only_names=only_name)

        # checks
        if not groups:
            raise ValueError(f"no parameter group named '{group_name}' found")
        if len(groups) > 1:
            raise ValueError(f"parameter group name '{group_name}' matches more than one category")

        return groups[0]

    def has_parameter_group(
        self,
        group: str | Sequence[str],
        match_mode: Callable = any,
    ) -> bool:
        """
        Returns *True* if a parameter group whose name matches *group* exists, and *False*
        otherwise. *group* can be a string, a pattern, or sequence of them.

        :param group: A string, pattern, or sequence of them to match group names.
        :param match_mode: Either ``any`` or ``all`` to control the parameter group matching behavior (see
            :py:func:`pattern_matcher`).
        :returns: *True* if a matching parameter group exists, *False* otherwise.
        """
        # rename arguments to make their meaning explicit
        group_pattern = group

        # simeple length check
        return len(self.get_parameter_groups(group_pattern, match_mode=match_mode)) > 0

    def add_parameter_group(self, *args, **kwargs) -> None:
        """
        Adds a new parameter group with all *args* and *kwargs* used to create the structured
        parameter group dictionary via :py:meth:`parameter_group_spec`. If a group with the same
        name already exists, an exception is raised.

        :param args: Positional arguments used to create the parameter group.
        :param kwargs: Keyword arguments used to create the parameter group.
        :raises ValueError: If a parameter group with the same name already exists.
        """
        # create the instance
        group = self.parameter_group_spec(*args, **kwargs)

        # checks
        if self.has_parameter_group(group.name):
            raise ValueError(f"parameter group named '{group.name}' already registered")

        self.parameter_groups.append(group)

    def remove_parameter_group(
        self,
        group: str | Sequence[str],
        match_mode: Callable = any,
    ) -> bool:
        """
        Removes one or more parameter groups whose names match *group*. *group* can be a string, a
        pattern, or sequence of them. Returns *True* if at least one group was removed, and *False*
        otherwise.

        :param group: A string, pattern, or sequence of them to match group names.
        :param match_mode: Either ``any`` or ``all`` to control the parameter group matching behavior (see
            :py:func:`pattern_matcher`).
        :returns: *True* if at least one group was removed, *False* otherwise.
        """
        # rename arguments to make their meaning explicit
        group_pattern = group

        match = pattern_matcher(group_pattern, mode=match_mode)
        n_before = len(self.parameter_groups)
        self.parameter_groups[:] = [
            group
            for group in self.parameter_groups
            if not match(group.name)
        ]
        removed_any = len(self.parameter_groups) != n_before

        return removed_any

    def add_parameter_to_group(
        self,
        parameter: str | Sequence[str],
        group: str | Sequence[str],
        match_mode: Callable = any,
        parameter_match_mode: Callable = any,
    ) -> bool:
        """
        Adds a parameter named *parameter* to one or multiple parameter groups whose names match
        *group*. *group* can be a string, a pattern, or sequence of them. When *parameter* is a
        pattern or regular expression, all previously added, matching parameters are added.
        Otherwise, *parameter* is added as is. If a parameter was added to at least one group,
        *True* is returned and *False* otherwise.

        :param parameter: A string, pattern, or sequence of them to match parameter names.
        :param group: A string, pattern, or sequence of them to match group names.
        :param match_mode: Either ``any`` or ``all`` to control the parameter group matching behavior (see
            :py:func:`pattern_matcher`).
        :param parameter_match_mode: Either ``any`` or ``all`` to control the parameter matching behavior (see
            :py:func:`pattern_matcher`).
        :returns: *True* if at least one parameter was added to a group, *False* otherwise.
        """
        # rename arguments to make their meaning explicit
        parameter_pattern = parameter
        group_pattern = group

        # stop when there are no matching groups
        groups = self.get_parameter_groups(group_pattern, match_mode=match_mode)
        if not groups:
            return False

        # when parameter(s) contain any pattern, get flat list of all existing parameters first
        _is_pattern = lambda s: is_pattern(s) or is_regex(s)
        parameter_pattern = law.util.make_list(parameter_pattern)
        if any(map(_is_pattern, parameter_pattern)):
            parameter_names = self.get_parameters(parameter_pattern, flat=True, match_mode=parameter_match_mode)
        else:
            parameter_names = parameter_pattern

        # add names
        added_any = False
        for group in groups:
            for parameter_name in parameter_names:
                if parameter_name not in group.parameter_names:
                    group.parameter_names.append(parameter_name)
                    added_any = True

        return added_any

    def remove_parameter_from_groups(
        self,
        parameter: str | Sequence[str],
        group: str | Sequence[str] | None = None,
        match_mode: Callable = any,
        parameter_match_mode: Callable = any,
    ) -> bool:
        """
        Removes all parameters matching *parameter* from parameter groups whose names match *group*.
        Both *parameter* and *group* can be a string, a pattern, or sequence of them. Returns *True*
        if at least one parameter was removed, and *False* otherwise.

        :param parameter: A string, pattern, or sequence of them to match parameter names.
        :param group: A string, pattern, or sequence of them to match group names.
        :param match_mode: Either ``any`` or ``all`` to control the parameter group matching behavior (see
            :py:func:`pattern_matcher`).
        :param parameter_match_mode: Either ``any`` or ``all`` to control the parameter matching behavior (see
            :py:func:`pattern_matcher`).
        :returns: *True* if at least one parameter was removed, *False* otherwise.
        """
        # rename arguments to make their meaning explicit
        parameter_pattern = parameter
        group_pattern = group

        # stop when there are no matching groups
        groups = self.get_parameter_groups(group_pattern, match_mode=match_mode)
        if not groups:
            return False

        match = pattern_matcher(parameter_pattern, mode=parameter_match_mode)
        removed_any = False
        for group in groups:
            n_before = len(group.parameter_names)
            group.parameter_names[:] = [
                parameter_name
                for parameter_name in group.parameter_names
                if not match(parameter_name)
            ]
            removed_any |= len(group.parameter_names) != n_before

        return removed_any

    #
    # reverse lookups
    #

    def get_categories_with_process(
        self,
        process: str | Sequence[str],
        match_mode: Callable = any,
    ) -> list[str]:
        """
        Returns a flat list of category names that contain processes matching *process*. *process*
        can be a string, a pattern, or sequence of them.

        :param process: A string, pattern, or sequence of them to match process names.
        :param match_mode: Either ``any`` or ``all`` to control the process matching behavior (see
            :py:func:`pattern_matcher`).
        :returns: A list of category names containing matching processes.
        """
        # rename arguments to make their meaning explicit
        process_pattern = process

        # plain name lookup
        return list(self.get_processes(process=process_pattern, match_mode=match_mode, only_names=True).keys())

    def get_processes_with_parameter(
        self,
        parameter: str | Sequence[str],
        category: str | Sequence[str] | None = None,
        match_mode: Callable = any,
        category_match_mode: Callable = any,
        flat: bool = True,
    ) -> list[str] | dict[str, list[str]]:
        """
        Returns a dictionary of names of processes that contain a parameter whose names match
        *parameter*, mapped to category names. Categories can optionally be filtered through
        *category*. Both *parameter* and *category* can be a string, a pattern, or sequence of them.

        When *flat* is *True*, a flat, unique list of process names is returned.

        :param parameter: A string, pattern, or sequence of them to match parameter names.
        :param category: A string, pattern, or sequence of them to match category names.
        :param match_mode: Either ``any`` or ``all`` to control the parameter matching behavior (see
            :py:func:`pattern_matcher`).
        :param category_match_mode: Either ``any`` or ``all`` to control the category matching behavior (see
            :py:func:`pattern_matcher`).
        :param flat: A boolean flag to return a flat, unique list of process names if set to *True*.
        :returns: A dictionary of process names mapped to category names, or a flat list of process names.
        """
        # rename arguments to make their meaning explicit
        parameter_pattern = parameter
        category_pattern = category

        processes = self.get_parameters(
            parameter=parameter_pattern,
            category=category_pattern,
            match_mode=match_mode,
            category_match_mode=category_match_mode,
            only_names=True,
        )

        # restructure
        processes = DotDict(
            (category_name, list(_processes.keys()))
            for category_name, _processes in processes.items()
        )

        # flatten
        if flat:
            processes = law.util.make_unique(sum(processes.values(), []))

        return processes

    def get_categories_with_parameter(
        self,
        parameter: str | Sequence[str],
        process: str | Sequence[str] | None = None,
        match_mode: Callable = any,
        process_match_mode: Callable = any,
        flat: bool = True,
    ) -> list[str] | dict[str, list[str]]:
        """
        Returns a dictionary of category names mapping to process names that contain parameters
        whose names match *parameter*. Processes can optionally be filtered through *process*. Both
        *parameter* and *process* can be a string, a pattern, or sequence of them.

        When *flat* is *True*, a flat, unique list of category names is returned.

        :param parameter: A string, pattern, or sequence of them to match parameter names.
        :param process: A string, pattern, or sequence of them to match process names.
        :param match_mode: Either ``any`` or ``all`` to control the parameter matching behavior (see
            :py:func:`pattern_matcher`).
        :param process_match_mode: Either ``any`` or ``all`` to control the process matching behavior (see
            :py:func:`pattern_matcher`).
        :param flat: A boolean flag to return a flat, unique list of category names if set to *True*.
        :returns: A dictionary of category names mapped to process names, or a flat list of category names.
        """
        # rename arguments to make their meaning explicit
        parameter_pattern = parameter
        process_pattern = process

        categories = self.get_parameters(
            parameter=parameter_pattern,
            process=process_pattern,
            match_mode=match_mode,
            process_match_mode=process_match_mode,
            only_names=True,
        )

        # restructure
        categories = DotDict(
            (category_name, list(_processes.keys()))
            for category_name, _processes in categories.items()
        )

        # flatten
        if flat:
            categories = list(categories)

        return categories

    def get_groups_with_parameter(
        self,
        parameter: str | Sequence[str],
        match_mode: Callable = any,
    ) -> list[str]:
        """
        Returns a list of names of parameter groups that contain a parameter whose name matches
        *parameter*. *parameter* can be a string, a pattern, or sequence of them.

        :param parameter: A string, pattern, or sequence of them to match parameter names.
        :param match_mode: Either ``any`` or ``all`` to control the parameter matching behavior (see
            :py:func:`pattern_matcher`).
        :returns: A list of names of parameter groups containing the matching parameter.
        """
        # rename arguments to make their meaning explicit
        parameter_pattern = parameter

        match = pattern_matcher(parameter_pattern, mode=match_mode)
        return [
            group.name
            for group in self.parameter_groups
            if any(map(match, group.parameter_names))
        ]

    #
    # removal of empty and dangling objects
    #

    def cleanup(
        self,
        keep_parameters: str | Sequence[str] | None = None,
    ) -> None:
        """
        Cleans the internal model structure by removing empty and dangling objects by calling
        :py:meth:`remove_empty_categories`, :py:meth:`remove_dangling_parameters_from_groups`
        (receiving *keep_parameters*), and :py:meth:`remove_empty_parameter_groups` in that order.

        :param keep_parameters: A string, pattern, or sequence of them to specify parameters to keep.
        """
        self.remove_empty_categories()
        self.remove_dangling_parameters_from_groups(keep_parameters=keep_parameters)
        self.remove_empty_parameter_groups()

    def remove_empty_categories(self) -> None:
        """
        Removes all categories that contain no processes.
        """
        self.categories[:] = [
            category
            for category in self.categories
            if category.processes
        ]

    def remove_dangling_parameters_from_groups(
        self,
        keep_parameters: str | Sequence[str] | None = None,
        match_mode: Callable = any,
    ) -> None:
        """
        Removes names of parameters from parameter groups that are not assigned to any process in any category.

        :param keep_parameters: A string, pattern, or sequence of them to specify parameters to keep.
        :param match_mode: Either ``any`` or ``all`` to control the parameter matching behavior (see
            :py:func:`pattern_matcher`).
        """
        # get a list of all parameters
        parameter_names = self.get_parameters("*", flat=True)

        # get set of parameters to keep
<<<<<<< HEAD
        _keep_parameters = set()
        if keep_parameters:
            _keep_parameters = set(self.get_parameters(keep_parameters, match_mode=match_mode, flat=True))
=======
        _keep_parameters = law.util.make_set(keep_parameters) if keep_parameters else set()
>>>>>>> 3fb4b872

        # go through groups and remove dangling parameters
        for group in self.parameter_groups:
            group.parameter_names[:] = [
                parameter_name
                for parameter_name in group.parameter_names
                if (
                    parameter_name in parameter_names or
<<<<<<< HEAD
                    (_keep_parameters and parameter_name in _keep_parameters)
=======
                    law.util.multi_match(parameter_name, _keep_parameters, mode=any)
>>>>>>> 3fb4b872
                )
            ]

    def remove_empty_parameter_groups(self) -> None:
        """
        Removes parameter groups that contain no parameter names.
        """
        self.parameter_groups[:] = [
            group
            for group in self.parameter_groups
            if group.parameter_names
        ]

    #
    # generators
    #

    def iter_processes(
        self,
        process: str | Sequence[str] | None = None,
        category: str | Sequence[str] | None = None,
        match_mode: Callable = any,
        category_match_mode: Callable = any,
    ) -> Generator[tuple[DotDict, DotDict], None, None]:
        """
        Generator that iteratively yields all processes whose names match *process*, optionally
        in all categories whose names match *category*. The yielded value is a 2-tuple containing
        the category name and the process object.

        :param process: A string, pattern, or sequence of them to match process names.
        :param category: A string, pattern, or sequence of them to match category names.
        :param match_mode: Either ``any`` or ``all`` to control the process matching behavior (see
            :py:func:`pattern_matcher`).
        :param category_match_mode: Either ``any`` or ``all`` to control the category matching behavior (see
            :py:func:`pattern_matcher`).
        :returns: A generator yielding 2-tuples of category name and process object.
        """
        processes = self.get_processes(
            process=process,
            category=category,
            match_mode=match_mode,
            category_match_mode=category_match_mode,
        )
        for category_name, processes in processes.items():
            for process in processes:
                yield (category_name, process)

    def iter_parameters(
        self,
        parameter: str | Sequence[str] | None = None,
        process: str | Sequence[str] | None = None,
        category: str | Sequence[str] | None = None,
        match_mode: Callable = any,
        category_match_mode: Callable = any,
        process_match_mode: Callable = any,
    ) -> Generator[tuple[DotDict, DotDict, DotDict], None, None]:
        """
        Generator that iteratively yields all parameters whose names match *parameter*, optionally
        in all processes and categories whose names match *process* and *category*. The yielded
        value is a 3-tuple containing the category name, the process name, and the parameter object.

        :param parameter: A string, pattern, or sequence of them to match parameter names.
        :param process: A string, pattern, or sequence of them to match process names.
        :param category: A string, pattern, or sequence of them to match category names.
        :param match_mode: Either ``any`` or ``all`` to control the parameter matching behavior (see
            :py:func:`pattern_matcher`).
        :param category_match_mode: Either ``any`` or ``all`` to control the category matching behavior (see
            :py:func:`pattern_matcher`).
        :param process_match_mode: Either ``any`` or ``all`` to control the process matching behavior (see
            :py:func:`pattern_matcher`).
        :returns: A generator yielding 3-tuples of category name, process name, and parameter object.
        """
        parameters = self.get_parameters(
            parameter=parameter,
            process=process,
            category=category,
            match_mode=match_mode,
            category_match_mode=category_match_mode,
            process_match_mode=process_match_mode,
        )
        for category_name, parameters in parameters.items():
            for process_name, parameters in parameters.items():
                for parameter in parameters:
                    yield (category_name, process_name, parameter)

    #
    # other helpers
    #

    def scale_process(
        self,
        scale: int | float,
        process: str | Sequence[str] | None = None,
        category: str | Sequence[str] | None = None,
        match_mode: Callable = any,
        category_match_mode: Callable = any,
    ) -> bool:
        """
        Sets the scale attribute of all processes whose names match *process*, optionally in all
        categories whose names match *category*, to *scale*.

        :param scale: The scale value to set for the matching processes.
        :param process: A string, pattern, or sequence of them to match process names.
        :param category: A string, pattern, or sequence of them to match category names.
        :param match_mode: Either ``any`` or ``all`` to control the process matching behavior (see
            :py:func:`pattern_matcher`).
        :param category_match_mode: Either ``any`` or ``all`` to control the category matching behavior (see
            :py:func:`pattern_matcher`).
        :returns: *True* if at least one process was found and scaled, *False* otherwise.
        """
        found = False
        for _, process in self.iter_processes(
            process=process,
            category=category,
            match_mode=match_mode,
            category_match_mode=category_match_mode,
        ):
            process.scale = float(scale)
            found = True
        return found


# shorthand
inference_model = InferenceModel.inference_model<|MERGE_RESOLUTION|>--- conflicted
+++ resolved
@@ -13,22 +13,11 @@
 import order as od
 import yaml
 
-<<<<<<< HEAD
-from columnflow.types import Generator, Callable, TextIO, Sequence, Any
-from columnflow.util import DerivableMeta, Derivable, DotDict, is_pattern, is_regex, pattern_matcher, get_docs_url
-
-
-logger = law.logger.get_logger(__name__)
-
-
-default_dataset = law.config.get_expanded("analysis", "default_dataset")
-=======
 from columnflow.types import Generator, Callable, TextIO, Sequence, Any, Hashable, Type, T
 from columnflow.util import (
     CachedDerivableMeta, Derivable, DotDict, is_pattern, is_regex, pattern_matcher, get_docs_url,
     freeze,
 )
->>>>>>> 3fb4b872
 
 
 logger = law.logger.get_logger(__name__)
@@ -150,10 +139,7 @@
         """
         return self in {
             self.effect_from_shape,
-<<<<<<< HEAD
-=======
             self.effect_from_shape_if_flat,
->>>>>>> 3fb4b872
         }
 
     @property
@@ -324,15 +310,9 @@
         The unique name of this model.
 
     .. py:attribute:: config_insts
-<<<<<<< HEAD
 
         type: list[order.Config]
 
-=======
-
-        type: list[order.Config]
-
->>>>>>> 3fb4b872
         Reference to :py:class:`order.Config` objects.
 
     .. py:attribute:: model
@@ -574,58 +554,6 @@
         variable: str | None = None,
         data_datasets: Sequence[str] | None = None,
     ) -> DotDict:
-<<<<<<< HEAD
-        """
-        Returns a dictionary representing configuration specific data, forwarding all arguments.
-
-        :param category: The name of the source category in the config to use.
-        :param variable: The name of the variable in the config to use.
-        :param data_datasets: List of names or patterns of datasets in the config to use for real data.
-        :returns: A dictionary representing category specific settings.
-        """
-        return DotDict([
-            ("category", str(category) if category else None),
-            ("variable", str(variable) if variable else None),
-            ("data_datasets", list(map(str, data_datasets or []))),
-        ])
-
-    @classmethod
-    def process_config_spec(
-        cls,
-        process: str | None = None,
-        mc_datasets: Sequence[str] | None = None,
-    ) -> DotDict:
-        """
-        Returns a dictionary representing configuration specific data, forwarding all arguments.
-
-        :param process: The name of the process in the config to use.
-        :param mc_datasets: List of names or patterns of datasets in the config to use for mc.
-        :returns: A dictionary representing process specific settings.
-        """
-        return DotDict([
-            ("process", str(process) if process else None),
-            ("mc_datasets", list(map(str, mc_datasets or []))),
-        ])
-
-    @classmethod
-    def parameter_config_spec(
-        cls,
-        shift_source: str | None = None,
-    ) -> DotDict:
-        """
-        Returns a dictionary representing configuration specific data, forwarding all arguments.
-
-        :param shift_source: The name of a systematic shift source in the config.
-        :returns: A dictionary representing parameter specific settings.
-        """
-        return DotDict([
-            ("shift_source", str(shift_source) if shift_source else None),
-        ])
-
-    @classmethod
-    def require_shapes_for_parameter(self, param_obj: dict) -> bool:
-=======
->>>>>>> 3fb4b872
         """
         Returns a dictionary representing configuration specific data, forwarding all arguments.
 
@@ -1938,13 +1866,7 @@
         parameter_names = self.get_parameters("*", flat=True)
 
         # get set of parameters to keep
-<<<<<<< HEAD
-        _keep_parameters = set()
-        if keep_parameters:
-            _keep_parameters = set(self.get_parameters(keep_parameters, match_mode=match_mode, flat=True))
-=======
         _keep_parameters = law.util.make_set(keep_parameters) if keep_parameters else set()
->>>>>>> 3fb4b872
 
         # go through groups and remove dangling parameters
         for group in self.parameter_groups:
@@ -1953,11 +1875,7 @@
                 for parameter_name in group.parameter_names
                 if (
                     parameter_name in parameter_names or
-<<<<<<< HEAD
-                    (_keep_parameters and parameter_name in _keep_parameters)
-=======
                     law.util.multi_match(parameter_name, _keep_parameters, mode=any)
->>>>>>> 3fb4b872
                 )
             ]
 
