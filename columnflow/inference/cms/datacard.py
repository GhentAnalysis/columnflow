--- conflicted
+++ resolved
@@ -14,11 +14,6 @@
 from columnflow import __version__ as cf_version
 from columnflow.inference import InferenceModel, ParameterType, ParameterTransformation, FlowStrategy
 from columnflow.util import DotDict, maybe_import, real_path, ensure_dir, safe_div, maybe_int
-<<<<<<< HEAD
-from columnflow.types import Sequence, Any, Union, Hashable
-
-hist = maybe_import("hist")
-=======
 from columnflow.types import TYPE_CHECKING, Sequence, Any, Union, Hashable
 
 if TYPE_CHECKING:
@@ -29,33 +24,15 @@
     ConfigHists = dict[str, ShiftHists]  # config name -> hists
     ProcHists = dict[str, ConfigHists]  # process name -> hists
     DatacardHists = dict[str, ProcHists]  # category name -> hists
->>>>>>> 3fb4b872
 
 
 logger = law.logger.get_logger(__name__)
-
-# type aliases for nested histogram structs
-ShiftHists = dict[Union[str, tuple[str, str]], hist.Hist]  # "nominal" or (param_name, "up|down") -> hists
-ConfigHists = dict[str, ShiftHists]  # config name -> hists
-ProcHists = dict[str, ConfigHists]  # process name -> hists
-DatacardHists = dict[str, ProcHists]  # category name -> hists
 
 
 class DatacardWriter(object):
     """
     Generic writer for combine datacards using a instance of an :py:class:`InferenceModel` *inference_model_inst* and a
     four-fold nested dictionary "category -> process -> config -> shift -> hist".
-<<<<<<< HEAD
-
-    *rate_precision* and *effect_precision* control the number of digits of values for measured rates and parameter
-    effects. They are used in case the category and parameter objects of the inference model are configured with
-    non-postive values for *rate_precision* and *effect_precision*, respectively.
-
-    .. note::
-
-        At the moment, all shapes are written into the same root file and a shape line with wildcards for both bin and
-        process resolution is created.
-=======
 
     *rate_precision* and *effect_precision* control the number of digits of values for measured rates and parameter
     effects. They are used in case the category and parameter objects of the inference model are configured with
@@ -110,7 +87,6 @@
         :py:attr:`ParameterTransformation.effect_from_shape_if_flat` must be the first element in the sequence of
         transformations to be applied. The remaining transformations are applied in order based on the outcome of the
         effect conversion.
->>>>>>> 3fb4b872
     """
 
     # minimum separator between columns
@@ -180,12 +156,9 @@
         histograms: DatacardHists,
         rate_precision: int = 4,
         effect_precision: int = 4,
-<<<<<<< HEAD
-=======
         effect_from_shape_if_flat_max_outlier: float = 0.2,
         effect_from_shape_if_flat_max_deviation: float = 0.1,
         asymmetrize_if_large_threshold: float = 0.2,
->>>>>>> 3fb4b872
     ) -> None:
         super().__init__()
 
@@ -194,8 +167,6 @@
         self.histograms = histograms
         self.rate_precision = rate_precision
         self.effect_precision = effect_precision
-<<<<<<< HEAD
-=======
         self.effect_precision = effect_precision
         self.effect_from_shape_if_flat_max_outlier = effect_from_shape_if_flat_max_outlier
         self.effect_from_shape_if_flat_max_deviation = effect_from_shape_if_flat_max_deviation
@@ -203,7 +174,6 @@
 
         # validate the inference model
         self.validate_model(self.inference_model_inst)
->>>>>>> 3fb4b872
 
     def write(
         self,
@@ -320,13 +290,8 @@
                 types.add(param_obj.type)
                 if len(types) > 1 and types != {ParameterType.rate_gauss, ParameterType.shape}:
                     raise ValueError(
-<<<<<<< HEAD
-                        f"misconfigured parameter '{param_name}' with type '{_param_obj.type}' that was previously "
-                        f"seen with incompatible type '{param_obj.type}'",
-=======
                         f"misconfigured parameter '{param_name}' with type '{param_obj.type}' that was previously "
                         f"seen with incompatible type(s) '{types - {param_obj.type}}'",
->>>>>>> 3fb4b872
                     )
 
                 # get the effect
@@ -335,23 +300,10 @@
                 # rounding helper depending on the effect precision
                 effect_precision = (
                     self.effect_precision
-<<<<<<< HEAD
-                    if _param_obj.effect_precision <= 0
-                    else _param_obj.effect_precision
-                )
-                rnd = lambda f: round(f, effect_precision)
-
-                # update and transform effects
-                if _param_obj.type.is_rate:
-                    # obtain from shape effects when requested
-                    if _param_obj.transformations.any_from_shape:
-                        effect = shape_effects[cat_name][proc_name][param_name]
-=======
                     if param_obj.effect_precision <= 0
                     else param_obj.effect_precision
                 )
                 rnd = lambda f: round(f, effect_precision)
->>>>>>> 3fb4b872
 
                 # update and transform effects
                 if param_obj.type.is_rate:
@@ -675,8 +627,6 @@
                         )
                     return sum(map(get, hists[1:]), get(hists[0]).copy())
 
-<<<<<<< HEAD
-=======
                 # helper to extract sum of hists, apply scale, handle flow and fill empty bins
                 def load(
                     hist_name: str,
@@ -689,21 +639,13 @@
                     fill_empty(cat_obj, h)
                     return h
 
->>>>>>> 3fb4b872
                 # get the process scale (usually 1)
                 proc_obj = self.inference_model_inst.get_process(proc_name, category=cat_name)
                 scale = proc_obj.scale
 
                 # nominal shape
-<<<<<<< HEAD
-                h_nom = sum_hists("nominal") * scale
-                nom_name = nom_pattern.format(category=cat_name, process=proc_name)
-                fill_empty(cat_obj, h_nom)
-                handle_flow(cat_obj, h_nom, nom_name)
-=======
                 nom_name = nom_pattern.format(category=cat_name, process=proc_name)
                 h_nom = load(nom_name, "nominal", scale=scale)
->>>>>>> 3fb4b872
                 out_file[nom_name] = h_nom
                 _rates[proc_name] = h_nom.sum().value
                 integral = lambda h: h.sum().value
@@ -746,20 +688,13 @@
                             # just extract the shapes
                             h_down = sum_hists((param_obj.name, "down"), "nominal") * scale
                             h_up = sum_hists((param_obj.name, "up"), "nominal") * scale
-<<<<<<< HEAD
-=======
                             # just extract the shapes from the inputs
                             h_down = load(down_name, (param_obj.name, "down"), "nominal", scale=scale)
                             h_up = load(up_name, (param_obj.name, "up"), "nominal", scale=scale)
->>>>>>> 3fb4b872
 
                     elif param_obj.type.is_rate:
                         if param_obj.transformations.any_from_shape:
                             # just extract the shapes
-<<<<<<< HEAD
-                            h_down = sum_hists((param_obj.name, "down"), "nominal") * scale
-                            h_up = sum_hists((param_obj.name, "up"), "nominal") * scale
-=======
                             h_down = load(down_name, (param_obj.name, "down"), "nominal", scale=scale)
                             h_up = load(up_name, (param_obj.name, "up"), "nominal", scale=scale)
 
@@ -784,7 +719,6 @@
                                             if trafo not in self.rate_only_trafos
                                         )
                                         break
->>>>>>> 3fb4b872
                         else:
                             continue
 
@@ -801,11 +735,7 @@
                             # skip one sided effects
                             if not (min(d, n) <= n <= max(d, n)):
                                 logger.info(
-<<<<<<< HEAD
-                                    f"skipping shape centralization of parameter '{param_obj.name}' for process "
-=======
                                     f"skipping shape symmetrization of parameter '{param_obj.name}' for process "
->>>>>>> 3fb4b872
                                     f"'{proc_name}' in category '{cat_name}' as effect is one-sided",
                                 )
                                 continue
