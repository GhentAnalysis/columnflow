--- conflicted
+++ resolved
@@ -1,19 +1,7 @@
-<<<<<<< HEAD
-
-=======
-# from collections import defaultdict
-# from typing import Tuple
-
-# import law
->>>>>>> 7a574e87
 
 from columnflow.util import maybe_import, four_vec
 from columnflow.columnar_util import set_ak_column
 from columnflow.production import Producer, producer
-<<<<<<< HEAD
-=======
-# from columnflow.columnar_util_Ghent import TetraVec
->>>>>>> 7a574e87
 
 np = maybe_import("numpy")
 ak = maybe_import("awkward")
@@ -37,23 +25,6 @@
 # map of the status flag name to the corresponding bit in statusFlags
 _statusmap = ({
     "isPrompt": 0,
-<<<<<<< HEAD
-        "isDecayedLeptonHadron": 1,
-        "isTauDecayProduct": 2,
-        "isPromptTauDecayProduct": 3,
-        "isDirectTauDecayProduct": 4,
-        "isDirectPromptTauDecayProduct": 5,
-        "isDirectHadronDecayProduct": 6,
-        "isHardProcess": 7,
-        "fromHardProcess": 8,
-        "isHardProcessTauDecayProduct": 9,
-        "isDirectHardProcessTauDecayProduct": 10,
-        "fromHardProcessBeforeFSR": 11,
-        "isFirstCopy": 12,
-        "isLastCopy": 13,
-        "isLastCopyBeforeFSR": 14,
-    })
-=======
     "isDecayedLeptonHadron": 1,
     "isTauDecayProduct": 2,
     "isPromptTauDecayProduct": 3,
@@ -69,7 +40,6 @@
     "isLastCopy": 13,
     "isLastCopyBeforeFSR": 14,
 })
->>>>>>> 7a574e87
 
 # status flags that should be present for a prompt genparticle
 _prompt_status = ["isPrompt", "isDirectPromptTauDecayProduct", "isHardProcess",
