from __future__ import annotations

import law
from typing import Sequence, Callable
import dataclasses

from columnflow.production import Producer, producer
from columnflow.calibration.cms.jets import ak_evaluate

from columnflow.util import maybe_import, InsertableDict, DotDict
from columnflow.columnar_util import set_ak_column

ak = maybe_import("awkward")
np = maybe_import("numpy")
hist = maybe_import("hist")
correctionlib = maybe_import("correctionlib")

logger = law.logger.get_logger(__name__)


@dataclasses.dataclass
class LeptonWeightConfig:
    """Config for mva type lepton IDs

    Parameters:
        @param year: integer or string giving the data year or era
        @param weight_name: Name for the produced weight columns
        @param correction_set: name of the corrections in the json
        @param get_sf_file: function mapping external files to the scale factor json
        @param input_pars: dictionary passed to the corrector inputs

        @param aux: dictionary with other useful information
        @param uses: columns used for the weight calculation
        @param input_func: function that calculates a dictionary with input arrays for the weight calculation
        @param mask_func: function that calculates a mask to apply before calculating the weights

    """
    year: str | int
    weight_name: str
    correction_set: Sequence[str] | str
    get_sf_file: Callable

    input_pars: dict = None
    aux: dict = None
    syst_key: str = "ValType"
    systematics: tuple[tuple[str, str] | str] | dict[str, str] = (("nominal", ""), "up", "down")

    # can also be set with LeptonWeightConfig.input and LeptonWeightConfig.mask
    uses: set = None
    input_func: Callable[[ak.Array], dict[ak.Array]] = None
    mask_func: Callable[[ak.Array], ak.Array] = None

    def __post_init__(self):
        if self.aux is None:
            self.aux = dict()
        self.x = DotDict(self.aux)
        if self.uses is None:
            self.uses = set()

        self.input_pars = {"year": str(self.year)} | (self.input_pars or {})

        if not isinstance(self.systematics, dict):
            systs = dict()
            for s in self.systematics:
                if isinstance(s, str):
                    systs[s] = f"_{s}"
                elif isinstance(s, Sequence) and len(s) == 2:
                    systs[s[0]] = f"_{s[1]}" if s[1] else ""
                else:
                    AssertionError(f"provided illegal systematics for {self}")
            self.systematics = systs
        else:
            self.systematics = {
                s: ("_" if ss else "") + ss.lstrip("_")
                for s, ss in self.systematics.items()
            }

    def copy(self, /, **changes):
        return dataclasses.replace(self, **changes)

    def input(self, func: Callable[[ak.Array], dict[ak.Array]] = None, uses: set = None) -> None:
        """
        Decorator to wrap a function *func* that should be registered as :py:meth:`input_func`
        which is used to calculate the input to the correctionlib corrector object.
        One should specify the used columns via the uses

        The function should accept one positional argument:

            - *events*, an awkward array from which the inouts are calculate


        The decorator does not return the wrapped function.
        """
        def decorator(func: Callable[[ak.Array], dict[ak.Array]]):
            self.input_func = func
            if uses:
                self.uses = self.uses | uses

        return decorator(func) if func else decorator

    def mask(self, func: Callable[[ak.Array], ak.Array] = None, uses: set = None) -> None:
        """
        Decorator to wrap a function *func* that should be registered as :py:meth:`mask_func`
        which is used to calculate the mask that should be applied to the lepton

        The function should accept one positional argument:

            - *events*, an awkward array from which the inouts are calculate


        The decorator does not return the wrapped function.
        """

        def decorator(func: Callable[[ak.Array], dict[ak.Array]]):
            self.mask_func = func
            self.uses = self.uses | uses

        return decorator(func) if func else decorator


@producer(
    # only run on mc
    mc_only=True,
    # lepton config, or function to determine the lepton weight config
    lepton_config=None,
)
def lepton_weights(
    self: Producer,
    events: ak.Array,
    mask: ak.Array = None,
    **kwargs,
) -> ak.Array:
    """
    Creates lepton weights using the correctionlib. Requires an external file in the config as specified in
    the *lepton_config*. E.g.

    .. code-block:: python

        cfg.x.external_files = DotDict.wrap({
            "electron_sf": "/afs/cern.ch/work/m/mrieger/public/mirrors/jsonpog-integration-9ea86c4c/POG/EGM/2017_UL/electron.json.gz",  # noqa
        })


    The name of the correction set should be specified in the *lepton_config*, as well as the year string
    ans other parameters passed to the correction evaluation (in the *input_pars* dict)

    *lepton_config* should be a LeptonWeightConfig or a function returning a LeptonWeightConfig. It
    can be adapted in a subclass

    Optionally, an *mask* can be supplied to compute the scale factor weight
    based only on a subset of leptons. This mask is applied on top of the *mask* specified in the *lepton_config*
    """

    variable_map = self.input_func(events)
    if self.mask_func or mask is not None:
        if self.mask_func:
            mask = (mask or True) & self.mask_func(events)
        assert mask.ndim == 2, f"unexpected mask dimension {mask.ndim}"
        variable_map = {
            key: value[mask] if value.ndim == 2 else value
            for key, value in variable_map.items()
        }
    variable_map |= self.input_pars

    # loop over systematics
    for syst, postfix in self.systematics.items():
        # initialize weights (take the weights if already applied once)
        # but is needed to apply multiple corrections from different correctionlib files
        weight = ak.ones_like(events.event)

        # add year, WorkingPoint, and ValType to inputs
        inputs = variable_map | {self.syst_key: syst}

        inputs = [
            inputs[inp.name]
            for inp in self.corrector.inputs
        ]
        sf = ak_evaluate(self.corrector, *inputs)

        # add the correct layout to it
        # sf = layout_ak_array(sf_flat, events.Electron.pt[electron_mask])

        # create the product over all electrons in one event and multiply with the existing weight
        weight = weight * ak.prod(sf, axis=1, mask_identity=False)

        # store it
        events = set_ak_column(events, f"{self.weight_name}{postfix}", weight, value_type=np.float32)
    return events


@lepton_weights.init
def lepton_weights_init(self: Producer) -> None:
    if callable(self.lepton_config):
        self.lepton_config = self.lepton_config()
    for key, value in dataclasses.asdict(self.lepton_config).items():
        if not hasattr(self, key):
            setattr(self, key, value)
    self.uses |= self.lepton_config.uses
    self.produces |= {f"{self.weight_name}{postfix}" for postfix in self.systematics.values()}


@lepton_weights.requires
def lepton_weights_requires(self: Producer, reqs: dict) -> None:
    if "external_files" in reqs or self.lepton_config is None:
        return

    from columnflow.tasks.external import BundleExternalFiles
    reqs["external_files"] = BundleExternalFiles.req(self.task)


@lepton_weights.setup
def lepton_weights_setup(
    self: Producer,
    reqs: dict,
    inputs: dict,
    reader_targets: InsertableDict,
) -> None:
    if self.lepton_config is None:
        return
    bundle = reqs["external_files"]

    # create the corrector
    import correctionlib
    correctionlib.highlevel.Correction.__call__ = correctionlib.highlevel.Correction.evaluate
    file_path = self.get_sf_file(bundle.files)
    if file_path.path.endswith(".gz"):
        correction_set = correctionlib.CorrectionSet.from_string(
            file_path.load(formatter="gzip").decode("utf-8"),
        )
    elif file_path.path.endswith(".json"):
        correction_set = correctionlib.CorrectionSet.from_file(
            file_path.path,
        )
    else:
        raise Exception(
            f"unsupported lepton sf corrector file type: {file_path}",
        )

    self.corrector = correction_set[self.correction_set]


#
#  example config for muon
#

ElectronBaseWeightConfig = LeptonWeightConfig(
    year=None,
    weight_name="weight_electron",
    correction_set="UL-Electron-ID-SF",
    get_sf_file=lambda bundle: bundle.electron_sf,
    input_pars=dict(WorkingPoint=None),
    systematics=dict(sf="", sfup="up", sfdown="down"),
)


@ElectronBaseWeightConfig.input(uses={"Electron.{pt,eta,deltaEtaSC,phi}"})
def electron_input(events):
    return {
        "pt": events.Electron.pt,
        "eta": events.Electron.eta + events.Electron.deltaEtaSC,
        "phi": events.Electron.phi,
    }


<<<<<<< HEAD
@ElectronRecoBelow20WeightConfig.mask(uses={"Electron.pt"})
def electron_recobelow20_mask(events):
    return events.Electron.pt < 20


electron_recobelow20_weights = lepton_weights.derive(
    "electron_recobelow20_weights",
    cls_dict=dict(lepton_config=ElectronRecoBelow20WeightConfig),
)


# Use .copy to overwrite any property
ElectronRecoAbove20WeightConfig = ElectronRecoBelow20WeightConfig.copy(
    weight_name="weight_electron_recoabove20",
    input_pars=dict(WorkinPoint="RecoAbove20"),
)


@ElectronRecoAbove20WeightConfig.mask(uses={"Electron.pt"})
def electron_recoabove20_mask(events):
    return events.Electron.pt > 20


electron_recoabove20_weights = lepton_weights.derive(
    "electron_recoabove20_weights",
    cls_dict=dict(lepton_config=ElectronRecoAbove20WeightConfig),
)
=======
ElectronRecoBelow20WeightConfig = ElectronBaseWeightConfig.copy(
    year=2018,
    weight_name="weight_electron_recobelow20",
    input_pars=dict(WorkinPoint="RecoBelow20"),
)


@ElectronRecoBelow20WeightConfig.mask(uses={"Electron.pt"})
def electron_recobelow20_mask(events):
    return events.Electron.pt < 20
>>>>>>> 4e0a9e20


MuonBaseWeightConfig = LeptonWeightConfig(
    year=None,
    weight_name="weight_muon",
    correction_set="NUM_MediumID_DEN_TrackerMuons",
    get_sf_file=lambda bundle: bundle.muon_sf,
    syst_key="scale_factors",
    systematics=dict(nominal="", systup="_up", systdown="_down"),
)


@MuonBaseWeightConfig.input(uses={"Muon.{pt,eta}"})
def muon_mva_input(events):
    return {
        "pt": events.Muon.pt,
        "eta": events.Muon.eta,
        "phi": events.Muon.phi,
    }


#
# bundle of all lepton weight producers
#

@producer(
    # only run on mc
    mc_only=True,
    # lepton config bundle, function to determine the location of a list of LeptonWeightConfig's
    lepton_configs=lambda self: self.config_inst.x.lepton_weight_configs,
    config_naming=lambda self, cfg: cfg.weight_name 
)
def bundle_lepton_weights(
    self: Producer,
    events: ak.Array,
    **kwargs,
) -> ak.Array:

    for lepton_weight_producer in self.uses:
        events = self[lepton_weight_producer](events, **kwargs)

    return events


@bundle_lepton_weights.init
def bundle_lepton_weights_init(self: Producer) -> None:

    lepton_configs = self.lepton_configs()
    for config in lepton_configs:
        self.uses.add(lepton_weights.derive(
            self.confog_naming(config),
            cls_dict=dict(lepton_config=config),
        ))

    self.produces |= self.uses<|MERGE_RESOLUTION|>--- conflicted
+++ resolved
@@ -262,35 +262,6 @@
     }
 
 
-<<<<<<< HEAD
-@ElectronRecoBelow20WeightConfig.mask(uses={"Electron.pt"})
-def electron_recobelow20_mask(events):
-    return events.Electron.pt < 20
-
-
-electron_recobelow20_weights = lepton_weights.derive(
-    "electron_recobelow20_weights",
-    cls_dict=dict(lepton_config=ElectronRecoBelow20WeightConfig),
-)
-
-
-# Use .copy to overwrite any property
-ElectronRecoAbove20WeightConfig = ElectronRecoBelow20WeightConfig.copy(
-    weight_name="weight_electron_recoabove20",
-    input_pars=dict(WorkinPoint="RecoAbove20"),
-)
-
-
-@ElectronRecoAbove20WeightConfig.mask(uses={"Electron.pt"})
-def electron_recoabove20_mask(events):
-    return events.Electron.pt > 20
-
-
-electron_recoabove20_weights = lepton_weights.derive(
-    "electron_recoabove20_weights",
-    cls_dict=dict(lepton_config=ElectronRecoAbove20WeightConfig),
-)
-=======
 ElectronRecoBelow20WeightConfig = ElectronBaseWeightConfig.copy(
     year=2018,
     weight_name="weight_electron_recobelow20",
@@ -301,7 +272,6 @@
 @ElectronRecoBelow20WeightConfig.mask(uses={"Electron.pt"})
 def electron_recobelow20_mask(events):
     return events.Electron.pt < 20
->>>>>>> 4e0a9e20
 
 
 MuonBaseWeightConfig = LeptonWeightConfig(
@@ -332,7 +302,7 @@
     mc_only=True,
     # lepton config bundle, function to determine the location of a list of LeptonWeightConfig's
     lepton_configs=lambda self: self.config_inst.x.lepton_weight_configs,
-    config_naming=lambda self, cfg: cfg.weight_name 
+    config_naming=lambda self, cfg: cfg.weight_name
 )
 def bundle_lepton_weights(
     self: Producer,
@@ -356,4 +326,4 @@
             cls_dict=dict(lepton_config=config),
         ))
 
-    self.produces |= self.uses+    self.produces |= self.uses
