--- conflicted
+++ resolved
@@ -35,13 +35,8 @@
 
     tag: str = "trig"
     ref_tag: str = "ref"
-<<<<<<< HEAD
-    sf_name: str = f"trig_sf",
+    sf_name: str = f"trig_sf"
     aux: dict = field(default_factory=dict)
-=======
-    sf_name: str = f"trig_sf"
-    aux: dict = None
->>>>>>> 72b26022
     objects = None  # list of objects used in the calculation: derived from the variables if None
 
     get_sf_file: Callable = None
