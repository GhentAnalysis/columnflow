# coding: utf-8
"""
Producer that produces a trigger scalefactors
"""

from __future__ import annotations

import law
import order as od

from dataclasses import dataclass, field, replace, asdict

from columnflow.selection import SelectionResult
from columnflow.production import producer, Producer
from columnflow.weight import WeightProducer
from columnflow.util import maybe_import, DotDict
from columnflow.columnar_util import set_ak_column, has_ak_column, Route, fill_hist

from columnflow.types import Any, Iterable, Callable

np = maybe_import("numpy")
ak = maybe_import("awkward")
hist = maybe_import("hist")

logger = law.logger.get_logger(__name__)


@dataclass
class TriggerSFConfig:
    triggers: str | Iterable[str]
    ref_triggers: str | Iterable[str]
    variables: Iterable[str]
    datasets: Iterable[str]
    corrector_kwargs: dict[str, Any] = field(default_factory=dict)

    tag: str = "trig"
    ref_tag: str = "ref"
    sf_name: str = f"trig_sf"
    aux: dict = field(default_factory=dict)
    objects = None  # list of objects used in the calculation: derived from the variables if None

<<<<<<< HEAD
    get_sf_file: Callable = None
    get_no_trigger_selection: Callable = lambda self, results: results.x("event_no_trigger", None)
    event_mask_func: Callable = None
    event_mask_uses: set = field(default_factory=set)
=======
    # functions
    get_sf_file = None
    get_no_trigger_selection = lambda results: results.x("event_no_trigger", None)
    event_mask_func = None
    event_mask_uses = None
>>>>>>> ebdbcc5a

    def __post_init__(self):

        # reformat self.trigger to tuple
        if isinstance(self.triggers, str):
            self.triggers = {self.triggers}
        elif not isinstance(self.triggers, set):
            self.triggers = set(self.triggers)

        # reformat self.ref_trigger to tuple
        if isinstance(self.ref_triggers, str):
            self.ref_triggers = {self.ref_triggers}
        elif not isinstance(self.ref_triggers, set):
            self.ref_triggers = set(self.ref_triggers)

        if not isinstance(self.datasets, set):
            self.datasets = set(self.datasets)

        self.x = DotDict(self.aux)

    def copy(self, **changes):
        return replace(self, **changes)


    def event_mask(self, func: Callable[[ak.Array], ak.Array] = None, uses: set = None) -> None:
        """
        Decorator to wrap a function *func* that should be registered as :py:meth:`mask_func`
        which is used to calculate the mask that should be applied to the lepton

        The function should accept one positional argument:

            - *events*, an awkward array from which the inouts are calculate


        The decorator does not return the wrapped function.
        """

        def decorator(func: Callable[[ak.Array], dict[ak.Array]]):
            self.event_mask_func = func
            self.event_mask_uses = self.event_mask_uses | event_mask_uses

        return decorator(func) if func else decorator


def init_trigger(self: Producer | WeightProducer, add_eff_vars=True, add_hists=True):
    if callable(self.trigger_config):
        self.trigger_config = self.trigger_config() 

    for key, value in asdict(self.trigger_config).items():
        if not hasattr(self, key):
            setattr(self, key, value)
            
    self.tag_name = f"hlt_{self.tag.lower()}_ref_{self.ref_tag.lower()}"

    if add_eff_vars:
        self.variable_insts = list(map(self.config_inst.get_variable, self.variables))
        eff_bin_vars_inputs = {
            inp
            for variable_inst in self.variable_insts
            for inp in (
                [variable_inst.expression]
                if isinstance(variable_inst.expression, str)
                else variable_inst.x("inputs", [])
            )
        }

        if add_hists:
            if not hasattr(self, "objects"):
                self.objects = {inp.split(".")[0] for inp in eff_bin_vars_inputs if "." in inp}

            # add variable to bin measured trigger PASS / FAIL
            self.variable_insts += [
                od.Variable(
                    self.tag,
                    expression=lambda events: np.any([events.HLT[trigger] for trigger in self.triggers], axis=0),
                    binning=(2, -0.5, 1.5),
                    x_labels=["FAIL", "PASS"],
                    aux={"inputs": [f"HLT.{trigger}" for trigger in self.triggers]},
                ),
                od.Variable(
                    self.ref_tag,
                    expression=lambda events: np.any([events.HLT[trigger] for trigger in self.ref_triggers], axis=0),
                    binning=(2, -0.5, 1.5),
                    x_labels=["FAIL", "PASS"],
                    aux={"inputs": {f"HLT.{trigger}" for trigger in self.ref_triggers}},
                ),
            ]

        self.uses.update({
            inp
            for variable_inst in self.variable_insts
            for inp in (
                [variable_inst.expression] if isinstance(variable_inst.expression, str) else variable_inst.x("inputs",
                                                                                                            [])
            )
        })


@producer(
    mc_only=True,
    trigger_config=lambda self: self.config_inst.x.trigger_sf,
)
def trigger_scale_factors(
    self: Producer,
    events: ak.Array,
    event_mask: ak.Array = None,
    **kwargs,
):
    inputs = []
    sf = {vr: np.ones(len(events)) for vr in ["central", "down", "up"]}

    selected_events = events
    if event_mask or self.event_mask_func:
        if self.event_mask_func:
            event_mask = (event_mask or True) & self.event_mask_func(events)
        selected_events = selected_events[event_mask]

    if len(selected_events) > 0:
        for variable_inst in self.variable_insts:
            if variable_inst.x("auxiliary", False) is not False:
                continue
            # prepare the expression
            expr = variable_inst.expression
            if isinstance(expr, str):
                route = Route(expr)

                def expr(evs, *args, **kwargs):
                    if not has_ak_column(evs, route):
                        return ak.Array(np.array([], dtype=np.float32))
                    return route.apply(evs, null_value=variable_inst.null_value)

            # apply it
            inputs.append(expr(selected_events))
        for vr in sf:
            sf[vr][event_mask] = self.sf_corrector.evaluate(vr, *inputs)
    for vr in sf:
        name = self.sf_name() + ("" if vr == "central" else ("_" + vr))
        events = set_ak_column(events, name, sf[vr])
    return events


@trigger_scale_factors.init
def trigger_scale_factors_init(self: Producer):
    init_trigger(self, add_eff_vars=True, add_hists=False)
    self.uses |= self.event_mask_uses
    self.produces = {self.sf_name() + suff for suff in ["", "_down", "_up"]}


@trigger_scale_factors.requires
def trigger_scale_factors_requires(self: Producer, reqs: dict) -> None:

    if self.get_sf_file:
        if "external_files" in reqs:
            return

        from columnflow.tasks.external import BundleExternalFiles
        reqs["external_files"] = BundleExternalFiles.req(self.task)
    else:
        from columnflow.tasks.cmsGhent.trigger_scale_factors import TriggerScaleFactors

        reqs["trigger_scalefactor"] = TriggerScaleFactors.req(
            self.task,
            datasets=self.datasets,
            variables=self.variables,
            trigger=self.tag,
            ref_trigger=self.ref_tag,
        )


@trigger_scale_factors.setup
def trigger_scale_factors_setup(
    self: Producer,
    reqs: dict,
    inputs: dict,
    reader_targets,
) -> None:

    # create the corrector
    import correctionlib

    if self.get_sf_file:
        bundle = reqs["external_files"]
        correctionlib.highlevel.Correction.__call__ = correctionlib.highlevel.Correction.evaluate
        correction_set = correctionlib.CorrectionSet.from_file(
            self.get_sf_file(bundle.files).path,
        )
    else:
        correctionlib.highlevel.Correction.__call__ = correctionlib.highlevel.Correction.evaluate
        correction_set = correctionlib.CorrectionSet.from_file(
            reqs["trigger_scalefactor"].output()["json"].path,
        )

    self.sf_corrector = correction_set["scale_factors"]


#
# trigger histograms called in cf.SelectEvents
#

@producer(
    # only run on mc
    trigger_config=lambda self: self.config_inst.x.trigger_sf,
)
def trigger_efficiency_hists(
    self: Producer,
    events: ak.Array,
    results: SelectionResult,
    hists: DotDict | dict = None,
    object_mask: dict = None,
    **kwargs,
) -> ak.Array:
    if hists is None:
        logger.warning_once(self.cls_name + " did not get any histograms")
        return events
    if object_mask is None:
        object_mask = {}

    no_trigger_selection = self.get_no_trigger_selection(results)
    assert no_trigger_selection is not None, "results does not contain mask without trigger selection"

    if not ak.any(no_trigger_selection):
        return events

    selected_events = ak.Array({
        obj: events[obj][object_mask.get(obj, results.objects[obj][obj])]
        for obj in self.objects
    } | {
        "mc_weight": events.mc_weight if self.dataset_inst.is_mc else np.ones(len(events)),
        "HLT": events.HLT,
    })[no_trigger_selection]

    fill_data = {
        # broadcast event weight and process-id to jet weight
        "weight": selected_events.mc_weight,
    }

    # loop over variables in which the efficiency is binned
    for var_inst in self.variable_insts:
        expr = var_inst.expression
        if isinstance(expr, str):
            route = Route(expr)

            def expr(evs, *args, **kwargs):
                if len(evs) == 0 and not has_ak_column(evs, route):
                    return ak.Array(np.array([], dtype=np.float32))
                return route.apply(evs, null_value=var_inst.null_value)

        # apply the variable (flatten to fill histogram)
        fill_data[var_inst.name] = expr(selected_events)
        if fill_data[var_inst.name].ndim == 1:
            fill_data[var_inst.name] = fill_data[var_inst.name][:, None]

    if f"{self.tag_name}_efficiencies" not in hists:
        histogram = hist.Hist.new
        # add variables for binning the efficiency
        for var_inst in self.variable_insts:
            histogram = histogram.Var(
                var_inst.bin_edges,
                name=var_inst.name,
                label=var_inst.get_full_x_title(),
            )
        hists[f"{self.tag_name}_efficiencies"] = histogram.Weight()
    fill_hist(
        hists[f"{self.tag_name}_efficiencies"],
        fill_data,
        last_edge_inclusive=False,
    )

    return events


@trigger_efficiency_hists.init
def trigger_efficiency_hists_init(self: Producer):
    if hasattr(self, "dataset_inst") and self.dataset_inst.is_mc:
        self.uses.add("mc_weight")

    init_trigger(self)
    

@producer(
    # only run on mc
    mc_only=True,
    # lepton config bundle, function to determine the location of a list of LeptonWeightConfig's
    trigger_configs=lambda self: self.config_inst.x.trigger_sfs,
    config_naming=lambda self, cfg: cfg.sf_name
)
def bundle_trigger_weights(
    self: Producer,
    events: ak.Array,
    **kwargs,
) -> ak.Array:

    for trigger_weight_producer in self.uses:
        events = self[trigger_weight_producer](events, **kwargs)

    return events


@bundle_trigger_weights.init
def bundle_trigger_weights_init(self: Producer) -> None:

    trigger_configs = self.trigger_configs()
    for config in trigger_configs:
        self.uses.add(trigger_scale_factors.derive(
            self.config_naming(config),
            cls_dict=dict(lepton_config=config),
        ))

    self.produces |= self.uses


@producer(
    # only run on mc
    mc_only=True,
    # lepton config bundle, function to determine the location of a list of LeptonWeightConfig's
    trigger_configs=lambda self: self.config_inst.x.trigger_sfs,
    config_naming=lambda self, cfg: "hist_" + cfg.sf_name
)
def bundle_trigger_histograms(
    self: Producer,
    events: ak.Array,
    results: SelectionResult,
    hists: DotDict | dict = None,
    object_mask: dict = None,
    **kwargs,
) -> ak.Array:

    for trigger_hist_producer in self.uses:
        events = self[trigger_hist_producer](events, results, hists, object_mask, **kwargs)

    return events


@bundle_trigger_histograms.init
def bundle_trigger_histograms_init(self: Producer) -> None:

    trigger_configs = self.trigger_configs()
    for config in trigger_configs:
        self.uses.add(trigger_efficiency_hists.derive(
            self.config_naming(config),
            cls_dict=dict(trigger_config=config),
        ))

    self.produces |= self.uses

    
<|MERGE_RESOLUTION|>--- conflicted
+++ resolved
@@ -39,18 +39,10 @@
     aux: dict = field(default_factory=dict)
     objects = None  # list of objects used in the calculation: derived from the variables if None
 
-<<<<<<< HEAD
     get_sf_file: Callable = None
-    get_no_trigger_selection: Callable = lambda self, results: results.x("event_no_trigger", None)
+    get_no_trigger_selection: Callable = lambda results: results.x("event_no_trigger", None)
     event_mask_func: Callable = None
     event_mask_uses: set = field(default_factory=set)
-=======
-    # functions
-    get_sf_file = None
-    get_no_trigger_selection = lambda results: results.x("event_no_trigger", None)
-    event_mask_func = None
-    event_mask_uses = None
->>>>>>> ebdbcc5a
 
     def __post_init__(self):
 
