--- conflicted
+++ resolved
@@ -7,10 +7,6 @@
 import order as od
 
 from columnflow.production import Producer
-<<<<<<< HEAD
-from columnflow.histogramming import HistProducer
-=======
->>>>>>> 038d68cd
 from columnflow.util import maybe_import
 
 hist = maybe_import("hist")
