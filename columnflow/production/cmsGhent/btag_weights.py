"""
Producer that produces a column Jet.btag based on the default_btag Algorithm provided in the config
"""

from __future__ import annotations

import os
import law
import order as od
from typing import Iterable
from collections import OrderedDict


from columnflow.production import Producer, producer
from columnflow.selection import SelectionResult

from columnflow.util import maybe_import, DotDict, four_vec
from columnflow.columnar_util import set_ak_column, layout_ak_array, Route, has_ak_column, optional_column
from columnflow.production.cms.btag import BTagSFConfig

ak = maybe_import("awkward")
np = maybe_import("numpy")

logger = law.logger.get_logger(__name__)


def init_btag(self: Producer, add_eff_vars=True):
    if not hasattr(self, "get_btag_config"):
        self.btag_config = self.config_inst.x(
            "btag_sf",
            BTagSFConfig(
                correction_set="DeepJet",
                sources=["uncorrelated", "correlated"],
                jec_sources=[],
            ),
        )
        self.btag_config = BTagSFConfig.new(self.btag_config)
    else:
        self.btag_config = self.get_btag_config()

    # update used columns
    self.uses.add(f"Jet.{self.btag_config.discriminator}")

    if add_eff_vars:
        if "default_btag_variables" not in self.config_inst.aux:
            logger.warning_once(
                "no default btagging efficiency variables defined in config",
                "Config does not have an attribute x.default_btag_variables that provides default \
                    variables in which to bin b - tagging efficiency.\n \
                    The variables 'btag_jet_pt' & 'btag_jet_eta' are used if defined in the config.",
            )
        self.variables = self.config_inst.x("default_btag_variables", ("btag_jet_pt", "btag_jet_eta"))
        self.variable_insts = list(map(self.config_inst.get_variable, self.variables))
        self.uses.update({
            inp
            for variable_inst in self.variable_insts
            for inp in (
                [variable_inst.expression] if isinstance(variable_inst.expression, str) else variable_inst.x("inputs",
                                                                                                             [])
            )
        })


def setup_btag(self: Producer, task: law.Task, reqs: dict):
<<<<<<< HEAD
=======
    import correctionlib

>>>>>>> 3fb4b872
    bundle = reqs["external_files"]
    correction_set_btag_wp_corr = correctionlib.CorrectionSet.from_string(
        self.get_btag_sf(bundle.files).load(formatter="gzip").decode("utf-8"),
    )

    btag_wp_corrector = correction_set_btag_wp_corr[f"{self.btag_config.correction_set}_wp_values"]
    self.btag_wp_value = OrderedDict([(wp, btag_wp_corrector.evaluate(wp)) for wp in "LMT"])
    return correction_set_btag_wp_corr


def req_btag(self: Producer, task: law.Task, reqs: dict):
    from columnflow.tasks.external import BundleExternalFiles
    reqs["external_files"] = BundleExternalFiles.req(task)


@producer(
    produces={optional_column("Jet.btag_{LMT}")},
    get_btag_config=(lambda self: BTagSFConfig.new(self.config_inst.x.btag_sf)),
    get_btag_sf=lambda self, external_files: external_files.btag_sf_corr,
)
def jet_btag(
    self: Producer,
    events: ak.Array,
    working_points: Iterable[str] = None,
    jet_mask: ak.Array[bool] = None,
    **kwargs,
) -> ak.Array:

    for wp in working_points or self.btag_wp_value:
        tag = events.Jet[self.btag_config.discriminator] >= self.btag_wp_value[wp]
        if jet_mask is not None:
            tag = tag & jet_mask
        events = set_ak_column(events, f"Jet.btag_{wp}", tag)

    return events


@jet_btag.init
def jet_btag_init(self: Producer):
    init_btag(self, add_eff_vars=False)


@jet_btag.setup
def jet_btag_setup(self: Producer, task: law.Task, reqs: dict, *args, **kwargs) -> None:
    setup_btag(self, task, reqs)


@jet_btag.requires
def jet_btag_requires(self: Producer, task: law.Task, reqs: dict) -> None:
    req_btag(self, task, reqs)


@producer(
    uses=four_vec("Jet", "hadronFlavour") | {jet_btag},
    get_btag_config=(lambda self: BTagSFConfig.new(self.config_inst.x.btag_sf)),
    get_btag_sf=lambda self, external_files: external_files.btag_sf_corr,
    get_btag_eff=lambda self, external_files: external_files.get("btag_sf_eff", {}),
    # Return a dict mapping dataset groups to efficiencies.
    # Missing dataset groups are calculated with the BTagEfficiency task
    mc_only=True,
    weight_name="btag_weight",
    produce_plots=True,
)
def fixed_wp_btag_weights(
    self: Producer,
    events: ak.Array,
    working_points: Iterable[str] | str,
    jet_mask: ak.Array[bool] = None,
    **kwargs,
) -> ak.Array:

    working_points = sorted(law.util.make_list(working_points), key=lambda x: "LMT".find(x))

    # get the total number of jets in the chunk
    jets = events.Jet[jet_mask] if jet_mask is not None else events.Jet
    jets = set_ak_column(jets, "abseta", abs(jets.eta))

    # helper to create and store the weight
    def add_weight(flavour_group, systematic, variation=None):

        # variation as in correctionlib TODO: make flexible if naming scheme changes
        syst_variation = systematic if not variation else f"{variation}_{systematic}"

        # define a mask that selects the correct flavor to assign to, depending on the systematic
        jet_mask = ak.full_like(jets.hadronFlavour, True)
        if flavour_group == "light":
            # only apply to light flavor
            jet_mask = jets.hadronFlavour == 0
            btag_sf_corrector = self.btag_sf_incl_corrector
        elif flavour_group == "heavy":
            # only apply to heavy flavor
            jet_mask = jets.hadronFlavour != 0
            btag_sf_corrector = self.btag_sf_comb_corrector

        weight = np.ones(len(jets.pt))
        for i, wp in enumerate([None, *working_points]):
            next_wp = working_points[i] if wp != working_points[-1] else None

            if wp is None:
                jet_mask_wp = jet_mask & (~jets[f"btag_{next_wp}"])
            else:
                jet_mask_wp = jet_mask & jets[f"btag_{wp}"]
                if next_wp is not None:
                    jet_mask_wp = jet_mask_wp & (~jets[f"btag_{next_wp}"])

            selected_jets = jets[jet_mask_wp]
            flat_input = ak.flatten(selected_jets, axis=1)

            # get efficiencies and scale factors for this and next working point
            def sf_eff_wp(working_point, none_value=0.):
                if working_point is None:
                    return (np.full_like(flat_input.pt, none_value),) * 2
                sf = btag_sf_corrector(
                    syst_variation,
                    working_point,
                    flat_input.hadronFlavour,
                    flat_input.abseta,
                    flat_input.pt,
                )
                eff = self.btag_eff_corrector(
                    flat_input.hadronFlavour,
                    # currently set hard max on pt since overflow could not be changed in correctionlib
                    # (could also manually change the flow)
                    ak.min([flat_input.pt, 999 * ak.ones_like(flat_input.pt)], axis=0),
                    flat_input.abseta,
                    working_point,
                )
                return sf, eff

            sf_this_wp, eff_this_wp = sf_eff_wp(wp, none_value=1.)
            sf_next_wp, eff_next_wp = sf_eff_wp(next_wp, none_value=0.)

            # calculate the event weight following:
            # https://btv-wiki.docs.cern.ch/PerformanceCalibration/fixedWPSFRecommendations/
            weight_flat = (sf_this_wp * eff_this_wp - sf_next_wp * eff_next_wp) / (eff_this_wp - eff_next_wp)

            # enforce the correct shape and create the product over all jets per event
            weight = weight * ak.prod(layout_ak_array(weight_flat, selected_jets.pt), axis=1, mask_identity=False)

        column_name = f"{self.weight_name}_{flavour_group}"
        if systematic != "central":
            column_name += f"_{systematic}_{variation}"  # .replace("uncorrelated", str(self.config_inst.x.year))

        if ak.any((weight == np.inf) | ak.is_none(ak.nan_to_none(weight))):
            weight = ak.nan_to_num(weight, nan=1.0, posinf=1.0, neginf=1.0)
            logger.warning_once(
                "weight column has an infinite or Nan value",
                f"weight column events.{column_name} has \
                {ak.sum((weight == np.inf) | ak.is_none(ak.nan_to_none(weight)))} infinite or Nan values \
                and are set to 1. Make sure the b-tagging efficiency is defined and physical in all bins.",
            )
        elif ak.any(weight < 0):
            weight = ak.nan_to_num(weight, nan=1.0, posinf=1.0, neginf=1.0)
            logger.warning_once(
                "weight column has a negative value",
                f"weight column events.{column_name} has {ak.sum(weight < 0)} negative values and are set to 1.",
            )

        return set_ak_column(events, column_name, weight, value_type=np.float32)

    # nominal weight and those of all method intrinsic uncertainties
    for flavour_group in self.flavour_groups:
        events = add_weight(flavour_group, "central")

        # only calculate up and down variations for nominal shift
        for direction in ["up", "down"]:
            for corr in self.btag_config.sources:
                events = add_weight(
                    flavour_group=flavour_group,
                    systematic=corr,
                    variation=direction,
                )

    # nominal weights:
    nominal = np.prod([events[f"{self.weight_name}_{fg}"] for fg in self.flavour_groups], axis=0)

    return set_ak_column(events, self.weight_name, nominal)


@fixed_wp_btag_weights.init
def fixed_wp_btag_weights_init(self: Producer) -> None:
    init_btag(self)

    # save names of method-intrinsic uncertainties
    self.flavour_groups = {
        "light",
        "heavy",
    }

    # add uncertainty sources of the method itself
    self.produces = {self.weight_name}
    for name in self.flavour_groups:
        # nominal columns
        self.produces.add(f"{self.weight_name}_{name}")
        self.produces.update({
            f"{self.weight_name}_{name}_" + (direction if not corr else f"{corr}_{direction}")
            for direction in ["up", "down"]
            for corr in self.btag_config.sources
        })

    # determine to which btag_dataset_group the dataset belongs.
    # btag efficiency will be calculated for the btag_dataset_group
    # default value of datasets to calculate the efficiency is the dataset of the produce task
    self.datasets = [self.dataset_inst.name]
    self.dataset_group = self.dataset_inst.processes.names()[0]

    if hasattr(self.config_inst.x, "btag_dataset_groups"):
        for btag_group in self.config_inst.x.btag_dataset_groups:
            # check if dataset is in data group
            if self.dataset_inst.name in self.config_inst.x.btag_dataset_groups[btag_group]:
                self.datasets = self.config_inst.x.btag_dataset_groups[btag_group]
                if btag_group in self.config_inst.processes.names():
                    self.dataset_group = btag_group  # only for plotting text
                break
    else:
        logger.warning_once(
            "no default btagging efficiency dataset groups defined in config",
            "Config does not have an attribute 'x.btag_dataset_groups' that provides  \
            default groupings of datasets for b-tagging efficiency calculation.\n"
            f"The dataset {self.dataset_inst.name} is used to calculate but defining one is recommended.\n"
            "example: config.x.btag_dataset_groups = {'ttx': ['ttztollnunu_m10_amcatnlo','tt_sl_powheg']}",
        )

    btag_eff_file = self.get_btag_eff(self.config_inst.x.external_files).get(self.dataset_group, None)
    self.has_external_efficiencies = btag_eff_file is not None and os.path.exists(btag_eff_file)


@fixed_wp_btag_weights.setup
def fixed_wp_btag_weights_setup(
    self: Producer,
    task: law.Task,
    reqs: dict,
    inputs: dict,
    reader_targets: law.util.InsertableDict,
) -> None:
<<<<<<< HEAD
=======
    import correctionlib

>>>>>>> 3fb4b872
    correction_set_btag_wp_corr = setup_btag(self, task, reqs)

    # fix for change in nomenclature of deepJet scale factors for light hadronFlavour jets
    if self.config_inst.x.year <= 2018:
        self.btag_sf_incl_corrector = correction_set_btag_wp_corr[f"{self.btag_config.correction_set}_incl"]
    else:
        self.btag_sf_incl_corrector = correction_set_btag_wp_corr[f"{self.btag_config.correction_set}_light"]
    self.btag_sf_comb_corrector = correction_set_btag_wp_corr[f"{self.btag_config.correction_set}_comb"]

    # unpack the b-tagging efficiency
    if self.has_external_efficiencies:
        file = self.get_btag_eff(reqs["external_files"].files)[self.dataset_group]
    else:
        file = reqs["btag_efficiency"].output()["json"]

    if file.path.endswith(".json.gz"):
        corr_set_btag_eff_corr = correctionlib.CorrectionSet.from_string(file.load(formatter="gzip").decode("utf-8"))
    elif file.path.endswith(".json"):
        corr_set_btag_eff_corr = correctionlib.CorrectionSet.from_file(file.path)
    else:
        raise AssertionError(f"{file} should be json or json.gz")

    if len(corr_set_btag_eff_corr.keys()) != 1:
        raise Exception(f"Expected exactly one type of btagging efficiencies. Found more in provided file {file}.")

    corrector_name = list(corr_set_btag_eff_corr.keys())[0]
    self.btag_eff_corrector = corr_set_btag_eff_corr[corrector_name]


@fixed_wp_btag_weights.requires
def fixed_wp_btag_weights_requires(self: Producer, task: law.Task, reqs: dict) -> None:
    req_btag(self, task, reqs)

    if not self.has_external_efficiencies:
        from columnflow.tasks.cmsGhent.btagefficiency import BTagEfficiency
        reqs["btag_efficiency"] = BTagEfficiency.req(
            task,
            datasets=self.datasets,
            variables=self.variables,
        )

        if self.produce_plots:
            from columnflow.tasks.cmsGhent.btagefficiency import BTagEfficiencyPlot
            reqs["btag_efficiency_plots"] = BTagEfficiencyPlot.req(
                task,
                branch=-1,
                _exclude={"branches"},
                datasets=self.datasets,
                variables=self.variables,
                dataset_group=self.dataset_group,
            )


@producer(
    uses={"mc_weight", "Jet.{hadronFlavour,pt,eta}"},
    get_btag_config=(lambda self: BTagSFConfig.new(self.config_inst.x.btag_sf)),
    get_btag_sf=lambda self, external_files: external_files.btag_sf_corr,
    # only run on mc
    mc_only=True,
)
def btag_efficiency_hists(
    self: Producer,
    events: ak.Array,
    results: SelectionResult,
    hists: DotDict | dict = None,
    **kwargs,
) -> ak.Array:
    import hist

    if hists is None:
        return events

    assert "event_no_btag" in results.aux, "results.aux does not contain mask 'event_no_btag'"

    # jet selection and event selection
    jets = events.Jet[results.objects.Jet.Jet][results.x.event_no_btag]
    selected_events = ak.Array({
        "Jet": jets,
        "mc_weight": events.mc_weight[results.x.event_no_btag],
    })

    histogram = hist.Hist.new.IntCat([0, 4, 5], name="hadronFlavour")  # Jet hadronFlavour 0, 4, or 5
    # add variables for binning the efficiency
    for var_inst in self.variable_insts:
        histogram = histogram.Var(
            var_inst.bin_edges,
            name=var_inst.name,
            label=var_inst.get_full_x_title(),
        )
    hists["btag_efficiencies"] = histogram.Weight()

    fill_kwargs = {
        # broadcast event weight and process-id to jet weight
        "hadronFlavour": ak.flatten(jets.hadronFlavour),
        "weight": ak.flatten(ak.broadcast_arrays(selected_events.mc_weight, jets.hadronFlavour)[0]),
    }

    # loop over Jet variables in which the efficiency is binned
    for var_inst in self.variable_insts:
        expr = var_inst.expression
        if isinstance(expr, str):
            route = Route(expr)

            def expr(evs, *args, **kwargs):
                if len(evs) == 0 and not has_ak_column(evs, route):
                    return ak.Array(np.array([], dtype=np.float32))
                return route.apply(evs, null_value=var_inst.null_value)

        # apply the variable (flatten to fill histogram)
        fill_kwargs[var_inst.name] = ak.flatten(expr(selected_events))

    # fill inclusive histogram
    hists["btag_efficiencies"].fill(**fill_kwargs)
    hists["btag_efficiencies"].name = f"{self.btag_config.correction_set}({self.btag_config.discriminator})"

    return events


@btag_efficiency_hists.init
def btag_efficiency_hists_init(self: Producer) -> None:
    init_btag(self)


@btag_efficiency_hists.setup
def btag_efficiency_hists_setup(
    self: Producer,
    task: law.Task,
    reqs: dict,
    inputs: dict,
    reader_targets: law.util.InsertableDict,
) -> None:
    setup_btag(self, task, reqs)
    self.variable_insts.append(od.Variable(
        name="btag_wp",
        expression=f"Jet.{self.btag_config.discriminator}",
        binning=[0, *self.btag_wp_value.values(), 1],
        x_labels=["U", "L", "M", "T"],
    ))


@btag_efficiency_hists.requires
def btag_efficiency_hists_requires(self: Producer, task: law.Task, reqs: dict) -> None:
    req_btag(self, task, reqs)<|MERGE_RESOLUTION|>--- conflicted
+++ resolved
@@ -62,11 +62,8 @@
 
 
 def setup_btag(self: Producer, task: law.Task, reqs: dict):
-<<<<<<< HEAD
-=======
     import correctionlib
 
->>>>>>> 3fb4b872
     bundle = reqs["external_files"]
     correction_set_btag_wp_corr = correctionlib.CorrectionSet.from_string(
         self.get_btag_sf(bundle.files).load(formatter="gzip").decode("utf-8"),
@@ -302,11 +299,8 @@
     inputs: dict,
     reader_targets: law.util.InsertableDict,
 ) -> None:
-<<<<<<< HEAD
-=======
     import correctionlib
 
->>>>>>> 3fb4b872
     correction_set_btag_wp_corr = setup_btag(self, task, reqs)
 
     # fix for change in nomenclature of deepJet scale factors for light hadronFlavour jets
