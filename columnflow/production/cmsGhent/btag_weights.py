"""
Producer that produces a column Jet.btag based on the default_btag Algorithm provided in the config
"""

from __future__ import annotations

import law
import order as od


from columnflow.production import Producer, producer
from columnflow.weight import weight_producer
from columnflow.selection import SelectionResult

from columnflow.util import maybe_import, InsertableDict, DotDict
from columnflow.columnar_util import set_ak_column, layout_ak_array, Route, has_ak_column
from columnflow.production.cms.btag import BTagSFConfig

ak = maybe_import("awkward")
np = maybe_import("numpy")
hist = maybe_import("hist")


logger = law.logger.get_logger(__name__)


@weight_producer(
    btag_config=None,
    add_weights=True,
    name=lambda btag_config: f"{btag_config.discriminator}_{btag_config.corrector_kwargs['working_point']}",
    efficiency_variables=None,
)
def fixed_wp_btag_weights(
    self: Producer,
    events: ak.Array,
    **kwargs,
) -> ak.Array:

    btag = events.Jet[self.btag_descriminator] >= self.btag_wp_value
    events = set_ak_column(events, f"Jet.{self.name}", btag)

    if not self.add_weights:
        return events

    # get the total number of jets in the chunk
    n_jets_all = ak.sum(ak.num(events.Jet, axis=1))
    np.ones(n_jets_all, dtype=np.float32)

    # get flat inputs
    flavor = ak.flatten(events.Jet.hadronFlavour, axis=1)
    abs_eta = ak.flatten(abs(events.Jet.eta), axis=1)
    pt = ak.flatten(events.Jet.pt, axis=1)
    btag = ak.flatten(btag, axis=1)

    # helper to create and store the weight
    def add_weight(syst_name, syst_direction, column_name):

        # define a mask that selects the correct flavor to assign to, depending on the systematic
        flavor_mask = Ellipsis
        if syst_name == "light":
            # only apply to light flavor
            flavor_mask = flavor == 0
            btag_sf_corrector = self.btag_sf_incl_corrector
        elif syst_name == "heavy":
            # only apply to heavy flavor
            flavor_mask = flavor != 0
            btag_sf_corrector = self.btag_sf_comb_corrector

        # get the flat scale factors
        sf_flat = btag_sf_corrector(
            syst_direction,
            self.wp,
            flavor[flavor_mask],
            abs_eta[flavor_mask],
            pt[flavor_mask],
        )

        eff_flat = self.btag_eff_corrector(
            flavor[flavor_mask],
            # currently set hard max on pt since overflow could not be changed in correctionlib
            # (could also manually change the flow)
            ak.min([pt[flavor_mask], 999 * ak.ones_like(pt[flavor_mask])], axis=0),
            abs_eta[flavor_mask],
        )

        # calculate the event weight following:
        # https://btv-wiki.docs.cern.ch/PerformanceCalibration/fixedWPSFRecommendations/
        weight_flat = ak.where(btag[flavor_mask],
                               sf_flat, (1. - sf_flat * eff_flat) / (1. - eff_flat))

        # insert them into an array of ones whose length corresponds to the total number of jets
        # (without flavor mask)
        weight_flat_all = np.ones(n_jets_all, dtype=np.float32)
        weight_flat_all[flavor_mask] = weight_flat

        # enforce the correct shape and create the product over all jets per event
        sf = layout_ak_array(weight_flat_all, events.Jet.pt)

        weight = ak.prod(sf, axis=1, mask_identity=False)

        if ak.any((weight == np.inf) | ak.is_none(ak.nan_to_none(weight)) | ak.any(weight < 0)):
            weight = ak.nan_to_num(weight, nan=1.0, posinf=1.0, neginf=1.0)
            logger.warning_once(
                "weight column has an infinite, Nan or negative value",
                f"weight column events.{column_name} has an infinite, Nan or negative value and is set to 1." +
                " Make sure the b-tagging efficiency is defined and physical in all bins!",
            )

        return set_ak_column(events, column_name, weight, value_type=np.float32)

    # nominal weight and those of all method intrinsic uncertainties
    for syst_name in self.btag_uncs:
        events = add_weight(syst_name, "central", f"btag_weight_{syst_name}")

        # only calculate up and down variations for nominal shift
        if self.local_shift_inst.is_nominal:
            for direction in ["up", "down"]:
                events = add_weight(
                    syst_name,
                    direction,
                    f"{self.name}_weight_{syst_name}_{direction}",
                )

    return events


@fixed_wp_btag_weights.init
def fixed_wp_btag_weights_init(
    self: Producer,
) -> None:

    if self.btag_config is None:
        self.btag_config = self.config_inst.aux.get(
            "default_btagAlgorithm",
            BTagSFConfig(
                correction_set="DeepJet",
                jec_sources=[],
                corrector_kwargs=dict(working_point="M"),
            ),
        )

    assert "working_point" in self.btag_config.corrector_kwargs, "no working point specified"

    # setup requires the algorithm name
    self.name = self.name(self.btag_config)
    self.btag_algorithm = self.btag_config.correction_set
    self.btag_wp = self.btag_config.corrector_kwargs["working_point"]
    # self requires for btag column calculation
    self.btag_descriminator = self.btag_config.discriminator
    self.uses.add(f"Jet.{self.btag_config.discriminator }")

    if self.dataset_inst.is_data:
        self.add_weights = False

    if self.add_weights:
        self.uses.add("Jet.{pt,eta,hadronFlavour}")
        # depending on the requested shift_inst, there are three cases to handle:
        #   1. when a JEC uncertainty is requested whose propagation to btag weights is known, the
        #      producer should only produce that specific weight column
        #   2. when the nominal shift is requested, the central weight and all variations related to the
        #      method-intrinsic shifts are produced
        #   3. when any other shift is requested, only create the central weight column

        shift_inst = getattr(self, "local_shift_inst", None)
        if not shift_inst:
            return

        if self.variables is None:
            if hasattr(self.config_inst.x, "default_btag_variables"):
                self.variables = self.config_inst.x.default_btag_variables
            else:
                logger.warning_once(
                    "no default btagging efficiency variables defined in config",
                    "Config does not have an attribute x.default_btag_variables that provides default \
                        variables in which to bin b - tagging efficiency.\n \
                        The variables 'btag_jet_pt' & 'btag_jet_eta' are used if defined in the config.",
                )
                self.variables = ("btag_jet_pt", "btag_jet_eta")

        # to handle this efficiently in one spot, store jec information
        self.jec_source = shift_inst.x.jec_source if shift_inst.has_tag("jec") else None
        "" if self.jec_source == "Total" else self.jec_source

        # save names of method-intrinsic uncertainties
        self.btag_uncs = {
            "light",
            "heavy",
        }

        # add uncertainty sources of the method itself
        if shift_inst.is_nominal:
            for name in self.btag_uncs:
                # nominal columns
                self.produces.add(f"btag_weight_{name}")
                # directions
                for direction in ["up", "down"]:
                    self.produces.add(f"btag_weight_{name}_{direction}")
        else:
            # only the nominal columns
            for name in self.btag_uncs:
                self.produces.add(f"btag_weight_{name}")


@fixed_wp_btag_weights.setup
def fixed_wp_btag_weights_setup(
    self: Producer,
    reqs: dict,
    inputs: dict,
    reader_targets: InsertableDict,
) -> None:
    import correctionlib

    bundle = reqs["external_files"]
    correction_set_btag_wp_corr = correctionlib.CorrectionSet.from_string(
        bundle.files.btag_sf_corr.load(formatter="gzip").decode("utf-8"),
    )

    btag_wp_corrector = correction_set_btag_wp_corr[f"{self.btag_algorithm}_wp_values"]
    self.btag_wp_value = btag_wp_corrector.evaluate(self.btag_wp)

    if self.add_weights:
        # fix for change in nomenclature of deepJet scale factors for light hadronFlavour jets
        if self.config_inst.x.run == 2:
            self.btag_sf_incl_corrector = correction_set_btag_wp_corr[f"{self.btag_algorithm}_incl"]
        else:
            self.btag_sf_incl_corrector = correction_set_btag_wp_corr[f"{self.btag_algorithm}_light"]
        self.btag_sf_comb_corrector = correction_set_btag_wp_corr[f"{self.btag_algorithm}_comb"]

        # unpack the b-tagging efficiency
        correction_set_btag_eff_corr = correctionlib.CorrectionSet.from_file(
            reqs["btag_efficiency"].output()["stats"].path,
        )
        if len(correction_set_btag_eff_corr.keys()) != 1:
            raise Exception("Expected exactly one type of btagging efficiencies")

        corrector_name = list(correction_set_btag_eff_corr.keys())[0]
        self.btag_eff_corrector = correction_set_btag_eff_corr[corrector_name]


@fixed_wp_btag_weights.requires
def fixed_wp_btag_weights_requires(self: Producer, reqs: dict) -> None:

    from columnflow.tasks.external import BundleExternalFiles
    reqs["external_files"] = BundleExternalFiles.req(self.task)

    if not self.add_weights:
        return

    from columnflow.tasks.cmsGhent.btagefficiency import BTagEfficiency

    # require btag efficiency to be ran for the btag_dataset_group
    # default value of datasets to calculate the efficiency is the dataset of the produce task
    datasets = [self.dataset_inst.name]
    process = self.dataset_inst.processes.names()[0]

    if hasattr(self.config_inst.x, "btag_dataset_groups"):
        for btag_group in self.config_inst.x.btag_dataset_groups:
            # check if dataset is in data group
            if self.dataset_inst.name in self.config_inst.x.btag_dataset_groups[btag_group]:
                datasets = self.config_inst.x.btag_dataset_groups[btag_group]
                if btag_group in self.config_inst.processes.names():
                    process = btag_group  # only for plotting text
                break
    else:
        logger.warning_once(
            "no default btagging efficiency dataset groups defined in config",
            "Config does not have an attribute 'x.btag_dataset_groups' that provides  \
            default groupings of datasets for b-tagging efficiency calculation.\n"
            f"The dataset {self.dataset_inst.name} is used to calculate but defining one is recommended.\n"
            "example: config.x.btag_dataset_groups = {'ttx': ['ttztollnunu_m10_amcatnlo','tt_sl_powheg']}",
        )

    reqs["btag_efficiency"] = BTagEfficiency.req(
        self.task,
        datasets=datasets,
        variables=self.variables,
        processes=process,
        algorithms=[self.btag_config],
    )


@producer(
    uses={"mc_weight", "Jet.{hadronFlavour,pt,eta}"},
    # only run on mc
    mc_only=True,
    # function to determine the correction file
    get_btag_file=(lambda self, external_files: external_files.btag_sf_corr),
    # function to determine the btag sf config
    get_btag_config=(lambda self: BTagSFConfig.new(self.config_inst.x.btag_sf)),
    # function to determine the efficiency variables
    get_btag_vars=(lambda self: self.config_inst.x.default_btag_variables),
)
def btag_efficiency_hists(
    self: Producer,
    events: ak.Array,
    results: SelectionResult,
    hists: DotDict | dict = None,
    **kwargs,
) -> ak.Array:

    if hists is None:
        return events

    assert "event_no_btag" in results.aux, "results.aux does not contain mask 'event_no_btag'"

    selected_events = events[results.x.event_no_btag]

    histogram = hist.Hist.new.IntCat([0, 4, 5], name="hadronFlavour")  # Jet hadronFlavour 0, 4, or 5
    # add variables for binning the efficiency
    for var_inst in self.variable_insts:
        histogram = histogram.Var(
            var_inst.bin_edges,
            name=var_inst.name,
            label=var_inst.get_full_x_title(),
        )
<<<<<<< HEAD
    hists["btag_efficiencies"] = histogram.Weight()
=======
    histogram.name = f"{self.btag_config.correction_set}({self.btag_config.discriminator})"
    hist["btag_efficiencies"] = histogram.Weight()
>>>>>>> 08edde8e

    fill_kwargs = {
        # broadcast event weight and process-id to jet weight
        "hadronFlavour": ak.flatten(selected_events.Jet.hadronFlavour),
        "weight": ak.flatten(ak.broadcast_arrays(selected_events.mc_weight, selected_events.Jet.hadronFlavour)[0]),
    }

    # loop over Jet variables in which the efficiency is binned
    for var_inst in self.variable_insts:
        expr = var_inst.expression
        if isinstance(expr, str):
            route = Route(expr)

            def expr(selected_events, *args, **kwargs):
                if len(selected_events) == 0 and not has_ak_column(selected_events, route):
                    return ak.Array(np.array([], dtype=np.float32))
                return route.apply(selected_events, null_value=var_inst.null_value)

        # apply the variable (flatten to fill histogram)
        fill_kwargs[var_inst.name] = ak.flatten(expr(selected_events))

    # fill inclusive histogram
    hists["btag_efficiencies"].fill(**fill_kwargs)

    return events


@btag_efficiency_hists.init
def btag_efficiency_hists_init(self: Producer) -> None:
    self.btag_config: BTagSFConfig = self.get_btag_config()
    self.uses.add(f"Jet.{self.btag_config.discriminator}")

    self.variable_insts = list(map(self.config_inst.get_variable, self.get_btag_vars()))
    self.uses.update({
        inp
        for variable_inst in self.variable_insts
        for inp in (
            [variable_inst.expression] if isinstance(variable_inst.expression, str) else variable_inst.x("inputs", [])
        )
    })


@btag_efficiency_hists.setup
def btag_efficiency_hists_setup(
    self: Producer,
    reqs: dict,
    inputs: dict,
    reader_targets: InsertableDict,
) -> None:
    import correctionlib

    bundle = reqs["external_files"]
    correction_set_btag_wp_corr = correctionlib.CorrectionSet.from_string(
        bundle.files.btag_sf_corr.load(formatter="gzip").decode("utf-8"),
    )

    btag_wp_corrector = correction_set_btag_wp_corr[f"{self.btag_config.correction_set}_wp_values"]
    self.variable_insts.append(od.Variable(
        name="btag_wp",
        expression=f"Jet.{self.btag_config.discriminator}",
        binning=[0, *(btag_wp_corrector.evaluate(wp) for wp in "LMT"), 1],
        x_labels=["U", "L", "M", "T"],
    ))


@btag_efficiency_hists.requires
def btag_efficiency_hists_requires(self: Producer, reqs: dict) -> None:

    from columnflow.tasks.external import BundleExternalFiles
    reqs["external_files"] = BundleExternalFiles.req(self.task)<|MERGE_RESOLUTION|>--- conflicted
+++ resolved
@@ -313,12 +313,8 @@
             name=var_inst.name,
             label=var_inst.get_full_x_title(),
         )
-<<<<<<< HEAD
+    histogram.name = f"{self.btag_config.correction_set}({self.btag_config.discriminator})"
     hists["btag_efficiencies"] = histogram.Weight()
-=======
-    histogram.name = f"{self.btag_config.correction_set}({self.btag_config.discriminator})"
-    hist["btag_efficiencies"] = histogram.Weight()
->>>>>>> 08edde8e
 
     fill_kwargs = {
         # broadcast event weight and process-id to jet weight
