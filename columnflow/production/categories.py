--- conflicted
+++ resolved
@@ -6,12 +6,9 @@
 
 from __future__ import annotations
 
-<<<<<<< HEAD
-=======
 import functools
 import operator
 
->>>>>>> 8004828c
 import law
 
 from columnflow.categorization import Categorizer
@@ -41,36 +38,20 @@
     """
     Assigns each event an array of category ids.
     """
-<<<<<<< HEAD
-    category_ids = []
-    mask_cash = {}
-=======
     # evaluate all unique categorizers, storing their returned masks
     cat_masks = {}
     for categorizer in self.unique_categorizers:
         events, mask = self[categorizer](events, **kwargs)
         cat_masks[categorizer] = mask
->>>>>>> 8004828c
 
     # loop through categories and construct mask over all categorizers
     category_ids = []
     for cat_inst, categorizers in self.categorizer_map.items():
-<<<<<<< HEAD
-        # start with a true mask
-        cat_mask = np.ones(len(events), dtype=bool)
-
-        # loop through selectors
-        for categorizer in categorizers:
-            if categorizer not in mask_cash:
-                events, mask_cash[categorizer] = self[categorizer](events, **kwargs)
-            cat_mask = cat_mask & mask_cash[categorizer]
-=======
         cat_mask = functools.reduce(
             operator.and_,
             (cat_masks[c] for c in categorizers),
             np.ones(len(events), dtype=bool),
         )
->>>>>>> 8004828c
 
         # covert to nullable array with the category ids or none, then apply ak.singletons
         ids = ak.where(cat_mask, np.float64(cat_inst.id), np.float64(np.nan))
@@ -121,11 +102,7 @@
             self.uses.add(categorizer)
             self.produces.add(categorizer)
 
-<<<<<<< HEAD
-            self.categorizer_map.setdefault(cat_inst, []).append(categorizer)
-=======
             self.categorizer_map.setdefault(cat_inst, []).append(categorizer)
 
     # store a list of unique categorizers
-    self.unique_categorizers = law.util.make_unique(sum(self.categorizer_map.values(), []))
->>>>>>> 8004828c
+    self.unique_categorizers = law.util.make_unique(sum(self.categorizer_map.values(), []))