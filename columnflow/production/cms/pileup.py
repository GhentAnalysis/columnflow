# coding: utf-8

"""
Column production methods related to pileup weights.
"""

import functools

import law

from columnflow.production import Producer, producer
<<<<<<< HEAD
from columnflow.util import maybe_import, InsertableDict
from columnflow.columnar_util import set_ak_column, fill_at
=======
from columnflow.util import maybe_import, DotDict
from columnflow.columnar_util import set_ak_column
from columnflow.types import Any
>>>>>>> df21a64f

np = maybe_import("numpy")
ak = maybe_import("awkward")


# helper
set_ak_column_f32 = functools.partial(set_ak_column, value_type=np.float32)
fill_at_f32 = functools.partial(fill_at, value_type=np.float32)

logger = law.logger.get_logger(__name__)


@producer(
    uses={"Pileup.nTrueInt"},
    produces={"pu_weight{,_minbias_xs_up,_minbias_xs_down}"},
    # only run on mc
    mc_only=True,
    # function to determine the correction file
    get_pileup_file=(lambda self, external_files: external_files.pu_sf),
)
def pu_weight(
    self: Producer,
    events: ak.Array,
    outlier_threshold: float = 10,
    outlier_action: str = "remove",
    **kwargs,
) -> ak.Array:
    """
    Based on the number of primary vertices, assigns each event pileup weights using correctionlib.

    The *outlier_action* defines the procedure of how to handle events with a pile up weight
    above the *outlier_threshold*. Supported modes are:

        - ``"ignore"``: events are kept unmodified
        - ``"remove"``: pileup weight nominal/up/down and mc_weight are all set to 0 (event is removed)
        - ``"raise"``: an exception is raised if any event has a pileup weight above the threshold

    """
    # map the variable names from the corrector to our columns
    variable_map = {
        "NumTrueInteractions": events.Pileup.nTrueInt,
    }

    any_outlier_mask = ak.zeros_like(indices, dtype=np.bool)
    for column_name, syst in (
        ("pu_weight", "nominal"),
        ("pu_weight_minbias_xs_up", "up"),
        ("pu_weight_minbias_xs_down", "down"),
    ):
        # get the inputs for this type of variation
        variable_map_syst = {**variable_map, "weights": syst}
        inputs = [variable_map_syst[inp.name] for inp in self.pileup_corrector.inputs]

        # evaluate and store the produced column
        pu_weight = self.pileup_corrector.evaluate(*inputs)

        outlier_mask = (pu_weight > outlier_threshold)
        any_outlier_mask = any_outlier_mask | outlier_mask
        occurances = ak.sum(outlier_mask)
        frac = occurances / len(outlier_mask) * 100

        events = set_ak_column_f32(events, column_name, pu_weight, value_type=np.float32)

        msg = (
            f"in dataset {self.dataset_inst.name}, there are {occurances} ({frac:.2f}%) "
            f"entries with pile-up weights above {outlier_threshold:.0f}"
        )

        if outlier_action == "warning":
            logger.warning(msg)
        elif outlier_action == "error":
            raise ValueError(msg)

    if outlier_action == "remove":

        occurances = ak.sum(any_outlier_mask)
        frac = occurances / len(any_outlier_mask) * 100
        msg = (
            f"in dataset {self.dataset_inst.name}, there are {occurances} ({frac:.2f}%) "
            f"entries with any pile-up weight variation above {outlier_threshold:.0f}"
        )

        msg += f"; the columns {column_name} (nominal/up/down) have been set to 0 for these events"

        events = fill_at_f32(events, any_outlier_mask, "mc_weight", 0)
        for column_name in ("pu_weight", "pu_weight_minbias_xs_up", "pu_weight_minbias_xs_down"):
            events = fill_at_f32(events, any_outlier_mask, column_name, 0)

    return events


@pu_weight.requires
def pu_weight_requires(
    self: Producer,
    task: law.Task,
    reqs: dict[str, DotDict[str, Any]],
    **kwargs,
) -> None:
    """
    Adds the requirements needed the underlying task to derive the pileup weights into *reqs*.
    """
    if "external_files" in reqs:
        return

    from columnflow.tasks.external import BundleExternalFiles
    reqs["external_files"] = BundleExternalFiles.req(task)


@pu_weight.setup
def pu_weight_setup(
    self: Producer,
    task: law.Task,
    reqs: dict[str, DotDict[str, Any]],
    inputs: dict[str, Any],
    reader_targets: law.util.InsertableDict,
    **kwargs,
) -> None:
    """
    Loads the pileup calculator from the external files bundle and saves them in the
    py:attr:`pileup_corrector` attribute for simpler access in the actual callable.
    """
    bundle = reqs["external_files"]

    # create the corrector
    import correctionlib
    correctionlib.highlevel.Correction.__call__ = correctionlib.highlevel.Correction.evaluate
    correction_set = correctionlib.CorrectionSet.from_string(
        self.get_pileup_file(bundle.files).load(formatter="gzip").decode("utf-8"),
    )

    # check
    if len(correction_set.keys()) != 1:
        raise Exception("Expected exactly one type of pileup correction")

    corrector_name = list(correction_set.keys())[0]
    self.pileup_corrector = correction_set[corrector_name]


@producer(
    uses={"Pileup.nTrueInt"},
    produces={"pu_weight{,_minbias_xs_up,_minbias_xs_down}"},
    # only run on mc
    mc_only=True,
)
def pu_weights_from_columnflow(self: Producer, events: ak.Array, **kwargs) -> ak.Array:
    """
    Based on the number of primary vertices, assigns each event pileup weights using the profile
    of pileup ratios at the py:attr:`pu_weights` attribute provided by the requires and setup
    functions below.
    """
    # compute the indices for looking up weights
    indices = events.Pileup.nTrueInt.to_numpy().astype("int32") - 1
    max_bin = len(self.pu_weights) - 1
    indices[indices > max_bin] = max_bin

    # save the weights
    events = set_ak_column_f32(events, "pu_weight", self.pu_weights.nominal[indices])
    events = set_ak_column_f32(events, "pu_weight_minbias_xs_up", self.pu_weights.minbias_xs_up[indices])
    events = set_ak_column_f32(events, "pu_weight_minbias_xs_down", self.pu_weights.minbias_xs_down[indices])

    return events


@pu_weights_from_columnflow.requires
def pu_weights_from_columnflow_requires(
    self: Producer,
    task: law.Task,
    reqs: dict[str, DotDict[str, Any]],
    **kwargs,
) -> None:
    """
    Adds the requirements needed the underlying task to derive the pileup weights into *reqs*.
    """
    if "pu_weights" in reqs:
        return

    from columnflow.tasks.cms.external import CreatePileupWeights
    reqs["pu_weights"] = CreatePileupWeights.req(task)


@pu_weights_from_columnflow.setup
def pu_weights_from_columnflow_setup(
    self: Producer,
    task: law.Task,
    reqs: dict[str, DotDict[str, Any]],
    inputs: dict[str, Any],
    reader_targets: law.util.InsertableDict,
    **kwargs,
) -> None:
    """
    Loads the pileup weights added through the requirements and saves them in the
    py:attr:`pu_weights` attribute for simpler access in the actual callable.
    """
    self.pu_weights = ak.zip(inputs["pu_weights"].load(formatter="json"))<|MERGE_RESOLUTION|>--- conflicted
+++ resolved
@@ -9,14 +9,9 @@
 import law
 
 from columnflow.production import Producer, producer
-<<<<<<< HEAD
-from columnflow.util import maybe_import, InsertableDict
+from columnflow.util import maybe_import, DotDict
 from columnflow.columnar_util import set_ak_column, fill_at
-=======
-from columnflow.util import maybe_import, DotDict
-from columnflow.columnar_util import set_ak_column
 from columnflow.types import Any
->>>>>>> df21a64f
 
 np = maybe_import("numpy")
 ak = maybe_import("awkward")
