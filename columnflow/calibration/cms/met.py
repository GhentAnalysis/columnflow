--- conflicted
+++ resolved
@@ -4,11 +4,6 @@
 MET corrections.
 """
 
-<<<<<<< HEAD
-import law
-
-from columnflow.calibration import Calibrator, calibrator
-=======
 from __future__ import annotations
 
 import functools
@@ -17,7 +12,6 @@
 import law
 
 from columnflow.calibration import Calibrator
->>>>>>> 3fb4b872
 from columnflow.util import maybe_import, load_correction_set, DotDict
 from columnflow.columnar_util import set_ak_column
 from columnflow.types import Any
@@ -131,33 +125,6 @@
     return events
 
 
-<<<<<<< HEAD
-@met_phi.init
-def met_phi_init(self: Calibrator, **kwargs) -> None:
-    """
-    Initialize the :py:attr:`met_pt_corrector` and :py:attr:`met_phi_corrector` attributes.
-    """
-    self.uses.add(f"{self.met_name}.{{pt,phi}}")
-    self.produces.add(f"{self.met_name}.{{pt,phi}}")
-
-
-@met_phi.requires
-def met_phi_requires(
-    self: Calibrator,
-    task: law.Task,
-    reqs: dict[str, DotDict[str, Any]],
-    **kwargs,
-) -> None:
-    if "external_files" in reqs:
-        return
-
-    from columnflow.tasks.external import BundleExternalFiles
-    reqs["external_files"] = BundleExternalFiles.req(task)
-
-
-@met_phi.setup
-def met_phi_setup(
-=======
 @met_phi_run2.init
 def met_phi_run2_init(self: Calibrator, **kwargs) -> None:
     self.met_config = self.get_met_config()
@@ -173,7 +140,6 @@
 
 @met_phi_run2.setup
 def met_phi_run2_setup(
->>>>>>> 3fb4b872
     self: Calibrator,
     task: law.Task,
     reqs: dict[str, DotDict[str, Any]],
@@ -181,28 +147,11 @@
     reader_targets: law.util.InsertableDict,
     **kwargs,
 ) -> None:
-<<<<<<< HEAD
-    """
-    Load the correct met files using the :py:func:`from_string` method of the
-    :external+correctionlib:py:class:`correctionlib.highlevel.CorrectionSet`
-    function and apply the corrections as needed.
-
-    :param reqs: Requirement dictionary for this :py:class:`~columnflow.calibration.Calibrator`
-        instance
-    :param inputs: Additional inputs, currently not used.
-    :param reader_targets: Additional targets, currently not used.
-    """
-=======
->>>>>>> 3fb4b872
     # create the pt and phi correctors
     met_file = self.get_met_file(reqs["external_files"].files)
     correction_set = load_correction_set(met_file)
 
-<<<<<<< HEAD
-    name_tmpl = self.get_met_config()
-=======
     name_tmpl = self.met_config.correction_set_template
->>>>>>> 3fb4b872
     self.met_pt_corrector = correction_set[name_tmpl.format(
         variable="pt",
         data_source=self.dataset_inst.data_source,
