--- conflicted
+++ resolved
@@ -13,7 +13,6 @@
 from columnflow.util import maybe_import, InsertableDict, DotDict
 from columnflow.columnar_util import set_ak_column, layout_ak_array, optional_column as optional
 
-from typing import Any
 
 np = maybe_import("numpy")
 ak = maybe_import("awkward")
@@ -31,31 +30,17 @@
     correction_set: correctionlib.highlevel.CorrectionSet,
     names: list[str],
 ) -> list[Any]:
-<<<<<<< HEAD
-    """Helper function to get a list of correction evaluators from a
-=======
     """
     Helper function to get a list of correction evaluators from a
->>>>>>> 72bc88be
     :external+correctionlib:py:class:`correctionlib.highlevel.CorrectionSet` object given
     a list of *names*. The *names* can refer to either simple or compound
     corrections.
 
     :param correction_set: evaluator provided by :external+correctionlib:doc:`index`
-<<<<<<< HEAD
-    :type correction_set: :external+correctionlib:py:class:`correctionlib.highlevel.CorrectionSet`
-    :param names: List of names of corrections to be applied
-    :type names: list
-    :raises RuntimeError: If a requested correction in *names* is not available
-    :return: List of compounded corrections, see
-        :external+correctionlib:py:class:`correctionlib.highlevel.CorrectionSet`
-    :rtype: list[Any]
-=======
     :param names: List of names of corrections to be applied
     :raises RuntimeError: If a requested correction in *names* is not available
     :return: List of compounded corrections, see
         :external+correctionlib:py:class:`correctionlib.highlevel.CorrectionSet`
->>>>>>> 72bc88be
     """
     # raise nice error if keys not found
     available_keys = set(correction_set.keys()).union(correction_set.compound.keys())
@@ -77,16 +62,6 @@
 
 
 def ak_evaluate(evaluator: correctionlib.highlevel.Correction, *args) -> float:
-<<<<<<< HEAD
-    """Evaluate a :external+correctionlib:py:class:`correctionlib.highlevel.Correction`
-    using one or more :external+ak:py:class:`awkward arrays <ak.Array>` as inputs.
-
-    :param evaluator: Evaluator instance
-    :type evaluator: :external+correctionlib:py:class:`correctionlib.highlevel.Correction`
-    :raises ValueError: If no :external+ak:py:class:`awkward arrays <ak.Array>` are provided
-    :return: The correction factor derived from the input arrays
-    :rtype: float
-=======
     """
     Evaluate a :external+correctionlib:py:class:`correctionlib.highlevel.Correction`
     using one or more :external+ak:py:class:`awkward arrays <ak.Array>` as inputs.
@@ -94,7 +69,6 @@
     :param evaluator: Evaluator instance
     :raises ValueError: If no :external+ak:py:class:`awkward arrays <ak.Array>` are provided
     :return: The correction factor derived from the input arrays
->>>>>>> 72bc88be
     """
     # fail if no arguments
     if not args:
@@ -200,11 +174,7 @@
     max_eta_met_prop: float = 5.2,
     **kwargs,
 ) -> ak.Array:
-<<<<<<< HEAD
-    """Performs the jet energy corrections and uncertainty shifts using the 
-=======
     """Performs the jet energy corrections and uncertainty shifts using the
->>>>>>> 72bc88be
     :external+correctionlib:doc:`index`, optionally
     propagating the changes to the MET.
 
@@ -248,53 +218,6 @@
     This instance of :py:class:`~columnflow.calibration.Calibrator` is
     initialized with the following parameters by default:
 
-<<<<<<< HEAD
-    :*uses*: ``"nJet"``, ``"Jet.pt"``, ``"Jet.eta"``, ``"Jet.phi"``, ``"Jet.mass"``,
-        ``"Jet.area"``, ``"Jet.rawFactor"``, ``"Jet.jetId"``, ``"fixedGridRhoFastjetAll"``,
-        ``"Rho.fixedGridRhoFastjetAll"``,
-        :py:func:`~columnflow.production.util.attach_coffea_behavior`
-    :*produces*: ``"Jet.pt"``, ``"Jet.mass"``, ``"Jet.rawFactor"``.
-        If *propagate_met* is ``True``, also produces columns for the original
-        MET values (RawMET) and corrected MET (MET). Additionally produces columns
-        corresponding to JEC up and down variations for all previously
-        mentioned columns except for Jet.rawFactor.
-
-    :uncertainty_sources: None,
-
-    :propagate_met: ``True``
-    
-    :get_jec_file: 
-        .. code-block:: python
-
-            lambda self, external_files: external_files.jet_jerc
-
-    :get_jec_config: 
-        .. code-block:: python
-
-            lambda self: self.config_inst.x.jec
-    
-    :param self: This :py:class:`~columnflow.calibration.Calibrator` instance
-    :type self: :py:class:`~columnflow.calibration.Calibrator`
-    
-    :param events: awkward array containing events to process
-    :type events: :external+ak:py:class:`ak.Array`
-
-    :param min_pt_met_prop: If *propagate_met* variable is ``True`` propagate the
-        updated jet values to the missing transverse energy (MET) using
-        :py:func:`~columnflow.calibration.util.propagate_met` for events where
-        ``met.pt > *min_pt_met_prop*``. Defaults to ``15.0``.
-    :type min_pt_met_prop: float, optional
-    :param max_eta_met_prop: If *propagate_met* variable is ``True`` propagate
-        the updated jet values to the missing transverse energy (MET) using
-        :py:func:`~columnflow.calibration.util.propagate_met` for events where
-        ``met.eta > *min_eta_met_prop*``. Defaults to ``5.2``.
-    :return: awkward array containing new columns with corrected ``Jet.pt`` and
-        ``Jet.mass``, as well as the relative difference between raw and corrected
-        pt ``Jet.rawFactor``. Additionally contains columns for JEC up and down
-        variations, see produces section
-    :rtype: :external+ak:py:class:`ak.Array`
-    """
-=======
     :param events: awkward array containing events to process
 
     :param min_pt_met_prop: If *propagate_met* variable is ``True`` propagate the updated jet values
@@ -306,7 +229,6 @@
         :py:func:`~columnflow.calibration.util.propagate_met` for events where
         ``met.eta > *min_eta_met_prop*``.
     """ # noqa
->>>>>>> 72bc88be
     # calculate uncorrected pt, mass
     events = set_ak_column_f32(events, "Jet.pt_raw", events.Jet.pt * (1 - events.Jet.rawFactor))
     events = set_ak_column_f32(events, "Jet.mass_raw", events.Jet.mass * (1 - events.Jet.rawFactor))
@@ -446,22 +368,6 @@
 
 @jec.init
 def jec_init(self: Calibrator) -> None:
-<<<<<<< HEAD
-    """:py:meth:`init` function for :py:func:`~.jec`
-    :py:class:`~columnflow.calibration.Calibrator`.
-    Adds JEC uncertainty shifts to the list of produced columns.
-
-    If member variable *uncertainty_source* is ``None``, load the full list
-    of jec uncertainties from the associated ``config`` instance.
-
-    If the member variable *propagate_met* is ``True``, add also MET and RawMET
-    as well as the corresponding jec variations to the set of columns to be produced.
-
-    :param self: :py:class:`~columnflow.calibration.Calibrator` instance
-    :type self:  :py:class:`~columnflow.calibration.Calibrator`
-    """
-=======
->>>>>>> 72bc88be
     jec_cfg = self.get_jec_config()
 
     sources = self.uncertainty_sources
@@ -492,17 +398,6 @@
 
 @jec.requires
 def jec_requires(self: Calibrator, reqs: dict) -> None:
-    """Add external files bundle (for JEC text files) to dependencies.
-
-    Adds the requirements for task :py:class:`~columnflow.tasks.external.BundleExternalFiles`
-    as keyword ``external_files`` to the dictionary of requirements *reqs*.
-
-    :param self: :py:class:`~columnflow.calibration.Calibrator` instance
-    :type self: :py:class:`~columnflow.calibration.Calibrator`
-    :param reqs: Requirement dictionary for this
-        :py:class:`~columnflow.calibration.Calibrator` instance
-    :type reqs:  dict
-    """
     if "external_files" in reqs:
         return
 
@@ -511,20 +406,6 @@
 
 
 @jec.setup
-<<<<<<< HEAD
-def jec_setup(self: Calibrator, reqs: dict, inputs: dict) -> None:
-    """Load the correct jec files using the :py:func:`from_string` method of the
-    :external+correctionlib:py:class:`correctionlib.highlevel.CorrectionSet`
-    function and apply the corrections as needed.
-
-    :param self: This :py:class:`~columnflow.calibration.Calibrator` instance
-    :type self: :py:class:`~columnflow.calibration.Calibrator`
-    :param reqs: Requirement dictionary for this
-        :py:class:`~columnflow.calibration.Calibrator` instance
-    :type reqs: dict
-    :param inputs: Additional inputs, currently not used
-    :type inputs: dict
-=======
 def jec_setup(self: Calibrator, reqs: dict, inputs: dict, reader_targets: InsertableDict) -> None:
     """
     Load the correct jec files using the :py:func:`from_string` method of the
@@ -573,7 +454,6 @@
         :py:class:`~columnflow.calibration.Calibrator` instance
     :param inputs: Additional inputs, currently not used
     :param reader_targets: TODO: add documentation
->>>>>>> 72bc88be
     """
     bundle = reqs["external_files"]
 
@@ -686,15 +566,9 @@
     get_jer_config=get_jer_config,
 )
 def jer(self: Calibrator, events: ak.Array, **kwargs) -> ak.Array:
-<<<<<<< HEAD
-    """Applies the jet energy resolution smearing in MC and calculates the
-    associated uncertainty shifts using the :external+correctionlib:doc:`index`,
-    following the recommendations given in
-=======
     """
     Applies the jet energy resolution smearing in MC and calculates the associated uncertainty
     shifts using the :external+correctionlib:doc:`index`, following the recommendations given in
->>>>>>> 72bc88be
     https://twiki.cern.ch/twiki/bin/viewauth/CMS/JetResolution.
 
     Requires an external file in the config under ``jet_jerc``:
@@ -723,55 +597,8 @@
 
     Throws an error if running on data.
 
-<<<<<<< HEAD
-    This instance of :py:class:`~columnflow.calibration.Calibrator` is
-    initialized with the following parameters by default:
-
-    :*uses*: ``"nJet"``, ``"Jet.pt"``, ``"Jet.eta"``, ``"Jet.phi"``,
-        ``"Jet.mass"``, ``"Jet.genJetIdx"``, ``"Rho.fixedGridRhoFastjetAll"``,
-        ``"fixedGridRhoFastjetAll"``, ``"nGenJet"``, ``"GenJet.pt"``,
-        ``"GenJet.eta"``, ``"GenJet.phi"``, ``"MET.pt"``, ``"MET.phi"``,
-        :py:func:`~columnflow.production.util.attach_coffea_behavior`
-    :*produces*: Smeared Jet values (``"Jet.pt"``, ``"Jet.mass"``),
-        as well as the original values (``"Jet.pt_unsmeared"``,
-        ``"Jet.mass_unsmeared"``).
-
-        If *propagate_met* is ``True``, also produces columns for the original
-        MET values (``"MET.pt_unmeared"``, ``"MET.phi_unmeared"``) and
-        corrected MET (MET). Additionally produces columns
-        corresponding to JEC up and down variations for all previously
-        mentioned columns except for unsmeared values.
-
-    :propagate_met: ``True``
-    :mc_only: ``True``
-
-    
-    :get_jer_file: 
-        .. code-block:: python
-
-            lambda self, external_files: external_files.jet_jerc
-
-    :get_jer_config: 
-        .. code-block:: python
-        
-            lambda self: self.config_inst.x.jer
-    
-    :param self: This :py:class:`~columnflow.calibration.Calibrator` instance
-    :type self: :py:class:`~columnflow.calibration.Calibrator`
-    
-    :param events: awkward array containing events to process
-    :type events: :external+ak:py:class:`ak.Array`
-
-    :return: awkward array containing new columns with smeared ``Jet.pt`` and
-        ``Jet.mass``, as well as the original unsmeared values.
-        Additionally contains columns for JER up and down variations,
-        see produces section
-    :rtype: :external+ak:py:class:`ak.Array`
-    """
-=======
     :param events: awkward array containing events to process
     """ # noqa
->>>>>>> 72bc88be
     # fail when running on data
     if self.dataset_inst.is_data:
         raise ValueError("attempt to apply jet energy resolution smearing in data")
@@ -937,20 +764,6 @@
 
 @jer.init
 def jer_init(self: Calibrator) -> None:
-<<<<<<< HEAD
-    """:py:meth:`init` function for :py:func:`~.jer`
-    :py:class:`~columnflow.calibration.Calibrator`.
-    Adds all MET related columns to ``produces`` set if *propagate_met* is ``True``,
-    see produces section in :py:func:`~.jer`.
-
-    If the member variable *propagate_met* is ``True``, add also MET and RawMET
-    as well as the corresponding jec variations to the set of columns to be produced.
-
-    :param self: :py:class:`~columnflow.calibration.Calibrator` instance
-    :type self:  :py:class:`~columnflow.calibration.Calibrator`
-    """
-=======
->>>>>>> 72bc88be
     if not self.propagate_met:
         return
 
@@ -965,20 +778,6 @@
 
 @jer.requires
 def jer_requires(self: Calibrator, reqs: dict) -> None:
-<<<<<<< HEAD
-    """Add external files bundle (for JER text files) to dependencies.
-
-    Adds the requirements for task :py:class:`~columnflow.tasks.external.BundleExternalFiles`
-    as keyword ``external_files`` to the dictionary of requirements *reqs*.
-
-    :param self: :py:class:`~columnflow.calibration.Calibrator` instance
-    :type self: :py:class:`~columnflow.calibration.Calibrator`
-    :param reqs: Requirement dictionary for this
-        :py:class:`~columnflow.calibration.Calibrator` instance
-    :type reqs:  dict
-    """
-=======
->>>>>>> 72bc88be
     if "external_files" in reqs:
         return
 
@@ -987,23 +786,6 @@
 
 
 @jer.setup
-<<<<<<< HEAD
-def jer_setup(self: Calibrator, reqs: dict, inputs: dict) -> None:
-    """Determine correct JER files for task based on config/dataset and inject them
-    into the calibrator function call.
-
-    Load the correct JER files using the :py:func:`from_string` method of the
-    :external+correctionlib:py:class:`correctionlib.highlevel.CorrectionSet`
-    function and apply the corrections as needed.
-
-    :param self: This :py:class:`~columnflow.calibration.Calibrator` instance
-    :type self: :py:class:`~columnflow.calibration.Calibrator`
-    :param reqs: Requirement dictionary for this
-        :py:class:`~columnflow.calibration.Calibrator` instance
-    :type reqs: dict
-    :param inputs: Additional inputs, currently not used
-    :type inputs: dict
-=======
 def jer_setup(self: Calibrator, reqs: dict, inputs: dict, reader_targets: InsertableDict) -> None:
     """
     Load the correct jer files using the :py:func:`from_string` method of the
@@ -1034,7 +816,6 @@
         instance.
     :param inputs: Additional inputs, currently not used.
     :param reader_targets: TODO: add documentation.
->>>>>>> 72bc88be
     """
     bundle = reqs["external_files"]
 
@@ -1074,43 +855,11 @@
     get_jer_config=None,
 )
 def jets(self: Calibrator, events: ak.Array, **kwargs) -> ak.Array:
-<<<<<<< HEAD
-    """Instance of :py:class:`~columnflow.calibration.Calibrator` that
-    does all relevant calibrations for jets, i.e. JEC and JER.
-    For more information, see :py:func:`~.jec` and :py:func:`~.jer`.
-
-    This instance of :py:class:`~columnflow.calibration.Calibrator` is
-    initialized with the following parameters by default:
-
-    :*uses*: Same as the two base Calibrators, see :py:func:`~.jec`
-        and :py:func:`~.jer`.
-    :*produces*: Same as the two base Calibrators, see :py:func:`~.jec`
-        and :py:func:`~.jer`.
-
-    :*propagate_met*: ``None``
-
-    :get_jec_file: ``None``
-    :get_jec_config: ``None``
-    :get_jer_file: ``None``
-    :get_jer_config: ``None``
-
-    :param self: :py:class:`~columnflow.calibration.Calibrator` class in which
-        this function is embedded
-    :type self: :py:class:`~columnflow.calibration.Calibrator`
-
-    :param events: awkward array containing events to process
-    :type events: :external+ak:py:class:`ak.Array`
-
-    :return: awkward array containing new JEC and JER related columns, see
-        :py:func:`~.jec` and :py:func:`~.jer`
-    :rtype: :external+ak:py:class:`ak.Array`
-=======
     """
     Instance of :py:class:`~columnflow.calibration.Calibrator` that does all relevant calibrations
     for jets, i.e. JEC and JER. For more information, see :py:func:`~.jec` and :py:func:`~.jer`.
 
     :param events: awkward array containing events to process
->>>>>>> 72bc88be
     """
     # apply jet energy corrections
     events = self[jec](events, **kwargs)
@@ -1124,18 +873,6 @@
 
 @jets.init
 def jets_init(self: Calibrator) -> None:
-    """:py:meth:`init` function for :py:func:`~.jets`
-    :py:class:`~columnflow.calibration.Calibrator`.
-
-    If *propagate_met*, *get_jec_file*, *get_jec_config*, *get_jec_file*,
-    *get_jec_config* are set (i.e. not ``None``), propagate these settings
-    to the underlying :py:func:`~.jec` and :py:func:`~.jer` Calibrators.
-    Otherwise, use their defaults.
-
-    :param self: :py:class:`~columnflow.calibration.Calibrator` instance
-    :type self:  :py:class:`~columnflow.calibration.Calibrator`
-    """
-
     # forward argument to the producers
     if self.propagate_met is not None:
         self.deps_kwargs[jec]["propagate_met"] = self.propagate_met
