--- conflicted
+++ resolved
@@ -804,20 +804,6 @@
 
     # extract nominal pt resolution
     inputs = [variable_map[inp.name] for inp in self.evaluators["jer"].inputs]
-<<<<<<< HEAD
-    jer = {jer_nom: ak_evaluate(self.evaluators["jer"], *inputs)}
-
-    # for simplifications below, use the same values for jer variations
-    jer[jer_up] = jer[jer_nom]
-    jer[jer_down] = jer[jer_nom]
-
-    # extract pt resolutions evaluted for jec uncertainties
-    for jec_var in self.jec_variations:
-        _variable_map = variable_map | {"JetPt": events[jet_name][f"pt_{jec_var}"]}
-        inputs = [_variable_map[inp.name] for inp in self.evaluators["jer"].inputs]
-        jer[jec_var] = ak_evaluate(self.evaluators["jer"], *inputs)
-
-=======
     jerpt = {jer_nom: ak_evaluate(self.evaluators["jer"], *inputs)}
 
     # for simplifications below, use the same values for jer variations
@@ -830,7 +816,6 @@
         inputs = [_variable_map[inp.name] for inp in self.evaluators["jer"].inputs]
         jerpt[jec_var] = ak_evaluate(self.evaluators["jer"], *inputs)
 
->>>>>>> 0eb140c0
     # extract scale factors
     jersf = {}
     for jer_var in self.jer_variations:
@@ -846,13 +831,8 @@
 
     # array with all JER scale factor variations as an additional axis
     # (note: axis needs to be regular for broadcasting to work correctly)
-<<<<<<< HEAD
-    jer = ak.concatenate(
-        [jer[v][..., None] for v in self.jer_variations + self.jec_variations],
-=======
     jerpt = ak.concatenate(
         [jerpt[v][..., None] for v in self.jer_variations + self.jec_variations],
->>>>>>> 0eb140c0
         axis=-1,
     )
     jersf = ak.concatenate(
@@ -867,11 +847,7 @@
     add_smear = np.sqrt(ak.where(jersf2_m1 < 0, 0, jersf2_m1))
 
     # compute smearing factors (stochastic method)
-<<<<<<< HEAD
-    smear_factors_stochastic = 1.0 + random_normal * jer * add_smear
-=======
     smear_factors_stochastic = 1.0 + random_normal * jerpt * add_smear
->>>>>>> 0eb140c0
 
     # -- scaling method (using gen match)
 
@@ -901,11 +877,7 @@
 
     # test if matched gen jets are within 3 * resolution
     # (no check for Delta-R matching criterion; we assume this was done during nanoAOD production to get the genJetIdx)
-<<<<<<< HEAD
-    is_matched_pt = np.abs(pt_relative_diff) < 3 * jer
-=======
     is_matched_pt = np.abs(pt_relative_diff) < 3 * jerpt
->>>>>>> 0eb140c0
     is_matched_pt = ak.fill_none(is_matched_pt, False)  # masked values = no gen match
 
     # compute smearing factors (scaling method)
@@ -983,11 +955,7 @@
 
 
 @jer.init
-<<<<<<< HEAD
 def jer_init(self: Calibrator, **kwargs) -> None:
-=======
-def jer_init(self: Calibrator) -> None:
->>>>>>> 0eb140c0
     # add jec_cfg for applying nominal smearing to jec variations
     jec_cfg = self.get_jec_config()
     jec_sources = self.jec_uncertainty_sources
