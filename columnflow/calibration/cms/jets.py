--- conflicted
+++ resolved
@@ -135,9 +135,6 @@
     :param external_files: Dictionary containing the information about the file location
     :return: path or url to correction file(s)
     """  # noqa
-<<<<<<< HEAD
-    return external_files.jet_jerc
-=======
 
     # get config
     try_attrs = ("get_jec_config", "get_jer_config")
@@ -180,7 +177,6 @@
     "Jet": "jet_jerc",
     "FatJet": "fat_jet_jerc",
 }
->>>>>>> 8ed50d86
 
 
 def get_jec_config_default(self: Calibrator) -> DotDict:
@@ -325,21 +321,14 @@
         :py:func:`~columnflow.calibration.util.propagate_met` for events where
         ``met.eta > *min_eta_met_prop*``.
     """  # noqa
-<<<<<<< HEAD
-=======
     # use local variable for convenience
     jet_name = self.jet_name
 
->>>>>>> 8ed50d86
     # calculate uncorrected pt, mass
     events = set_ak_column_f32(events, f"{jet_name}.pt_raw", events[jet_name].pt * (1 - events[jet_name].rawFactor))
     events = set_ak_column_f32(events, f"{jet_name}.mass_raw", events[jet_name].mass * (1 - events[jet_name].rawFactor))
 
-<<<<<<< HEAD
-    def correct_jets(pt, area, eta, phi, rho, evaluator_key="jec"):
-=======
     def correct_jets(*, pt, eta, phi, area, rho, evaluator_key="jec"):
->>>>>>> 8ed50d86
         # variable naming convention
         variable_map = {
             "JetA": area,
@@ -376,17 +365,10 @@
     if self.propagate_met:
         # get correction factors
         jec_factors_subset_type1_met = correct_jets(
-<<<<<<< HEAD
-            pt=events.Jet.pt_raw,
-            eta=events.Jet.eta,
-            phi=events.Jet.phi,
-            area=events.Jet.area,
-=======
             pt=events[jet_name].pt_raw,
             eta=events[jet_name].eta,
             phi=events[jet_name].phi,
             area=events[jet_name].area,
->>>>>>> 8ed50d86
             rho=rho,
             evaluator_key="jec_subset_type1_met",
         )
@@ -405,17 +387,10 @@
 
     # factors for full jet correction with all levels
     jec_factors = correct_jets(
-<<<<<<< HEAD
-        pt=events.Jet.pt_raw,
-        eta=events.Jet.eta,
-        phi=events.Jet.phi,
-        area=events.Jet.area,
-=======
         pt=events[jet_name].pt_raw,
         eta=events[jet_name].eta,
         phi=events[jet_name].phi,
         area=events[jet_name].area,
->>>>>>> 8ed50d86
         rho=rho,
         evaluator_key="jec",
     )
@@ -662,18 +637,7 @@
 
     .. code-block:: python
 
-<<<<<<< HEAD
-        cfg.x.external_files = DotDict.wrap({
-            "jet_jerc": "/afs/cern.ch/work/m/mrieger/public/mirrors/jsonpog-integration-9ea86c4c/POG/JME/2017_UL/jet_jerc.json.gz",
-        })
-
-    :param external_files: Dictionary containing the information about the file location
-    :return: path or url to correction file(s)
-    """  # noqa
-    return external_files.jet_jerc
-=======
         self.config_inst.x.jer.Jet
->>>>>>> 8ed50d86
 
     Used in :py:meth:`~.jer.setup_func`.
 
@@ -782,13 +746,10 @@
 
     :param events: awkward array containing events to process
     """  # noqa
-<<<<<<< HEAD
-=======
     # use local variables for convenience
     jet_name = self.jet_name
     gen_jet_name = self.gen_jet_name
 
->>>>>>> 8ed50d86
     # fail when running on data
     if self.dataset_inst.is_data:
         raise ValueError("attempt to apply jet energy resolution smearing in data")
