--- conflicted
+++ resolved
@@ -13,11 +13,7 @@
 from columnflow.calibration import Calibrator, calibrator
 from columnflow.calibration.util import ak_random, propagate_met, sum_transverse
 from columnflow.production.util import attach_coffea_behavior
-<<<<<<< HEAD
-from columnflow.util import maybe_import, DotDict, load_correction_set
-=======
 from columnflow.util import UNSET, maybe_import, DotDict, load_correction_set
->>>>>>> 3fb4b872
 from columnflow.columnar_util import set_ak_column, layout_ak_array, optional_column as optional
 from columnflow.types import TYPE_CHECKING, Any
 
@@ -745,11 +741,7 @@
     # whether gen jet matching should be performed relative to the nominal jet pt, or the jec varied values
     gen_jet_matching_nominal=False,
     # regions where stochastic smearing is applied
-<<<<<<< HEAD
-    stochastic_smearing_mask=lambda self, jets: ak.ones_like(jets.pt, dtype=np.bool),
-=======
     stochastic_smearing_mask=lambda self, jets: ak.ones_like(jets.pt, dtype=bool),
->>>>>>> 3fb4b872
 )
 def jer(self: Calibrator, events: ak.Array, **kwargs) -> ak.Array:
     """
@@ -891,11 +883,7 @@
     # compute smearing factors (stochastic method)
     smear_factors_stochastic = ak.where(
         self.stochastic_smearing_mask(events[jet_name]),
-<<<<<<< HEAD
-        1.0 + random_normal * jerpt * add_smear,
-=======
         1.0 + random_normal * jer * add_smear,
->>>>>>> 3fb4b872
         1.0,
     )
 
@@ -1181,25 +1169,6 @@
     return events
 
 
-<<<<<<< HEAD
-@jets.pre_init
-def jets_pre_init(self: Calibrator, **kwargs) -> None:
-    # forward argument to the producers
-    self.deps_kwargs[jec]["jet_name"] = self.jet_name
-    self.deps_kwargs[jer]["jet_name"] = self.jet_name
-    self.deps_kwargs[jer]["gen_jet_name"] = self.gen_jet_name
-    if self.propagate_met is not None:
-        self.deps_kwargs[jec]["propagate_met"] = self.propagate_met
-        self.deps_kwargs[jer]["propagate_met"] = self.propagate_met
-    if self.get_jec_file is not None:
-        self.deps_kwargs[jec]["get_jec_file"] = self.get_jec_file
-    if self.get_jec_config is not None:
-        self.deps_kwargs[jec]["get_jec_config"] = self.get_jec_config
-    if self.get_jer_file is not None:
-        self.deps_kwargs[jer]["get_jer_file"] = self.get_jer_file
-    if self.get_jer_config is not None:
-        self.deps_kwargs[jer]["get_jer_config"] = self.get_jer_config
-=======
 @jets.init
 def jets_init(self: Calibrator, **kwargs) -> None:
     # create custom jec and jer calibrators, using the jet name as the identifying value
@@ -1220,7 +1189,6 @@
         self.jer_cls = jer.derive(f"jer_{self.jet_name}", cls_dict=get_attrs(jer_attrs))
         self.uses.add(self.jer_cls)
         self.produces.add(self.jer_cls)
->>>>>>> 3fb4b872
 
 
 # explicit calibrators for standard jet collections
