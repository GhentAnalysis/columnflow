--- conflicted
+++ resolved
@@ -1183,22 +1183,12 @@
             if name not in data:
                 raise ValueError(f"missing data for histogram axis '{name}'")
 
-<<<<<<< HEAD
-=======
-    # create awkward views for all data arrays
-    data = {name: ak.Array(data[name]) for name in data}
->>>>>>> a74098c6
-
     # correct last bin values
     for ax in correct_last_bin_axes:
         right_egde_mask = ak.flatten(data[ax.name], axis=None) == ax.edges[-1]
         if np.any(right_egde_mask):
-<<<<<<< HEAD
             data[ax.name] = data[ax.name].copy()
             flat_np_view(data[ax.name])[right_egde_mask] -= ax.widths[-1] * 1e-5
-=======
-            data[ax.name] = data[ax.name] - ax.widths[-1] * 1e-5
->>>>>>> a74098c6
 
     # fill
     arrays = ak.flatten(ak.cartesian(data))
