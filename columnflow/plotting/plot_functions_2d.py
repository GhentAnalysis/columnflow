# coding: utf-8

"""
Example 2d plot functions.
"""

from __future__ import annotations

__all__ = []

from collections import OrderedDict
from functools import partial
from unittest.mock import patch

import law
import order as od

from columnflow.util import maybe_import
from columnflow.plotting.plot_util import (
    remove_residual_axis,
    apply_variable_settings,
    apply_process_settings,
    apply_process_scaling,
    apply_density,
    get_position,
    reduce_with,
)
from columnflow.types import TYPE_CHECKING

np = maybe_import("numpy")
if TYPE_CHECKING:
    plt = maybe_import("matplotlib.pyplot")


def plot_2d(
    hists: OrderedDict,
    config_inst: od.Config,
    category_inst: od.Category,
    variable_insts: list[od.Variable],
    shift_insts: list[od.Shift],
    style_config: dict | None = None,
    density: bool | None = False,
    shape_norm: bool | None = False,
    zscale: str | None = "",
    # z axis range
    zlim: tuple | None = None,
    # how to handle bins with values outside the z range
    extremes: str | None = "",
    # colors to use for marking out-of-bounds values
    extreme_colors: tuple[str] | None = None,
    colormap: str | None = "",
    skip_legend: bool = False,
    cms_label: str = "wip",
    process_settings: dict | None = None,
    variable_settings: dict | None = None,
    **kwargs,
) -> plt.Figure:
<<<<<<< HEAD
    # remove shift axis from histograms
    hists = remove_residual_axis(hists, "shift")

=======
    import matplotlib as mpl
    import matplotlib.pyplot as plt
    import mplhep

    # remove shift axis from histograms
    hists = remove_residual_axis(hists, "shift")

>>>>>>> 3fb4b872
    hists, process_style_config = apply_process_settings(hists, process_settings)
    hists, variable_style_config = apply_variable_settings(hists, variable_insts, variable_settings)
    hists = apply_process_scaling(hists)
    if density:
        hists = apply_density(hists, density)

    # use CMS plotting style
    plt.style.use(mplhep.style.CMS)
    fig, ax = plt.subplots()

    # how to handle yscale information from 2 variable insts?
    if not zscale:
        zscale = "log" if (variable_insts[0].log_y or variable_insts[1].log_y) else "linear"

    # how to handle bin values outside plot range
    if not extremes:
        extremes = "color"

    # add all processes into 1 histogram
    h_sum = sum(list(hists.values())[1:], list(hists.values())[0].copy())
    if shape_norm:
        h_sum = h_sum / h_sum.sum().value

    # mask bins without any entries (variance == 0)
    h_view = h_sum.view()
    h_view.value[h_view.variance == 0] = np.nan

    # check histogram value range
    vmin, vmax = np.nanmin(h_sum.values()), np.nanmax(h_sum.values())
    vmin, vmax = np.nan_to_num(np.array([vmin, vmax]), 0)

    # default to full z range
    if zlim is None:
        zlim = ("min", "max")

    # resolve string specifiers like "min", "max", etc.
    zlim = tuple(reduce_with(lim, h_sum.values()) for lim in zlim)

    # if requested, hide or clip bins outside specified plot range
    if extremes == "hide":
        h_view.value[h_view.value < zlim[0]] = np.nan
        h_view.value[h_view.value > zlim[1]] = np.nan
    elif extremes == "clip":
        h_view.value[h_view.value < zlim[0]] = zlim[0]
        h_view.value[h_view.value > zlim[1]] = zlim[1]

    # update histogram values from view
    h_sum[...] = h_view

    # choose appropriate colorbar normalization
    # based on scale type and histogram content

    # log scale (turning linear for low values)
    if zscale == "log":
        # use SymLogNorm to correctly handle both positive and negative values
        cbar_norm = mpl.colors.SymLogNorm(
            vmin=zlim[0],
            vmax=zlim[1],
            # TODO: better heuristics?
            linscale=1.0,
            linthresh=max(0.05 * min(abs(zlim[0]), abs(zlim[1])), 1e-3),
        )

    # linear scale
    else:
        cbar_norm = mpl.colors.Normalize(
            vmin=zlim[0],
            vmax=zlim[1],
        )

    # obtain colormap
    cmap = plt.get_cmap(colormap or "viridis")

    # use dark and light gray to mark extreme values
    if extremes == "color":
        # choose light/dark order depending on the
        # lightness of first/last colormap color
        if not extreme_colors:
            extreme_colors = ["#444444", "#bbbbbb"]
            if sum(cmap(0.0)[:3]) > sum(cmap(1.0)[:3]):
                extreme_colors = extreme_colors[::-1]

        # copy if colormap with extreme colors set
        cmap = cmap.with_extremes(
            under=extreme_colors[0],
            over=extreme_colors[1],
        )

    # unit format on axes (could be configurable)
    unit_format = "{title} [{unit}]"

    # setup style config
    # TODO: some kind of z-label is still missing
    default_style_config = {
        "ax_cfg": {
            "xlim": (variable_insts[0].x_min, variable_insts[0].x_max),
            "ylim": (variable_insts[1].x_min, variable_insts[1].x_max),
            "xlabel": variable_insts[0].get_full_x_title(unit_format=unit_format),
            "ylabel": variable_insts[1].get_full_x_title(unit_format=unit_format),
            "xscale": "log" if variable_insts[0].log_x else "linear",
            "yscale": "log" if variable_insts[1].log_x else "linear",
        },
        "legend_cfg": {
            "title": "Process" if len(hists.keys()) == 1 else "Processes",
            "handles": [mpl.lines.Line2D([0], [0], lw=0) for proc_inst in hists.keys()],  # dummy handle
            "labels": [proc_inst.label for proc_inst in hists.keys()],
            "ncol": 1,
            "loc": "upper right",
        },
        "cms_label_cfg": {
            "lumi": round(0.001 * config_inst.x.luminosity.get("nominal"), 1),  # /pb -> /fb
            "com": config_inst.campaign.ecm,
        },
        "plot2d_cfg": {
            "norm": cbar_norm,
            "cmap": cmap,
            # "labels": True,  # this enables displaying numerical values for each bin, but needs some optimization
            "cbar": True,
            "cbarextend": True,
        },
        "annotate_cfg": {
            "text": category_inst.label,
        },
    }
    style_config = law.util.merge_dicts(
        default_style_config,
        process_style_config,
        variable_style_config[variable_insts[0]],
        variable_style_config[variable_insts[1]],
        style_config,
        deep=True,
    )

    # apply style_config
    ax.set(**style_config["ax_cfg"])
    if not skip_legend:
        ax.legend(**style_config["legend_cfg"])

    if variable_insts[0].discrete_x:
        ax.set_xticks([], minor=True)
    if variable_insts[1].discrete_x:
        ax.set_yticks([], minor=True)

    # annotation of category label
    annotate_kwargs = {
        "text": "",
        "xy": (
            get_position(*ax.get_xlim(), factor=0.05, logscale=False),
            get_position(*ax.get_ylim(), factor=0.95, logscale=False),
        ),
        "xycoords": "data",
        "color": "black",
        "fontsize": 22,
        "horizontalalignment": "left",
        "verticalalignment": "top",
    }
    annotate_kwargs.update(default_style_config.get("annotate_cfg", {}))
    plt.annotate(**annotate_kwargs)

    # cms label
    if cms_label != "skip":
        label_options = {
            "wip": "Work in progress",
            "pre": "Preliminary",
            "pw": "Private work",
            "sim": "Simulation",
            "simwip": "Simulation work in progress",
            "simpre": "Simulation preliminary",
            "simpw": "Simulation private work",
            "od": "OpenData",
            "odwip": "OpenData work in progress",
            "odpw": "OpenData private work",
            "public": "",
        }
        cms_label_kwargs = {
            "ax": ax,
            "llabel": label_options.get(cms_label, cms_label),
            "fontsize": 22,
            "data": False,
        }

        cms_label_kwargs.update(style_config.get("cms_label_cfg", {}))
        mplhep.cms.label(**cms_label_kwargs)

    # decide at which ends of the colorbar to draw symbols
    # indicating that there are values outside the range
    if extremes == "hide":
        extend = "neither"
    elif vmax > zlim[1] and vmin < zlim[0]:
        extend = "both"
    elif vmin < zlim[0]:
        extend = "min"
    elif vmax > zlim[1]:
        extend = "max"
    else:
        extend = "neither"

    # call plot method, patching the colorbar function
    # called internally by mplhep to draw the extension symbols
    with patch.object(plt, "colorbar", partial(plt.colorbar, extend=extend)):
        h_sum.plot2d(ax=ax, **style_config["plot2d_cfg"])

    # fix color bar minor ticks with SymLogNorm
    if isinstance(cbar_norm, mpl.colors.SymLogNorm):
        # returned collections can vary -> brute-force set
        # norm on all colorbars that are found
        cbars = {
            coll.colorbar
            for coll in ax.collections
            if coll.colorbar
        }
        for cbar in cbars:
            _scale = cbar.ax.yaxis._scale
            _scale.subs = [2, 3, 4, 5, 6, 7, 8, 9]
            cbar.ax.yaxis.set_minor_locator(
                mpl.ticker.SymmetricalLogLocator(_scale.get_transform(), subs=_scale.subs),
            )
            cbar.ax.yaxis.set_minor_formatter(
                mpl.ticker.LogFormatterSciNotation(_scale.base),
            )

    plt.tight_layout()

    return fig, (ax,)<|MERGE_RESOLUTION|>--- conflicted
+++ resolved
@@ -55,11 +55,6 @@
     variable_settings: dict | None = None,
     **kwargs,
 ) -> plt.Figure:
-<<<<<<< HEAD
-    # remove shift axis from histograms
-    hists = remove_residual_axis(hists, "shift")
-
-=======
     import matplotlib as mpl
     import matplotlib.pyplot as plt
     import mplhep
@@ -67,7 +62,6 @@
     # remove shift axis from histograms
     hists = remove_residual_axis(hists, "shift")
 
->>>>>>> 3fb4b872
     hists, process_style_config = apply_process_settings(hists, process_settings)
     hists, variable_style_config = apply_variable_settings(hists, variable_insts, variable_settings)
     hists = apply_process_scaling(hists)
