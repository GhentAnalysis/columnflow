# coding: utf-8

"""
Example 2d plot functions.
"""

from __future__ import annotations

from collections import OrderedDict

import law

from columnflow.util import maybe_import
from columnflow.plotting.plot_all import make_plot_2d
from columnflow.plotting.plot_util import (
    remove_residual_axis,
    apply_variable_settings,
    apply_process_settings,
    apply_density_to_hists,
    prepare_plot_config_2d,
    prepare_style_config_2d,
)

hist = maybe_import("hist")
np = maybe_import("numpy")
mpl = maybe_import("matplotlib")
plt = maybe_import("matplotlib.pyplot")
mplhep = maybe_import("mplhep")
od = maybe_import("order")


def plot_2d(
    hists: OrderedDict,
    config_inst: od.Config,
    category_inst: od.Category,
    variable_insts: list[od.Variable],
    style_config: dict | None = None,
    density: bool | None = False,
    shape_norm: bool | None = False,
    zscale: str | None = "",
    # z axis range
    zlim: tuple | None = None,
    # how to handle bins with values outside the z range
    extremes: str | None = "",
    # colors to use for marking out-of-bounds values
    extreme_colors: tuple[str] | None = None,
    colormap: str | None = "",
    skip_legend: bool = False,
    hide_zero_entries: bool = False,
    cms_label: str = "wip",
    process_settings: dict | None = None,
    variable_settings: dict | None = None,
    **kwargs,
) -> plt.Figure:
    # remove shift axis from histograms
    remove_residual_axis(hists, "shift")

    hists = apply_variable_settings(hists, variable_insts, variable_settings)
    hists = apply_process_settings(hists, process_settings)
    hists = apply_density_to_hists(hists, density)

    # how to handle yscale information from 2 variable insts?
    if not zscale:
        zscale = "log" if (variable_insts[0].log_y or variable_insts[1].log_y) else "linear"

<<<<<<< HEAD
    # how to handle bin values outside plot range
    if not extremes:
        extremes = "color"

    # add all processes into 1 histogram
    h_sum = sum(list(hists.values())[1:], list(hists.values())[0].copy())
    if shape_norm:
        h_sum = h_sum / h_sum.sum().value

    # if requested mask bins without any entries (variance == 0)
    h_view = h_sum.view()
    if hide_zero_entries:
        h_view.value[h_view.variance == 0] = np.nan

    # check histogram value range
    vmin, vmax = np.nanmin(h_sum.values()), np.nanmax(h_sum.values())
    vmin, vmax = np.nan_to_num([vmin, vmax], 0)

    # default to full z range
    if zlim is None:
        zlim = ("min", "max")

    # resolve string specifiers like "min", "max", etc.
    zlim = tuple(reduce_with(lim, h_sum.values()) for lim in zlim)

    # if requested, hide or clip bins outside specified plot range
    if extremes == "hide":
        h_view.value[h_view.value < zlim[0]] = np.nan
        h_view.value[h_view.value > zlim[1]] = np.nan
    elif extremes == "clip":
        h_view.value[h_view.value < zlim[0]] = zlim[0]
        h_view.value[h_view.value > zlim[1]] = zlim[1]

    # update histogram values from view
    h_sum[...] = h_view

    # choose appropriate colorbar normalization
    # based on scale type and histogram content

    # log scale (turning linear for low values)
    if zscale == "log":
        # use SymLogNorm to correctly handle both positive and negative values
        cbar_norm = mpl.colors.SymLogNorm(
            vmin=zlim[0],
            vmax=zlim[1],
            # TODO: better heuristics?
            linscale=1.0,
            linthresh=max(0.05 * min(abs(zlim[0]), abs(zlim[1])), 1e-3),
        )
=======
    plot_config = prepare_plot_config_2d(
        hists,
        shape_norm=shape_norm,
        zscale=zscale,
        zlim=zlim,
        extremes=extremes,
        extreme_colors=extreme_colors,
        colormap=colormap,
    )

    default_style_config = prepare_style_config_2d(
        config_inst=config_inst,
        category_inst=category_inst,
        process_insts=list(hists.keys()),
        variable_insts=variable_insts,
        cms_label=cms_label,
    )
>>>>>>> 76bbeb68

    style_config = law.util.merge_dicts(default_style_config, style_config, deep=True)

    if skip_legend:
        del style_config["legend_cfg"]

    return make_plot_2d(plot_config, style_config)<|MERGE_RESOLUTION|>--- conflicted
+++ resolved
@@ -46,7 +46,6 @@
     extreme_colors: tuple[str] | None = None,
     colormap: str | None = "",
     skip_legend: bool = False,
-    hide_zero_entries: bool = False,
     cms_label: str = "wip",
     process_settings: dict | None = None,
     variable_settings: dict | None = None,
@@ -63,7 +62,7 @@
     if not zscale:
         zscale = "log" if (variable_insts[0].log_y or variable_insts[1].log_y) else "linear"
 
-<<<<<<< HEAD
+
     # how to handle bin values outside plot range
     if not extremes:
         extremes = "color"
@@ -75,8 +74,8 @@
 
     # if requested mask bins without any entries (variance == 0)
     h_view = h_sum.view()
-    if hide_zero_entries:
-        h_view.value[h_view.variance == 0] = np.nan
+
+    h_view.value[h_view.variance == 0] = np.nan
 
     # check histogram value range
     vmin, vmax = np.nanmin(h_sum.values()), np.nanmax(h_sum.values())
@@ -113,7 +112,7 @@
             linscale=1.0,
             linthresh=max(0.05 * min(abs(zlim[0]), abs(zlim[1])), 1e-3),
         )
-=======
+
     plot_config = prepare_plot_config_2d(
         hists,
         shape_norm=shape_norm,
@@ -131,7 +130,7 @@
         variable_insts=variable_insts,
         cms_label=cms_label,
     )
->>>>>>> 76bbeb68
+
 
     style_config = law.util.merge_dicts(default_style_config, style_config, deep=True)
 
