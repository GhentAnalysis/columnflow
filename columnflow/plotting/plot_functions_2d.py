# coding: utf-8

"""
Example 2d plot functions.
"""

from __future__ import annotations

from collections import OrderedDict

import law

from columnflow.util import maybe_import
from columnflow.plotting.plot_all import make_plot_2d
from columnflow.plotting.plot_util import (
    remove_residual_axis,
    apply_variable_settings,
    apply_process_settings,
    apply_density_to_hists,
    prepare_plot_config_2d,
    prepare_style_config_2d,
)

hist = maybe_import("hist")
np = maybe_import("numpy")
mpl = maybe_import("matplotlib")
plt = maybe_import("matplotlib.pyplot")
mplhep = maybe_import("mplhep")
od = maybe_import("order")


def plot_2d(
    hists: OrderedDict,
    config_inst: od.Config,
    category_inst: od.Category,
    variable_insts: list[od.Variable],
    style_config: dict | None = None,
    density: bool | None = False,
    shape_norm: bool | None = False,
    zscale: str | None = "",
    # z axis range
    zlim: tuple | None = None,
    # how to handle bins with values outside the z range
    extremes: str | None = "",
    # colors to use for marking out-of-bounds values
    extreme_colors: tuple[str] | None = None,
    colormap: str | None = "",
    skip_legend: bool = False,
    cms_label: str = "wip",
    process_settings: dict | None = None,
    variable_settings: dict | None = None,
    **kwargs,
) -> plt.Figure:
    # remove shift axis from histograms
    remove_residual_axis(hists, "shift")

    hists = apply_variable_settings(hists, variable_insts, variable_settings)
    hists = apply_process_settings(hists, process_settings)
    hists = apply_density_to_hists(hists, density)

    # how to handle yscale information from 2 variable insts?
    if not zscale:
        zscale = "log" if (variable_insts[0].log_y or variable_insts[1].log_y) else "linear"

<<<<<<< HEAD
    # how to handle bin values outside plot range
    if not extremes:
        extremes = "color"

    # add all processes into 1 histogram
    h_sum = sum(list(hists.values())[1:], list(hists.values())[0].copy())
    if shape_norm:
        h_sum = h_sum / h_sum.sum().value

    # mask bins without any entries (variance == 0)
    h_view = h_sum.view()
    h_view.value[h_view.variance == 0] = np.nan

    # check histogram value range
    vmin, vmax = np.nanmin(h_sum.values()), np.nanmax(h_sum.values())
    vmin, vmax = np.nan_to_num(np.array([vmin, vmax]), 0)

    # default to full z range
    if zlim is None:
        zlim = ("min", "max")

    # resolve string specifiers like "min", "max", etc.
    zlim = tuple(reduce_with(lim, h_sum.values()) for lim in zlim)

    # if requested, hide or clip bins outside specified plot range
    if extremes == "hide":
        h_view.value[h_view.value < zlim[0]] = np.nan
        h_view.value[h_view.value > zlim[1]] = np.nan
    elif extremes == "clip":
        h_view.value[h_view.value < zlim[0]] = zlim[0]
        h_view.value[h_view.value > zlim[1]] = zlim[1]

    # update histogram values from view
    h_sum[...] = h_view

    # choose appropriate colorbar normalization
    # based on scale type and histogram content

    # log scale (turning linear for low values)
    if zscale == "log":
        # use SymLogNorm to correctly handle both positive and negative values
        cbar_norm = mpl.colors.SymLogNorm(
            vmin=zlim[0],
            vmax=zlim[1],
            # TODO: better heuristics?
            linscale=1.0,
            linthresh=max(0.05 * min(abs(zlim[0]), abs(zlim[1])), 1e-3),
        )
=======
    plot_config = prepare_plot_config_2d(
        hists,
        shape_norm=shape_norm,
        zscale=zscale,
        zlim=zlim,
        extremes=extremes,
        extreme_colors=extreme_colors,
        colormap=colormap,
    )

    default_style_config = prepare_style_config_2d(
        config_inst=config_inst,
        category_inst=category_inst,
        process_insts=list(hists.keys()),
        variable_insts=variable_insts,
        cms_label=cms_label,
    )
>>>>>>> 47bab764

    style_config = law.util.merge_dicts(default_style_config, style_config, deep=True)

    if skip_legend:
        del style_config["legend_cfg"]

    return make_plot_2d(plot_config, style_config)<|MERGE_RESOLUTION|>--- conflicted
+++ resolved
@@ -62,56 +62,6 @@
     if not zscale:
         zscale = "log" if (variable_insts[0].log_y or variable_insts[1].log_y) else "linear"
 
-<<<<<<< HEAD
-    # how to handle bin values outside plot range
-    if not extremes:
-        extremes = "color"
-
-    # add all processes into 1 histogram
-    h_sum = sum(list(hists.values())[1:], list(hists.values())[0].copy())
-    if shape_norm:
-        h_sum = h_sum / h_sum.sum().value
-
-    # mask bins without any entries (variance == 0)
-    h_view = h_sum.view()
-    h_view.value[h_view.variance == 0] = np.nan
-
-    # check histogram value range
-    vmin, vmax = np.nanmin(h_sum.values()), np.nanmax(h_sum.values())
-    vmin, vmax = np.nan_to_num(np.array([vmin, vmax]), 0)
-
-    # default to full z range
-    if zlim is None:
-        zlim = ("min", "max")
-
-    # resolve string specifiers like "min", "max", etc.
-    zlim = tuple(reduce_with(lim, h_sum.values()) for lim in zlim)
-
-    # if requested, hide or clip bins outside specified plot range
-    if extremes == "hide":
-        h_view.value[h_view.value < zlim[0]] = np.nan
-        h_view.value[h_view.value > zlim[1]] = np.nan
-    elif extremes == "clip":
-        h_view.value[h_view.value < zlim[0]] = zlim[0]
-        h_view.value[h_view.value > zlim[1]] = zlim[1]
-
-    # update histogram values from view
-    h_sum[...] = h_view
-
-    # choose appropriate colorbar normalization
-    # based on scale type and histogram content
-
-    # log scale (turning linear for low values)
-    if zscale == "log":
-        # use SymLogNorm to correctly handle both positive and negative values
-        cbar_norm = mpl.colors.SymLogNorm(
-            vmin=zlim[0],
-            vmax=zlim[1],
-            # TODO: better heuristics?
-            linscale=1.0,
-            linthresh=max(0.05 * min(abs(zlim[0]), abs(zlim[1])), 1e-3),
-        )
-=======
     plot_config = prepare_plot_config_2d(
         hists,
         shape_norm=shape_norm,
@@ -129,7 +79,6 @@
         variable_insts=variable_insts,
         cms_label=cms_label,
     )
->>>>>>> 47bab764
 
     style_config = law.util.merge_dicts(default_style_config, style_config, deep=True)
 
