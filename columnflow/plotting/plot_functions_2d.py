# coding: utf-8

"""
Example 2d plot functions.
"""

from __future__ import annotations

from collections import OrderedDict

import law

from columnflow.util import maybe_import
from columnflow.plotting.plot_all import make_plot_2d
from columnflow.plotting.plot_util import (
    remove_residual_axis,
    apply_variable_settings,
    apply_process_settings,
    apply_density_to_hists,
    prepare_plot_config_2d,
    prepare_style_config_2d,
)

hist = maybe_import("hist")
np = maybe_import("numpy")
mpl = maybe_import("matplotlib")
plt = maybe_import("matplotlib.pyplot")
mplhep = maybe_import("mplhep")
od = maybe_import("order")


def plot_2d(
    hists: OrderedDict,
    config_inst: od.Config,
    category_inst: od.Category,
    variable_insts: list[od.Variable],
    style_config: dict | None = None,
    density: bool | None = False,
    shape_norm: bool | None = False,
    zscale: str | None = "",
    # z axis range
    zlim: tuple | None = None,
    # how to handle bins with values outside the z range
    extremes: str | None = "",
    # colors to use for marking out-of-bounds values
    extreme_colors: tuple[str] | None = None,
    colormap: str | None = "",
    skip_legend: bool = False,
    cms_label: str = "wip",
    process_settings: dict | None = None,
    variable_settings: dict | None = None,
    **kwargs,
) -> plt.Figure:
    # remove shift axis from histograms
    remove_residual_axis(hists, "shift")

    hists = apply_variable_settings(hists, variable_insts, variable_settings)
    hists = apply_process_settings(hists, process_settings)
    hists = apply_density_to_hists(hists, density)

    # how to handle yscale information from 2 variable insts?
    if not zscale:
        zscale = "log" if (variable_insts[0].log_y or variable_insts[1].log_y) else "linear"

    plot_config = prepare_plot_config_2d(
        hists,
        shape_norm=shape_norm,
        zscale=zscale,
        zlim=zlim,
        extremes=extremes,
        extreme_colors=extreme_colors,
        colormap=colormap,
    )

    default_style_config = prepare_style_config_2d(
        config_inst=config_inst,
        category_inst=category_inst,
        process_insts=list(hists.keys()),
        variable_insts=variable_insts,
        cms_label=cms_label,
    )

<<<<<<< HEAD
    # linear scale
    else:
        cbar_norm = mpl.colors.Normalize(
            vmin=zlim[0],
            vmax=zlim[1],
        )

    # obtain colormap
    cmap = plt.get_cmap(colormap or "viridis")

    # use dark and light gray to mark extreme values
    if extremes == "color":
        # choose light/dark order depending on the
        # lightness of first/last colormap color
        if not extreme_colors:
            extreme_colors = ["#444444", "#bbbbbb"]
            if sum(cmap(0.0)[:3]) > sum(cmap(1.0)[:3]):
                extreme_colors = extreme_colors[::-1]

        # copy if colormap with extreme colors set
        cmap = cmap.with_extremes(
            under=extreme_colors[0],
            over=extreme_colors[1],
        )

    # setup style config
    # TODO: some kind of z-label is still missing
    default_style_config = {
        "ax_cfg": {
            "xlim": (variable_insts[0].x_min, variable_insts[0].x_max),
            "ylim": (variable_insts[1].x_min, variable_insts[1].x_max),
            "xlabel": variable_insts[0].get_full_x_title(),
            "ylabel": variable_insts[1].get_full_x_title(),
            "xscale": "log" if variable_insts[0].log_x else "linear",
            "yscale": "log" if variable_insts[1].log_x else "linear",
        },
        "legend_cfg": {
            "title": "Process" if len(hists.keys()) == 1 else "Processes",
            "handles": [mpl.lines.Line2D([0], [0], lw=0) for proc_inst in hists.keys()],  # dummy handle
            "labels": [proc_inst.label for proc_inst in hists.keys()],
            "ncol": 1,
            "loc": "upper right",
        },
        "cms_label_cfg": {
            "lumi": round(0.001 * config_inst.x.luminosity.get("nominal"), 2),  # /pb -> /fb
        },
        "plot2d_cfg": {
            "norm": cbar_norm,
            "cmap": cmap,
            # "labels": True,  # this enables displaying numerical values for each bin, but needs some optimization
            "cbar": True,
            "cbarextend": True,
        },
        "annotate_cfg": {
            "text": category_inst.label,
        },
    }
=======
>>>>>>> 701e72b4
    style_config = law.util.merge_dicts(default_style_config, style_config, deep=True)

    if skip_legend:
        del style_config["legend_cfg"]

    return make_plot_2d(plot_config, style_config)<|MERGE_RESOLUTION|>--- conflicted
+++ resolved
@@ -80,66 +80,6 @@
         cms_label=cms_label,
     )
 
-<<<<<<< HEAD
-    # linear scale
-    else:
-        cbar_norm = mpl.colors.Normalize(
-            vmin=zlim[0],
-            vmax=zlim[1],
-        )
-
-    # obtain colormap
-    cmap = plt.get_cmap(colormap or "viridis")
-
-    # use dark and light gray to mark extreme values
-    if extremes == "color":
-        # choose light/dark order depending on the
-        # lightness of first/last colormap color
-        if not extreme_colors:
-            extreme_colors = ["#444444", "#bbbbbb"]
-            if sum(cmap(0.0)[:3]) > sum(cmap(1.0)[:3]):
-                extreme_colors = extreme_colors[::-1]
-
-        # copy if colormap with extreme colors set
-        cmap = cmap.with_extremes(
-            under=extreme_colors[0],
-            over=extreme_colors[1],
-        )
-
-    # setup style config
-    # TODO: some kind of z-label is still missing
-    default_style_config = {
-        "ax_cfg": {
-            "xlim": (variable_insts[0].x_min, variable_insts[0].x_max),
-            "ylim": (variable_insts[1].x_min, variable_insts[1].x_max),
-            "xlabel": variable_insts[0].get_full_x_title(),
-            "ylabel": variable_insts[1].get_full_x_title(),
-            "xscale": "log" if variable_insts[0].log_x else "linear",
-            "yscale": "log" if variable_insts[1].log_x else "linear",
-        },
-        "legend_cfg": {
-            "title": "Process" if len(hists.keys()) == 1 else "Processes",
-            "handles": [mpl.lines.Line2D([0], [0], lw=0) for proc_inst in hists.keys()],  # dummy handle
-            "labels": [proc_inst.label for proc_inst in hists.keys()],
-            "ncol": 1,
-            "loc": "upper right",
-        },
-        "cms_label_cfg": {
-            "lumi": round(0.001 * config_inst.x.luminosity.get("nominal"), 2),  # /pb -> /fb
-        },
-        "plot2d_cfg": {
-            "norm": cbar_norm,
-            "cmap": cmap,
-            # "labels": True,  # this enables displaying numerical values for each bin, but needs some optimization
-            "cbar": True,
-            "cbarextend": True,
-        },
-        "annotate_cfg": {
-            "text": category_inst.label,
-        },
-    }
-=======
->>>>>>> 701e72b4
     style_config = law.util.merge_dicts(default_style_config, style_config, deep=True)
 
     if skip_legend:
