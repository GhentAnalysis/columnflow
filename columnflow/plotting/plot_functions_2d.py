# coding: utf-8

"""
Example 2d plot functions.
"""

from __future__ import annotations

from collections import OrderedDict
from functools import partial
from unittest.mock import patch

import law

from columnflow.util import maybe_import
from columnflow.plotting.plot_util import (
    remove_residual_axis,
    apply_variable_settings,
    apply_process_settings,
    apply_density_to_hists,
    get_position,
    reduce_with,
)

hist = maybe_import("hist")
np = maybe_import("numpy")
mpl = maybe_import("matplotlib")
plt = maybe_import("matplotlib.pyplot")
mplhep = maybe_import("mplhep")
od = maybe_import("order")
mticker = maybe_import("matplotlib.ticker")


def plot_2d(
    hists: OrderedDict,
    config_inst: od.Config,
    category_inst: od.Category,
    variable_insts: list[od.Variable],
    style_config: dict | None = None,
    density: bool | None = False,
    shape_norm: bool | None = False,
    zscale: str | None = "",
    # z axis range
    zlim: tuple | None = None,
    # how to handle bins with values outside the z range
    extremes: str | None = "",
    # colors to use for marking out-of-bounds values
    extreme_colors: tuple[str] | None = None,
    colormap: str | None = "",
    skip_legend: bool = False,
    cms_label: str = "wip",
    process_settings: dict | None = None,
    variable_settings: dict | None = None,
    **kwargs,
) -> plt.Figure:
    # remove shift axis from histograms
    remove_residual_axis(hists, "shift")

    hists = apply_variable_settings(hists, variable_insts, variable_settings)

    hists = apply_process_settings(hists, process_settings)

    hists = apply_density_to_hists(hists, density)

    # use CMS plotting style
    plt.style.use(mplhep.style.CMS)
    fig, ax = plt.subplots()

    # how to handle yscale information from 2 variable insts?
    if not zscale:
        zscale = "log" if (variable_insts[0].log_y or variable_insts[1].log_y) else "linear"

    # how to handle bin values outside plot range
    if not extremes:
        extremes = "color"

    # add all processes into 1 histogram
    h_sum = sum(list(hists.values())[1:], list(hists.values())[0].copy())
    if shape_norm:
        h_sum = h_sum / h_sum.sum().value

    # mask bins without any entries (variance == 0)
    h_view = h_sum.view()
    h_view.value[h_view.variance == 0] = np.nan

    # check histogram value range
    vmin, vmax = np.nanmin(h_sum.values()), np.nanmax(h_sum.values())
    vmin, vmax = np.nan_to_num(np.array([vmin, vmax]), 0)

    # default to full z range
    if zlim is None:
        zlim = ("min", "max")

    # resolve string specifiers like "min", "max", etc.
    zlim = tuple(reduce_with(lim, h_sum.values()) for lim in zlim)

    # if requested, hide or clip bins outside specified plot range
    if extremes == "hide":
        h_view.value[h_view.value < zlim[0]] = np.nan
        h_view.value[h_view.value > zlim[1]] = np.nan
    elif extremes == "clip":
        h_view.value[h_view.value < zlim[0]] = zlim[0]
        h_view.value[h_view.value > zlim[1]] = zlim[1]

    # update histogram values from view
    h_sum[...] = h_view

    # choose appropriate colorbar normalization
    # based on scale type and histogram content

    # log scale (turning linear for low values)
    if zscale == "log":
        # use SymLogNorm to correctly handle both positive and negative values
        cbar_norm = mpl.colors.SymLogNorm(
            vmin=zlim[0],
            vmax=zlim[1],
            # TODO: better heuristics?
            linscale=1.0,
            linthresh=max(0.05 * min(abs(zlim[0]), abs(zlim[1])), 1e-3),
        )

    # linear scale
    else:
        cbar_norm = mpl.colors.Normalize(
            vmin=zlim[0],
            vmax=zlim[1],
        )

    # obtain colormap
    cmap = plt.get_cmap(colormap or "viridis")

    # use dark and light gray to mark extreme values
    if extremes == "color":
        # choose light/dark order depending on the
        # lightness of first/last colormap color
        if not extreme_colors:
            extreme_colors = ["#444444", "#bbbbbb"]
            if sum(cmap(0.0)[:3]) > sum(cmap(1.0)[:3]):
                extreme_colors = extreme_colors[::-1]

        # copy if colormap with extreme colors set
        cmap = cmap.with_extremes(
            under=extreme_colors[0],
            over=extreme_colors[1],
        )

    # unit format on axes (could be configurable)
    unit_format = "{title} [{unit}]"

    # setup style config
    # TODO: some kind of z-label is still missing
    default_style_config = {
        "ax_cfg": {
            "xlim": (variable_insts[0].x_min, variable_insts[0].x_max),
            "ylim": (variable_insts[1].x_min, variable_insts[1].x_max),
            "xlabel": variable_insts[0].get_full_x_title(unit_format=unit_format),
            "ylabel": variable_insts[1].get_full_x_title(unit_format=unit_format),
            "xscale": "log" if variable_insts[0].log_x else "linear",
            "yscale": "log" if variable_insts[1].log_x else "linear",
        },
        "legend_cfg": {
            "title": "Process" if len(hists.keys()) == 1 else "Processes",
            "handles": [mpl.lines.Line2D([0], [0], lw=0) for proc_inst in hists.keys()],  # dummy handle
            "labels": [proc_inst.label for proc_inst in hists.keys()],
            "ncol": 1,
            "loc": "upper right",
        },
        "cms_label_cfg": {
            "lumi": round(0.001 * config_inst.x.luminosity.get("nominal"), 2),  # /pb -> /fb
        },
        "plot2d_cfg": {
            "norm": cbar_norm,
            "cmap": cmap,
            # "labels": True,  # this enables displaying numerical values for each bin, but needs some optimization
            "cbar": True,
            "cbarextend": True,
        },
        "annotate_cfg": {
            "text": category_inst.label,
        },
    }
    style_config = law.util.merge_dicts(default_style_config, style_config, deep=True)

<<<<<<< HEAD
    if skip_legend:
        del style_config["legend_cfg"]
    return make_plot_2d(plot_config, style_config)
=======
    # apply style_config
    ax.set(**style_config["ax_cfg"])
    if not skip_legend:
        ax.legend(**style_config["legend_cfg"])

    if variable_insts[0].discrete_x:
        ax.set_xticks([], minor=True)
    if variable_insts[1].discrete_x:
        ax.set_yticks([], minor=True)

    # annotation of category label
    annotate_kwargs = {
        "text": "",
        "xy": (
            get_position(*ax.get_xlim(), factor=0.05, logscale=False),
            get_position(*ax.get_ylim(), factor=0.95, logscale=False),
        ),
        "xycoords": "data",
        "color": "black",
        "fontsize": 22,
        "horizontalalignment": "left",
        "verticalalignment": "top",
    }
    annotate_kwargs.update(default_style_config.get("annotate_cfg", {}))
    plt.annotate(**annotate_kwargs)

    # cms label
    if cms_label != "skip":
        label_options = {
            "wip": "Work in progress",
            "pre": "Preliminary",
            "pw": "Private work",
            "sim": "Simulation",
            "simwip": "Simulation work in progress",
            "simpre": "Simulation preliminary",
            "simpw": "Simulation private work",
            "od": "OpenData",
            "odwip": "OpenData work in progress",
            "odpw": "OpenData private work",
            "public": "",
        }
        cms_label_kwargs = {
            "ax": ax,
            "llabel": label_options.get(cms_label, cms_label),
            "fontsize": 22,
            "data": False,
        }

        cms_label_kwargs.update(style_config.get("cms_label_cfg", {}))
        mplhep.cms.label(**cms_label_kwargs)

    # decide at which ends of the colorbar to draw symbols
    # indicating that there are values outside the range
    if extremes == "hide":
        extend = "neither"
    elif vmax > zlim[1] and vmin < zlim[0]:
        extend = "both"
    elif vmin < zlim[0]:
        extend = "min"
    elif vmax > zlim[1]:
        extend = "max"
    else:
        extend = "neither"

    # call plot method, patching the colorbar function
    # called internally by mplhep to draw the extension symbols
    with patch.object(plt, "colorbar", partial(plt.colorbar, extend=extend)):
        h_sum.plot2d(ax=ax, **style_config["plot2d_cfg"])

    # fix color bar minor ticks with SymLogNorm
    if isinstance(cbar_norm, mpl.colors.SymLogNorm):
        # returned collections can vary -> brute-force set
        # norm on all colorbars that are found
        cbars = {
            coll.colorbar
            for coll in ax.collections
            if coll.colorbar
        }
        for cbar in cbars:
            _scale = cbar.ax.yaxis._scale
            _scale.subs = [2, 3, 4, 5, 6, 7, 8, 9]
            cbar.ax.yaxis.set_minor_locator(
                mticker.SymmetricalLogLocator(_scale.get_transform(), subs=_scale.subs),
            )
            cbar.ax.yaxis.set_minor_formatter(
                mticker.LogFormatterSciNotation(_scale.base),
            )

    plt.tight_layout()

    return fig, (ax,)
>>>>>>> 97fe0dd9
<|MERGE_RESOLUTION|>--- conflicted
+++ resolved
@@ -181,11 +181,6 @@
     }
     style_config = law.util.merge_dicts(default_style_config, style_config, deep=True)
 
-<<<<<<< HEAD
-    if skip_legend:
-        del style_config["legend_cfg"]
-    return make_plot_2d(plot_config, style_config)
-=======
     # apply style_config
     ax.set(**style_config["ax_cfg"])
     if not skip_legend:
@@ -276,5 +271,4 @@
 
     plt.tight_layout()
 
-    return fig, (ax,)
->>>>>>> 97fe0dd9
+    return fig, (ax,)