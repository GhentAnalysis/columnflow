# coding: utf-8

"""
Example 2d plot functions.
"""

from __future__ import annotations

from collections import OrderedDict

import law

from columnflow.util import maybe_import
from columnflow.plotting.plot_all import make_plot_2d
from columnflow.plotting.plot_util import (
    remove_residual_axis,
    apply_variable_settings,
    apply_process_settings,
    apply_density_to_hists,
    prepare_plot_config_2d,
    prepare_style_config_2d,
)

hist = maybe_import("hist")
np = maybe_import("numpy")
mpl = maybe_import("matplotlib")
plt = maybe_import("matplotlib.pyplot")
mplhep = maybe_import("mplhep")
od = maybe_import("order")


def plot_2d(
    hists: OrderedDict,
    config_inst: od.Config,
    category_inst: od.Category,
    variable_insts: list[od.Variable],
    style_config: dict | None = None,
    density: bool | None = False,
    shape_norm: bool | None = False,
    zscale: str | None = "",
    # z axis range
    zlim: tuple | None = None,
    # how to handle bins with values outside the z range
    extremes: str | None = "",
    # colors to use for marking out-of-bounds values
    extreme_colors: tuple[str] | None = None,
    colormap: str | None = "",
    skip_legend: bool = False,
    cms_label: str = "wip",
    process_settings: dict | None = None,
    variable_settings: dict | None = None,
    **kwargs,
) -> plt.Figure:
    # remove shift axis from histograms
    remove_residual_axis(hists, "shift")

    hists = apply_variable_settings(hists, variable_insts, variable_settings)
    hists = apply_process_settings(hists, process_settings)
    hists = apply_density_to_hists(hists, density)

    # how to handle yscale information from 2 variable insts?
    if not zscale:
        zscale = "log" if (variable_insts[0].log_y or variable_insts[1].log_y) else "linear"

    plot_config = prepare_plot_config_2d(
        hists,
        shape_norm=shape_norm,
        zscale=zscale,
        zlim=zlim,
        extremes=extremes,
        extreme_colors=extreme_colors,
        colormap=colormap,
    )

    default_style_config = prepare_style_config_2d(
        config_inst=config_inst,
        category_inst=category_inst,
        process_insts=list(hists.keys()),
        variable_insts=variable_insts,
        cms_label=cms_label,
    )

    style_config = law.util.merge_dicts(default_style_config, style_config, deep=True)

<<<<<<< HEAD
    # apply style_config
    ax.set(**style_config["ax_cfg"])
    if not skip_legend:
        ax.legend(**style_config["legend_cfg"])

    if variable_insts[0].discrete_x:
        ax.set_xticks([], minor=True)
    if variable_insts[1].discrete_x:
        ax.set_yticks([], minor=True)

    # annotation of category label
    annotate_kwargs = {
        "text": "",
        "xy": (
            get_position(*ax.get_xlim(), factor=0.05, logscale=False),
            get_position(*ax.get_ylim(), factor=0.95, logscale=False),
        ),
        "xycoords": "data",
        "color": "black",
        "fontsize": 22,
        "horizontalalignment": "left",
        "verticalalignment": "top",
    }
    annotate_kwargs.update(default_style_config.get("annotate_cfg", {}))
    plt.annotate(**annotate_kwargs)

    # cms label
    if cms_label != "skip":
        label_options = {
            "wip": "Work in progress",
            "pre": "Preliminary",
            "pw": "Private work",
            "sim": "Simulation",
            "simwip": "Simulation work in progress",
            "simpre": "Simulation preliminary",
            "simpw": "Simulation private work",
            "od": "OpenData",
            "odwip": "OpenData work in progress",
            "odpw": "OpenData private work",
            "public": "",
        }
        cms_label_kwargs = {
            "ax": ax,
            "llabel": label_options.get(cms_label, cms_label),
            "fontsize": 22,
            "data": False,
        }

        cms_label_kwargs.update(style_config.get("cms_label_cfg", {}))
        mplhep.cms.label(**cms_label_kwargs)

    # decide at which ends of the colorbar to draw symbols
    # indicating that there are values outside the range
    if extremes == "hide":
        extend = "neither"
    elif vmax > zlim[1] and vmin < zlim[0]:
        extend = "both"
    elif vmin < zlim[0]:
        extend = "min"
    elif vmax > zlim[1]:
        extend = "max"
    else:
        extend = "neither"

    # call plot method, patching the colorbar function
    # called internally by mplhep to draw the extension symbols
    with patch.object(plt, "colorbar", partial(plt.colorbar, extend=extend)):
        h_sum.plot2d(ax=ax, **style_config["plot2d_cfg"])

    # fix color bar minor ticks with SymLogNorm
    if isinstance(cbar_norm, mpl.colors.SymLogNorm):
        # returned collections can vary -> brute-force set
        # norm on all colorbars that are found
        cbars = {
            coll.colorbar
            for coll in ax.collections
            if coll.colorbar
        }
        for cbar in cbars:
            _scale = cbar.ax.yaxis._scale
            _scale.subs = [2, 3, 4, 5, 6, 7, 8, 9]
            cbar.ax.yaxis.set_minor_locator(
                mticker.SymmetricalLogLocator(_scale.get_transform(), subs=_scale.subs),
            )
            cbar.ax.yaxis.set_minor_formatter(
                mticker.LogFormatterSciNotation(_scale.base),
            )

    plt.tight_layout()
=======
    if skip_legend:
        del style_config["legend_cfg"]
>>>>>>> d9ca51ff

    return make_plot_2d(plot_config, style_config)<|MERGE_RESOLUTION|>--- conflicted
+++ resolved
@@ -82,99 +82,7 @@
 
     style_config = law.util.merge_dicts(default_style_config, style_config, deep=True)
 
-<<<<<<< HEAD
-    # apply style_config
-    ax.set(**style_config["ax_cfg"])
-    if not skip_legend:
-        ax.legend(**style_config["legend_cfg"])
-
-    if variable_insts[0].discrete_x:
-        ax.set_xticks([], minor=True)
-    if variable_insts[1].discrete_x:
-        ax.set_yticks([], minor=True)
-
-    # annotation of category label
-    annotate_kwargs = {
-        "text": "",
-        "xy": (
-            get_position(*ax.get_xlim(), factor=0.05, logscale=False),
-            get_position(*ax.get_ylim(), factor=0.95, logscale=False),
-        ),
-        "xycoords": "data",
-        "color": "black",
-        "fontsize": 22,
-        "horizontalalignment": "left",
-        "verticalalignment": "top",
-    }
-    annotate_kwargs.update(default_style_config.get("annotate_cfg", {}))
-    plt.annotate(**annotate_kwargs)
-
-    # cms label
-    if cms_label != "skip":
-        label_options = {
-            "wip": "Work in progress",
-            "pre": "Preliminary",
-            "pw": "Private work",
-            "sim": "Simulation",
-            "simwip": "Simulation work in progress",
-            "simpre": "Simulation preliminary",
-            "simpw": "Simulation private work",
-            "od": "OpenData",
-            "odwip": "OpenData work in progress",
-            "odpw": "OpenData private work",
-            "public": "",
-        }
-        cms_label_kwargs = {
-            "ax": ax,
-            "llabel": label_options.get(cms_label, cms_label),
-            "fontsize": 22,
-            "data": False,
-        }
-
-        cms_label_kwargs.update(style_config.get("cms_label_cfg", {}))
-        mplhep.cms.label(**cms_label_kwargs)
-
-    # decide at which ends of the colorbar to draw symbols
-    # indicating that there are values outside the range
-    if extremes == "hide":
-        extend = "neither"
-    elif vmax > zlim[1] and vmin < zlim[0]:
-        extend = "both"
-    elif vmin < zlim[0]:
-        extend = "min"
-    elif vmax > zlim[1]:
-        extend = "max"
-    else:
-        extend = "neither"
-
-    # call plot method, patching the colorbar function
-    # called internally by mplhep to draw the extension symbols
-    with patch.object(plt, "colorbar", partial(plt.colorbar, extend=extend)):
-        h_sum.plot2d(ax=ax, **style_config["plot2d_cfg"])
-
-    # fix color bar minor ticks with SymLogNorm
-    if isinstance(cbar_norm, mpl.colors.SymLogNorm):
-        # returned collections can vary -> brute-force set
-        # norm on all colorbars that are found
-        cbars = {
-            coll.colorbar
-            for coll in ax.collections
-            if coll.colorbar
-        }
-        for cbar in cbars:
-            _scale = cbar.ax.yaxis._scale
-            _scale.subs = [2, 3, 4, 5, 6, 7, 8, 9]
-            cbar.ax.yaxis.set_minor_locator(
-                mticker.SymmetricalLogLocator(_scale.get_transform(), subs=_scale.subs),
-            )
-            cbar.ax.yaxis.set_minor_formatter(
-                mticker.LogFormatterSciNotation(_scale.base),
-            )
-
-    plt.tight_layout()
-=======
     if skip_legend:
         del style_config["legend_cfg"]
->>>>>>> d9ca51ff
 
     return make_plot_2d(plot_config, style_config)