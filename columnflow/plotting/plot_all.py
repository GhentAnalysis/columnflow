--- conflicted
+++ resolved
@@ -10,10 +10,6 @@
 
 import order as od
 
-<<<<<<< HEAD
-from columnflow.types import Sequence
-=======
->>>>>>> 3fb4b872
 from columnflow.util import maybe_import, try_float
 from columnflow.config_util import group_shifts
 from columnflow.plotting.plot_util import (
@@ -27,15 +23,9 @@
 from columnflow.types import TYPE_CHECKING, Sequence
 
 np = maybe_import("numpy")
-<<<<<<< HEAD
-mpl = maybe_import("matplotlib")
-plt = maybe_import("matplotlib.pyplot")
-mplhep = maybe_import("mplhep")
-=======
 if TYPE_CHECKING:
     hist = maybe_import("hist")
     plt = maybe_import("matplotlib.pyplot")
->>>>>>> 3fb4b872
 
 
 def draw_stat_error_bands(
@@ -80,11 +70,8 @@
     method: str = "quadratic_sum",
     **kwargs,
 ) -> None:
-<<<<<<< HEAD
-=======
     import hist
 
->>>>>>> 3fb4b872
     assert len(h.axes) == 1
     assert method in ("quadratic_sum", "envelope")
 
@@ -94,21 +81,14 @@
 
     # create pairs of shifts mapping from up -> down and vice versa
     shift_pairs = {}
-<<<<<<< HEAD
-=======
     shift_pairs[nominal_shift] = nominal_shift  # nominal shift maps to itself
->>>>>>> 3fb4b872
     for up_shift, down_shift in shift_groups.values():
         shift_pairs[up_shift] = down_shift
         shift_pairs[down_shift] = up_shift
 
     # stack histograms separately per shift, falling back to the nominal one when missing
     shift_stacks: dict[od.Shift, hist.Hist] = {}
-<<<<<<< HEAD
-    for shift_inst in sum(shift_groups.values(), []):
-=======
     for shift_inst in sum(shift_groups.values(), [nominal_shift]):
->>>>>>> 3fb4b872
         for _h in syst_hists:
             # when the shift is present, the flipped shift must exist as well
             shift_ax = _h.axes["shift"]
@@ -141,13 +121,8 @@
         down_diffs = []
         for source, (up_shift, down_shift) in shift_groups.items():
             # get actual differences resulting from this shift
-<<<<<<< HEAD
-            shift_up_diff = shift_stacks[up_shift].values()[b] - h.values()[b]
-            shift_down_diff = shift_stacks[down_shift].values()[b] - h.values()[b]
-=======
             shift_up_diff = shift_stacks[up_shift].values()[b] - shift_stacks[nominal_shift].values()[b]
             shift_down_diff = shift_stacks[down_shift].values()[b] - shift_stacks[nominal_shift].values()[b]
->>>>>>> 3fb4b872
             # store them depending on whether they really increase or decrease the yield
             up_diffs.append(max(shift_up_diff, shift_down_diff, 0))
             down_diffs.append(min(shift_up_diff, shift_down_diff, 0))
@@ -230,11 +205,8 @@
     error_type: str = "variance",
     **kwargs,
 ) -> None:
-<<<<<<< HEAD
-=======
     import hist
 
->>>>>>> 3fb4b872
     assert error_type in {"variance", "poisson_unweighted", "poisson_weighted"}
 
     if kwargs.get("color", "") is None:
@@ -276,11 +248,8 @@
     """
     Profiled histograms contains the storage type "Mean" and can therefore not be normalized
     """
-<<<<<<< HEAD
-=======
     import hist
 
->>>>>>> 3fb4b872
     assert error_type in {"variance", "poisson_unweighted", "poisson_weighted"}
 
     if kwargs.get("color", "") is None:
@@ -310,11 +279,8 @@
     error_type: str = "poisson_unweighted",
     **kwargs,
 ) -> None:
-<<<<<<< HEAD
-=======
     import hist
 
->>>>>>> 3fb4b872
     assert error_type in {"variance", "poisson_unweighted", "poisson_weighted"}
 
     values = h.values() / norm
@@ -405,7 +371,6 @@
         "bottom": 0.1,
     } | fig_kwargs.get("gridspec_kw", {})
     if not skip_ratio:
-<<<<<<< HEAD
         fig_kwargs["gridspec_kw"] = {"height_ratios": [3, 1], "hspace": 0} | fig_kwargs["gridspec_kw"]
         fig_kwargs.setdefault("sharex", True)
         fig, axs = plt.subplots(2, 1, **fig_kwargs)
@@ -413,14 +378,6 @@
     else:
         fig_kwargs["gridspec_kw"].pop("height_ratios", None)
         fig, ax = plt.subplots(**fig_kwargs)
-=======
-        grid_spec = {"height_ratios": [3, 1], "hspace": 0, **grid_spec}
-        fig, axs = plt.subplots(2, 1, gridspec_kw=grid_spec, sharex=True)
-        (ax, rax) = axs
-    else:
-        grid_spec.pop("height_ratios", None)
-        fig, ax = plt.subplots(gridspec_kw=grid_spec)
->>>>>>> 3fb4b872
         axs = (ax,)
 
     # invoke all plots methods
