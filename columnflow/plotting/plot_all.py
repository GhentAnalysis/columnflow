--- conflicted
+++ resolved
@@ -47,15 +47,10 @@
     baseline[(h.values() == 0) & (norm == 0)] = 1.0
     baseline[np.isnan(baseline)] = 0.0
 
-<<<<<<< HEAD
-    defaults = {
+    bar_kwargs = {
         "x": h.axes[0].centers - (h.axes[0].edges[0] if type(h.axes[0]) is hist.axes.Integer else 0),
-=======
-    bar_kwargs = {
-        "x": h.axes[0].centers,
         "bottom": baseline * (1 - rel_stat_error),
         "height": baseline * 2 * rel_stat_error,
->>>>>>> df21a64f
         "width": h.axes[0].edges[1:] - h.axes[0].edges[:-1],
         "hatch": "///",
         "linewidth": 0,
