--- conflicted
+++ resolved
@@ -299,22 +299,6 @@
                 rebin_factor = int(rebin_factor)
                 h = h[{var_inst.name: hist.rebin(rebin_factor)}]
                 hists[proc_inst] = h
-<<<<<<< HEAD
-=======
-
-        # overflow and underflow bins
-        overflow = getattr(var_inst, "overflow", None)
-        if overflow is None:
-            overflow = var_inst.x("overflow", False)
-        underflow = getattr(var_inst, "underflow", None)
-        if underflow is None:
-            underflow = var_inst.x("underflow", False)
-
-        if overflow or underflow:
-            for proc_inst, h in list(hists.items()):
-                h = use_flow_bins(h, var_inst.name, underflow=underflow, overflow=overflow)
-                hists[proc_inst] = h
->>>>>>> 97fe0dd9
 
         # slicing
         slices = getattr(var_inst, "slice", None) or var_inst.x("slice", None)
@@ -328,8 +312,12 @@
                 h = h[{var_inst.name: slice(slice_0, slice_1)}]
                 hists[proc_inst] = h
         # overflow and underflow bins
-        overflow = getattr(var_inst, "overflow", False) or var_inst.x("overflow", False)
-        underflow = getattr(var_inst, "underflow", False) or var_inst.x("underflow", False)
+        overflow = getattr(var_inst, "overflow", None)
+        if overflow is None:
+            overflow = var_inst.x("overflow", False)
+        underflow = getattr(var_inst, "underflow", None)
+        if underflow is None:
+            underflow = var_inst.x("underflow", False)
 
         if overflow or underflow:
             for proc_inst, h in list(hists.items()):
@@ -446,18 +434,16 @@
         variable_inst.x("x_max", variable_inst.x_max),
     )
 
-<<<<<<< HEAD
     if (sl := getattr(variable_inst, "slice", variable_inst.aux.get("slice", None))):
         bins = np.linspace(*xlim, variable_inst.n_bins + 1)
         bins = bins[slice(sl[0], sl[1] + 1)]
         xlim = bins[[0, -1]]
-=======
+
     # build the label from category and optional variable selection labels
     cat_label = join_labels(category_inst.label, variable_inst.x("selection_label", None))
 
     # unit format on axes (could be configurable)
     unit_format = "{title} [{unit}]"
->>>>>>> 97fe0dd9
 
     style_config = {
         "ax_cfg": {
@@ -481,34 +467,31 @@
     }
 
     # disable minor ticks based on variable_inst
-<<<<<<< HEAD
-    if variable_inst.discrete_x:
-        # TODO: options for very large ranges, or non-uniform discrete x
-        tx = np.array(variable_inst.bin_edges)
-        tx = (tx[1:] + tx[:-1]) / 2
-        slices = getattr(variable_inst, "slice", None) or variable_inst.x("slice", None)
-        if (
-            slices and isinstance(slices, Iterable) and len(slices) >= 2 and
-            try_complex(slices[0]) and try_complex(slices[1])
-        ):
-            sl = slice(*slices[:2], len(tx) // 10)
-        else:
-            sl = slice(None, None, len(tx) // 10)
-        style_config["ax_cfg"]["xticks"] = tx[sl]
-        style_config["ax_cfg"]["minorxticks"] = []
-
-        # add custom bin labels if specified and same amount of x ticks
-        if x_labels := variable_inst.x_labels:
-            if len(x_labels) == len(tx):
-                style_config["ax_cfg"]["xticklabels"] = x_labels[sl]
-
-=======
+    # if variable_inst.discrete_x:
+    #     # TODO: options for very large ranges, or non-uniform discrete x
+    #     tx = np.array(variable_inst.bin_edges)
+    #     tx = (tx[1:] + tx[:-1]) / 2
+    #     slices = getattr(variable_inst, "slice", None) or variable_inst.x("slice", None)
+    #     if (
+    #         slices and isinstance(slices, Iterable) and len(slices) >= 2 and
+    #         try_complex(slices[0]) and try_complex(slices[1])
+    #     ):
+    #         sl = slice(*slices[:2], len(tx) // 10)
+    #     else:
+    #         sl = slice(None, None, len(tx) // 10)
+    #     style_config["ax_cfg"]["xticks"] = tx[sl]
+    #     style_config["ax_cfg"]["minorxticks"] = []
+
+    #     # add custom bin labels if specified and same amount of x ticks
+    #     if x_labels := variable_inst.x_labels:
+    #         if len(x_labels) == len(tx):
+    #             style_config["ax_cfg"]["xticklabels"] = x_labels[sl]
+
     axis_type = variable_inst.x("axis_type", "variable")
     if variable_inst.discrete_x or "int" in axis_type:
         # remove the "xscale" attribute since it messes up the bin edges
         style_config["ax_cfg"].pop("xscale")
         style_config["ax_cfg"]["minorxticks"] = []
->>>>>>> 97fe0dd9
     if variable_inst.discrete_y:
         style_config["ax_cfg"]["minoryticks"] = []
 
@@ -813,7 +796,6 @@
     return {"nominal": h_nom, "up": h_up, "down": h_down}
 
 
-<<<<<<< HEAD
 def fix_cbar_minor_ticks(cbar: mpl.colorbar.Colorbar):
     if isinstance(cbar.norm, mpl.colors.SymLogNorm):
         _scale = cbar.ax.yaxis._scale
@@ -994,8 +976,6 @@
     return style_config
 
 
-=======
->>>>>>> 97fe0dd9
 def blind_sensitive_bins(
     hists: dict[od.Process, hist.Hist],
     config_inst: od.Config,
