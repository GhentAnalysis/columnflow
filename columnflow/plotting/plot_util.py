--- conflicted
+++ resolved
@@ -467,47 +467,25 @@
     }
 
     # disable minor ticks based on variable_inst
-<<<<<<< HEAD
-    if variable_inst.discrete_x:
-        # TODO: options for very large ranges, or non-uniform discrete x
-        tx = np.array(variable_inst.bin_edges)
-        tx = (tx[1:] + tx[:-1]) / 2
-        slices = getattr(variable_inst, "slice", None) or variable_inst.x("slice", None)
-        step_size = len(tx) // 10 + 1
-        if (
-            slices and isinstance(slices, Iterable) and len(slices) >= 2 and
-            try_complex(slices[0]) and try_complex(slices[1])
-        ):
-            sl = slice(*slices[:2], step_size)
-        else:
-            sl = slice(None, None, step_size)
-        style_config["ax_cfg"]["xticks"] = tx[sl]
-=======
     # if variable_inst.discrete_x:
     #     # TODO: options for very large ranges, or non-uniform discrete x
     #     tx = np.array(variable_inst.bin_edges)
     #     tx = (tx[1:] + tx[:-1]) / 2
     #     slices = getattr(variable_inst, "slice", None) or variable_inst.x("slice", None)
+    #     step_size = len(tx) // 10 + 1
     #     if (
     #         slices and isinstance(slices, Iterable) and len(slices) >= 2 and
     #         try_complex(slices[0]) and try_complex(slices[1])
     #     ):
-    #         sl = slice(*slices[:2], len(tx) // 10)
+    #         sl = slice(*slices[:2], step_size)
     #     else:
-    #         sl = slice(None, None, len(tx) // 10)
+    #         sl = slice(None, None, step_size)
     #     style_config["ax_cfg"]["xticks"] = tx[sl]
-    #     style_config["ax_cfg"]["minorxticks"] = []
-
-    #     # add custom bin labels if specified and same amount of x ticks
-    #     if x_labels := variable_inst.x_labels:
-    #         if len(x_labels) == len(tx):
-    #             style_config["ax_cfg"]["xticklabels"] = x_labels[sl]
 
     axis_type = variable_inst.x("axis_type", "variable")
     if variable_inst.discrete_x or "int" in axis_type:
         # remove the "xscale" attribute since it messes up the bin edges
         style_config["ax_cfg"].pop("xscale")
->>>>>>> 030354d4
         style_config["ax_cfg"]["minorxticks"] = []
     if variable_inst.discrete_y:
         style_config["ax_cfg"]["minoryticks"] = []
