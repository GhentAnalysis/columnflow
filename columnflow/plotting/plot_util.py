--- conflicted
+++ resolved
@@ -20,23 +20,12 @@
 
 from columnflow.util import maybe_import, try_int, try_complex, UNSET
 from columnflow.hist_util import copy_axis
-<<<<<<< HEAD
-from columnflow.types import Iterable, Any, Callable, Sequence, Hashable
-=======
 from columnflow.types import TYPE_CHECKING, Iterable, Any, Callable, Sequence, Hashable
->>>>>>> 8004828c
 
 np = maybe_import("numpy")
-<<<<<<< HEAD
-plt = maybe_import("matplotlib.pyplot")
-mplhep = maybe_import("mplhep")
-mpl = maybe_import("matplotlib")
-mticker = maybe_import("matplotlib.ticker")
-=======
 if TYPE_CHECKING:
     hist = maybe_import("hist")
     plt = maybe_import("matplotlib.pyplot")
->>>>>>> 8004828c
 
 
 logger = law.logger.get_logger(__name__)
@@ -267,11 +256,8 @@
     applies settings from *variable_settings* dictionary to the *variable_insts*;
     the *rebin*, *overflow*, *underflow*, and *slice* settings are directly applied to the histograms
     """
-<<<<<<< HEAD
-=======
     import hist
 
->>>>>>> 8004828c
     # store info gathered along application of variable settings that can be inserted to the style config
     variable_style_config = {}
 
@@ -290,8 +276,6 @@
                 h = h[{var_inst.name: hist.rebin(rebin_factor)}]
                 hists[proc_inst] = h
 
-<<<<<<< HEAD
-=======
         # overflow and underflow bins
         overflow = get_attr_or_aux(var_inst, "overflow", False)
         underflow = get_attr_or_aux(var_inst, "underflow", False)
@@ -300,7 +284,6 @@
                 h = use_flow_bins(h, var_inst.name, underflow=underflow, overflow=overflow)
                 hists[proc_inst] = h
 
->>>>>>> 8004828c
         # slicing
         slices = get_attr_or_aux(var_inst, "slice", None)
         if (
@@ -313,17 +296,6 @@
                 h = h[{var_inst.name: slice(slice_0, slice_1)}]
                 hists[proc_inst] = h
 
-<<<<<<< HEAD
-        # overflow and underflow bins
-        overflow = get_attr_or_aux(var_inst, "overflow", False)
-        underflow = get_attr_or_aux(var_inst, "underflow", False)
-        if overflow or underflow:
-            for proc_inst, h in list(hists.items()):
-                h = use_flow_bins(h, var_inst.name, underflow=underflow, overflow=overflow)
-                hists[proc_inst] = h
-
-=======
->>>>>>> 8004828c
         # additional x axis transformations
         for trafo in law.util.make_list(get_attr_or_aux(var_inst, "x_transformations", None) or []):
             # forced representation into equal bins
@@ -343,8 +315,6 @@
                 raise ValueError(f"unknown x transformation '{trafo}'")
 
     return hists, variable_style_config
-<<<<<<< HEAD
-=======
 
 
 def remove_negative_contributions(hists: dict[Hashable, hist.Hist]) -> dict[Hashable, hist.Hist]:
@@ -354,7 +324,6 @@
         h.view().value[h.view().value < 0] = 0
         _hists[proc_inst] = h
     return _hists
->>>>>>> 8004828c
 
 
 def use_flow_bins(
@@ -432,11 +401,8 @@
     max_bins: int = 1,
     select_value: Any = None,
 ) -> hist.Hist:
-<<<<<<< HEAD
-=======
     import hist
 
->>>>>>> 8004828c
     # force always returning a copy
     h = h.copy()
 
@@ -658,11 +624,7 @@
 
     # draw statistical error for stack
     if h_mc_stack is not None and not hide_stat_errors:
-<<<<<<< HEAD
-        mc_norm = sum(h_mc.values()) if shape_norm else 1
-=======
         mc_norm = shape_norm_func(h_mc, shape_norm)
->>>>>>> 8004828c
         plot_config["mc_stat_unc"] = {
             "method": "draw_stat_error_bands",
             "hist": h_mc,
@@ -672,11 +634,7 @@
 
     # draw systematic error for stack
     if h_mc_stack is not None and mc_syst_hists:
-<<<<<<< HEAD
-        mc_norm = sum(h_mc.values()) if shape_norm else 1
-=======
         mc_norm = shape_norm_func(h_mc, shape_norm)
->>>>>>> 8004828c
         plot_config["mc_syst_unc"] = {
             "method": "draw_syst_error_bands",
             "hist": h_mc,
@@ -945,7 +903,10 @@
     return {"nominal": h_nom, "up": h_up, "down": h_down}
 
 
-def fix_cbar_minor_ticks(cbar: mpl.colorbar.Colorbar):
+def fix_cbar_minor_ticks(cbar):
+    import matplotlib as mpl
+    import matplotlib.ticker as mticker
+
     if isinstance(cbar.norm, mpl.colors.SymLogNorm):
         _scale = cbar.ax.yaxis._scale
         _scale.subs = [2, 3, 4, 5, 6, 7, 8, 9]
@@ -969,6 +930,8 @@
     extreme_colors: tuple[str] | None = None,
     colormap: str = "",
 ):
+    import matplotlib as mpl
+
     # add all processes into 1 histogram
     h_sum = sum(list(hists.values())[1:], list(hists.values())[0].copy())
     if shape_norm:
@@ -1004,6 +967,7 @@
     # based on scale type and h_sum content
 
     # log scale (turning linear for low values)
+
     if zscale == "log":
         # use SymLogNorm to correctly handle both positive and negative values
         cbar_norm = mpl.colors.SymLogNorm(
@@ -1074,6 +1038,8 @@
     variable_insts: list[od.Variable],
     cms_label: str = "",
 ) -> dict:
+    import matplotlib as mpl
+
     # setup style config
     # TODO: some kind of z-label is still missing
 
@@ -1172,11 +1138,7 @@
 
     # set data points in masked region to zero
     for proc, h in data.items():
-<<<<<<< HEAD
-        h.values()[..., mask] = 0
-=======
         h.values()[..., mask] = -999
->>>>>>> 8004828c
         h.variances()[..., mask] = 0
 
     # merge all histograms
@@ -1198,11 +1160,8 @@
     :param axis_name: Name of the axis to rebin.
     :return: Tuple of the rebinned histograms and the new bin edges.
     """
-<<<<<<< HEAD
-=======
     import hist
 
->>>>>>> 8004828c
     # get the variable axis from the first histogram
     assert hists
     for var_index, var_axis in enumerate(list(hists.values())[0].axes):
@@ -1298,23 +1257,6 @@
     return re.sub(f"__{sel}__", "", label)
 
 
-<<<<<<< HEAD
-def calculate_stat_error(
-    hist: hist.Hist,
-    error_type: str,
-) -> dict:
-    """
-    Calculate the error to be plotted for the given histogram *hist*.
-    Supported error types are:
-        - 'variance': the plotted error is the square root of the variance for each bin
-        - 'poisson_unweighted': the plotted error is the poisson error for each bin
-        - 'poisson_weighted': the plotted error is the poisson error for each bin, weighted by the variance
-    """
-
-    # determine the error type
-    if error_type == "variance":
-        yerr = hist.view().variance ** 0.5
-=======
 def calculate_stat_error(h: hist.Hist, error_type: str) -> np.ndarray:
     """
     Calculate the error to be plotted for the given histogram *h*.
@@ -1328,17 +1270,10 @@
     if error_type == "variance":
         yerr = h.view().variance ** 0.5
 
->>>>>>> 8004828c
     elif error_type in {"poisson_unweighted", "poisson_weighted"}:
         # compute asymmetric poisson confidence interval
         from hist.intervals import poisson_interval
 
-<<<<<<< HEAD
-        variances = hist.view().variance if error_type == "poisson_weighted" else None
-        values = hist.view().value
-        confidence_interval = poisson_interval(values, variances)
-
-=======
         variances = h.view().variance if error_type == "poisson_weighted" else None
         values = h.view().value
         confidence_interval = poisson_interval(values, variances)
@@ -1346,7 +1281,6 @@
         # negative values are considerd as blinded bins -> set confidence interval to 0
         confidence_interval[:, values < 0] = 0
 
->>>>>>> 8004828c
         if error_type == "poisson_weighted":
             # might happen if some bins are empty, see https://github.com/scikit-hep/hist/blob/5edbc25503f2cb8193cc5ff1eb71e1d8fa877e3e/src/hist/intervals.py#L74  # noqa: E501
             confidence_interval[np.isnan(confidence_interval)] = 0
@@ -1354,21 +1288,6 @@
             raise ValueError("Unweighted Poisson interval calculation returned NaN values, check Hist package")
 
         # calculate the error
-<<<<<<< HEAD
-        # yerr_lower is the lower error
-        yerr_lower = values - confidence_interval[0]
-        # yerr_upper is the upper error
-        yerr_upper = confidence_interval[1] - values
-        # yerr is the size of the errorbars to be plotted
-        yerr = np.array([yerr_lower, yerr_upper])
-
-        if np.any(yerr < 0):
-            logger.warning(
-                "yerr < 0, setting to 0. "
-                "This should not happen, please check your histogram.",
-            )
-            yerr[yerr < 0] = 0
-=======
         yerr_lower = values - confidence_interval[0]
         yerr_upper = confidence_interval[1] - values
         yerr = np.array([yerr_lower, yerr_upper])
@@ -1377,7 +1296,6 @@
             logger.warning("found yerr < 0, forcing to 0; this should not happen, please check your histogram")
             yerr[yerr < 0] = 0
 
->>>>>>> 8004828c
     else:
         raise ValueError(f"unknown error type '{error_type}'")
 
