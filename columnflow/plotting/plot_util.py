--- conflicted
+++ resolved
@@ -16,23 +16,15 @@
 import law
 import order as od
 import scinum as sn
-from typing import Tuple
-
-from columnflow.util import maybe_import, try_int, try_complex, try_float
-from columnflow.types import Iterable, Any, Callable, Sequence, Union
+
+from columnflow.util import maybe_import, try_int, try_complex
+from columnflow.types import Iterable, Any, Callable
 
 math = maybe_import("math")
 hist = maybe_import("hist")
 np = maybe_import("numpy")
-npt = maybe_import("numpy.typing")
-np = maybe_import("numpy")
 plt = maybe_import("matplotlib.pyplot")
-mpl = maybe_import("matplotlib")
 mplhep = maybe_import("mplhep")
-mticker = maybe_import("matplotlib.ticker")
-
-
-FigAxesType = Tuple[plt.Figure, Union[npt.NDArray[plt.Axes], Sequence[plt.Axes], plt.Axes]]
 
 
 logger = law.logger.get_logger(__name__)
@@ -260,8 +252,8 @@
         if scale_factor == "stack":
             # compute the scale factor and round
             scale_factor = round_dynamic(get_stack_integral() / h.sum().value)
-        if try_float(scale_factor):
-            scale_factor = float(scale_factor)
+        if try_int(scale_factor):
+            scale_factor = int(scale_factor)
             hists[proc_inst] = h * scale_factor
             scale_factor_str = (
                 str(scale_factor)
@@ -270,11 +262,7 @@
             )
             proc_inst.label = inject_label(
                 proc_inst.label,
-<<<<<<< HEAD
-                rf"$\times${scale_factor:.2g}",
-=======
                 rf"$\times${scale_factor_str}",
->>>>>>> ecb6aec0
                 placeholder="SCALE",
                 before_parentheses=True,
             )
@@ -310,6 +298,7 @@
                 rebin_factor = int(rebin_factor)
                 h = h[{var_inst.name: hist.rebin(rebin_factor)}]
                 hists[proc_inst] = h
+
         # overflow and underflow bins
         overflow = getattr(var_inst, "overflow", None)
         if overflow is None:
@@ -473,24 +462,11 @@
     }
 
     # disable minor ticks based on variable_inst
-<<<<<<< HEAD
-    if variable_inst.discrete_x:
-        # TODO: options for very large ranges, or non-uniform discrete x
-        tx = np.ceil(np.arange(*xlim))
-        style_config["ax_cfg"]["xticks"] = tx
-=======
     axis_type = variable_inst.x("axis_type", "variable")
     if variable_inst.discrete_x or "int" in axis_type:
         # remove the "xscale" attribute since it messes up the bin edges
         style_config["ax_cfg"].pop("xscale")
->>>>>>> ecb6aec0
         style_config["ax_cfg"]["minorxticks"] = []
-
-        # add custom bin labels if specified and same amount of x ticks
-        if x_labels := variable_inst.x_labels:
-            if len(x_labels) == len(tx):
-                style_config["ax_cfg"]["xticklabels"] = x_labels
-
     if variable_inst.discrete_y:
         style_config["ax_cfg"]["minoryticks"] = []
 
@@ -795,186 +771,6 @@
     return {"nominal": h_nom, "up": h_up, "down": h_down}
 
 
-def fix_cbar_minor_ticks(cbar: mpl.colorbar.Colorbar):
-    if isinstance(cbar.norm, mpl.colors.SymLogNorm):
-        _scale = cbar.ax.yaxis._scale
-        _scale.subs = [2, 3, 4, 5, 6, 7, 8, 9]
-        cbar.ax.yaxis.set_minor_locator(
-            mticker.SymmetricalLogLocator(_scale.get_transform(), subs=_scale.subs),
-        )
-        cbar.ax.yaxis.set_minor_formatter(
-            mticker.LogFormatterSciNotation(_scale.base),
-        )
-
-
-def prepare_plot_config_2d(
-    hists: OrderedDict | dict,
-    shape_norm: bool = False,
-    zscale: str = "linear",
-    # z axis range
-    zlim: tuple | None = None,
-    # how to handle bins with values outside the z range
-    extremes: str = "",
-    # colors to use for marking out-of-bounds values
-    extreme_colors: tuple[str] | None = None,
-    colormap: str = "",
-):
-    # add all processes into 1 histogram
-    h_sum = sum(list(hists.values())[1:], list(hists.values())[0].copy())
-    if shape_norm:
-        h_sum = h_sum / h_sum.sum().value
-
-    # mask bins without any entries (variance == 0)
-    h_view = h_sum.view()
-    h_view.value[h_view.variance == 0] = np.nan
-
-    # check h_sum value range
-    vmin, vmax = np.nanmin(h_sum.values()), np.nanmax(h_sum.values())
-    vmin, vmax = [0 if np.isnan(x) else x for x in [vmin, vmax]]
-
-    # default to full z range
-    if zlim is None:
-        zlim = ("min", "max")
-
-    # resolve string specifiers like "min", "max", etc.
-    zlim = tuple(reduce_with(lim, h_sum.values()) for lim in zlim)
-
-    # if requested, hide or clip bins outside specified plot range
-    if extremes == "hide":
-        h_view.value[h_view.value < zlim[0]] = np.nan
-        h_view.value[h_view.value > zlim[1]] = np.nan
-    elif extremes == "clip":
-        h_view.value[h_view.value < zlim[0]] = zlim[0]
-        h_view.value[h_view.value > zlim[1]] = zlim[1]
-
-    # update h_sum values from view
-    h_sum[...] = h_view
-
-    # choose appropriate colorbar normalization
-    # based on scale type and h_sum content
-
-    # log scale (turning linear for low values)
-    if zscale == "log":
-        # use SymLogNorm to correctly handle both positive and negative values
-        cbar_norm = mpl.colors.SymLogNorm(
-            vmin=zlim[0],
-            vmax=zlim[1],
-            # TODO: better heuristics?
-            linscale=1.0,
-            linthresh=max(0.05 * min(abs(zlim[0]), abs(zlim[1])), 1e-3),
-        )
-
-    # linear scale
-    else:
-        cbar_norm = mpl.colors.Normalize(
-            vmin=zlim[0],
-            vmax=zlim[1],
-        )
-
-    # obtain colormap
-    cmap = plt.get_cmap(colormap or "Blues")
-
-    # use dark and light gray to mark extreme values
-    if extremes == "color":
-        # choose light/dark order depending on the
-        # lightness of first/last colormap color
-        if not extreme_colors:
-            extreme_colors = ["#444444", "#bbbbbb"]
-            if sum(cmap(0.0)[:3]) > sum(cmap(1.0)[:3]):
-                extreme_colors = extreme_colors[::-1]
-
-        # copy if colormap with extreme colors set
-        cmap = cmap.with_extremes(
-            under=extreme_colors[0],
-            over=extreme_colors[1],
-        )
-
-    # decide at which ends of the colorbar to draw symbols
-    # indicating that there are values outside the range
-    if extremes == "hide":
-        extend = "neither"
-    elif vmax > zlim[1] and vmin < zlim[0]:
-        extend = "both"
-    elif vmin < zlim[0]:
-        extend = "min"
-    elif vmax > zlim[1]:
-        extend = "max"
-    else:
-        extend = "neither"
-
-    return {
-        "hist": h_sum,
-        "kwargs": {
-            "norm": cbar_norm,
-            "cmap": cmap,
-            "cbar": True,
-            "cbarextend": True,
-            # "labels": True,  # this enables displaying numerical values for each bin, but needs some optimization
-        },
-        "cbar_kwargs": {
-            "extend": extend,
-        },
-    }
-
-
-def prepare_style_config_2d(
-    config_inst: od.Config,
-    category_inst: od.Category,
-    process_insts: list[od.Process],
-    variable_insts: list[od.Variable],
-    cms_label: str = "",
-) -> dict:
-    # setup style config
-    # TODO: some kind of z-label is still missing
-
-    style_config = {
-        "ax_cfg": {
-            "xticks": {
-                "minor": {"ticks": []} if variable_insts[0].discrete_x else {},
-                "major": {},
-            },
-            "yticks": {
-                "minor": {"ticks": []} if variable_insts[1].discrete_x else {},
-                "major": {},
-            },
-            "xlim": (variable_insts[0].x_min, variable_insts[0].x_max),
-            "ylim": (variable_insts[1].x_min, variable_insts[1].x_max),
-            "xlabel": variable_insts[0].get_full_x_title(),
-            "ylabel": variable_insts[1].get_full_x_title(),
-            "xscale": "log" if variable_insts[0].log_x else "linear",
-            "yscale": "log" if variable_insts[1].log_x else "linear",
-        },
-        "legend_cfg": {
-            "title": "Process" if len(process_insts) == 1 else "Processes",
-            "handles": [mpl.lines.Line2D([0], [0], lw=0) for _ in process_insts],  # dummy handle
-            "labels": [proc_inst.label for proc_inst in process_insts],
-            "ncol": 1,
-            "loc": "upper right",
-        },
-        "annotate_cfg": {
-            "text": category_inst.label,
-            "xy": (0.05, 0.95),
-            "xycoords": "axes fraction",
-            "color": "black",
-            "fontsize": 22,
-            "horizontalalignment": "left",
-            "verticalalignment": "top",
-        },
-    }
-
-    # cms label
-    if cms_label != "skip":
-        style_config["cms_label_cfg"] = {
-            # "ax": ax,  # need to add ax later !!
-            "lumi": 0.001 * config_inst.x.luminosity.get("nominal"),  # pb -> fb
-            "llabel": label_options.get(cms_label, cms_label),
-            "fontsize": 22,
-            "data": False,
-        }
-
-    return style_config
-
-
 def blind_sensitive_bins(
     hists: dict[od.Process, hist.Hist],
     config_inst: od.Config,
