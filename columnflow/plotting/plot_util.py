--- conflicted
+++ resolved
@@ -405,23 +405,14 @@
         tx = np.array(variable_inst.bin_edges)
         tx = (tx[1:] + tx[:-1]) / 2
         slices = getattr(variable_inst, "slice", None) or variable_inst.x("slice", None)
-<<<<<<< HEAD
-=======
         step_size = len(tx) // 10 + 1
->>>>>>> 28068b50
         if (
             slices and isinstance(slices, Iterable) and len(slices) >= 2 and
             try_complex(slices[0]) and try_complex(slices[1])
         ):
-<<<<<<< HEAD
-            sl = slice(*slices[:2], len(tx) // 10)
-        else:
-            sl = slice(None, None, len(tx) // 10)
-=======
             sl = slice(*slices[:2], step_size)
         else:
             sl = slice(None, None, step_size)
->>>>>>> 28068b50
         style_config["ax_cfg"]["xticks"] = tx[sl]
         style_config["ax_cfg"]["minorxticks"] = []
 
