--- conflicted
+++ resolved
@@ -404,27 +404,21 @@
         # TODO: options for very large ranges, or non-uniform discrete x
         tx = np.array(variable_inst.bin_edges)
         tx = (tx[1:] + tx[:-1]) / 2
-<<<<<<< HEAD
         slices = getattr(variable_inst, "slice", None) or variable_inst.x("slice", None)
         if (
             slices and isinstance(slices, Iterable) and len(slices) >= 2 and
             try_complex(slices[0]) and try_complex(slices[1])
         ):
-            sl = slice(*slices[:2])
-            tx = tx[sl]
+            sl = slice(*slices[:2], len(tx) // 10)
         else:
-            sl = slice(None, None)
-        style_config["ax_cfg"]["xticks"] = tx
-=======
-        style_config["ax_cfg"]["xticks"] = tx[::len(tx) // 10]
->>>>>>> 169528d8
+            sl = slice(None, None, len(tx) // 10)
+        style_config["ax_cfg"]["xticks"] = tx[sl]
         style_config["ax_cfg"]["minorxticks"] = []
 
         # add custom bin labels if specified and same amount of x ticks
         if x_labels := variable_inst.x_labels:
-            x_labels = x_labels[sl]
             if len(x_labels) == len(tx):
-                style_config["ax_cfg"]["xticklabels"] = x_labels[::len(tx) // 10]
+                style_config["ax_cfg"]["xticklabels"] = x_labels[sl]
 
     if variable_inst.discrete_y:
         style_config["ax_cfg"]["minoryticks"] = []
