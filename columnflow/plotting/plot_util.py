# coding: utf-8

"""
Some utils for plot functions.
"""

from __future__ import annotations

from columnflow.types import Iterable, Any

import operator
import functools
from collections import OrderedDict

import order as od

from columnflow.util import maybe_import, try_int, try_complex

math = maybe_import("math")
hist = maybe_import("hist")
np = maybe_import("numpy")
plt = maybe_import("matplotlib.pyplot")
mplhep = maybe_import("mplhep")

label_options = {
    "wip": "Work in progress",
    "pre": "Preliminary",
    "pw": "Private work",
    "sim": "Simulation",
    "simwip": "Simulation work in progress",
    "simpre": "Simulation preliminary",
    "simpw": "Simulation private work",
    "od": "OpenData",
    "odwip": "OpenData work in progress",
    "odpw": "OpenData private work",
    "public": "",
}


def get_cms_label(ax: plt.Axes, llabel: str) -> dict:
    """
    Helper function to get the CMS label configuration.

    :param ax: The axis to plot the CMS label on.
    :param llabel: The left label of the CMS label.
    :return: A dictionary with the CMS label configuration.
    """
    cms_label_kwargs = {
        "ax": ax,
        "llabel": label_options.get(llabel, llabel),
        "fontsize": 22,
        "data": False,
    }

    return cms_label_kwargs


def apply_settings(containers: Iterable[od.AuxDataMixin], settings: dict[dict, Any] | None):
    """
    applies settings from `settings` dictionary to a list of order objects `containers`

    :param containers: list of order objects
    :param settings: dictionary of settings to apply on the *containers*. Each key should correspond
        to the name of a container and each value should be a dictionary. The inner dictionary contains
        keys and values that will be applied on the corresponding container either as an attribute
        or alternatively as an auxiliary.
    """
    if not settings:
        return

    for inst in containers:
        inst_settings = settings.get(inst.name, {})
        for setting_key, setting_value in inst_settings.items():
            try:
                setattr(inst, setting_key, setting_value)
            except AttributeError:
                inst.set_aux(setting_key, setting_value)


def apply_process_settings(
        hists: dict,
        process_settings: dict | None = None,
) -> dict:
    """
    applies settings from `process_settings` dictionary to the `process_insts`;
    the `scale` setting is directly applied to the histograms
    """
    # apply all settings on process insts
    process_insts = hists.keys()
    apply_settings(process_insts, process_settings)

    # apply "scale" setting directly to the hists
    for proc_inst, h in hists.items():
        scale_factor = getattr(proc_inst, "scale", None) or proc_inst.x("scale", None)
        if try_int(scale_factor):
            scale_factor = int(scale_factor)
            hists[proc_inst] = h * scale_factor
            # TODO: there might be a prettier way for the label
            proc_inst.label = f"{proc_inst.label} x{scale_factor}"

    return hists


def apply_variable_settings(
        hists: dict,
        variable_insts: list[od.Variable],
        variable_settings: dict | None = None,
) -> dict:
    """
    applies settings from *variable_settings* dictionary to the *variable_insts*;
    the *rebin*, *overflow*, and *underflow* settings are directly applied to the histograms
    """
    # apply all settings on variable insts
    apply_settings(variable_insts, variable_settings)

    # apply rebinning setting directly to histograms
    for var_inst in variable_insts:
        rebin_factor = getattr(var_inst, "rebin", None) or var_inst.x("rebin", None)
        if try_int(rebin_factor):
            for proc_inst, h in list(hists.items()):
                rebin_factor = int(rebin_factor)
                h = h[{var_inst.name: hist.rebin(rebin_factor)}]
                hists[proc_inst] = h

<<<<<<< HEAD
        overflow = getattr(var_inst, "overflow", False) or var_inst.x("overflow", False)
        underflow = getattr(var_inst, "underflow", False) or var_inst.x("underflow", False)

        if overflow or underflow:
            for proc_inst, h in list(hists.items()):
                h = use_flow_bins(h, var_inst.name, underflow=underflow, overflow=overflow)
=======
        slices = getattr(var_inst, "slice", None) or var_inst.x("slice", None)
        if (
            slices and isinstance(slices, Iterable) and len(slices) >= 2 and
            try_complex(slices[0]) and try_complex(slices[1])
        ):
            slice_0 = int(slices[0]) if try_int(slices[0]) else complex(slices[0])
            slice_1 = int(slices[1]) if try_int(slices[1]) else complex(slices[1])
            for proc_inst, h in list(hists.items()):
                h = h[{var_inst.name: slice(slice_0, slice_1)}]
>>>>>>> 3b8e0f36
                hists[proc_inst] = h

    return hists


def use_flow_bins(
    h_in: hist.Hist,
    axis_name: str | int,
    underflow: bool = True,
    overflow: bool = True,
) -> hist.Hist:
    """
    Adds content of the flow bins of axis *axis_name* of histogram *h_in* to the first/last bin.

    :param h_in: Input histogram
    :param axis_name: Name or index of the axis of interest.
    :param underflow: Whether to add the content of the underflow bin to the first bin of axis *axis_name.
    :param overflow: Whether to add the content of the overflow bin to the last bin of axis *axis_name*.
    :return: Histogram with underflow and/or overflow content added to the first/last bin of the histogram.
    """
    if not overflow and not underflow:
        print(f"{use_flow_bins.__name__} has nothing to do since overflow and underflow are set to False")
        return h_in

    axis_idx = axis_name if isinstance(axis_name, int) else h_in.axes.name.index(axis_name)

    # work on a copy of the histogram
    h_out = h_in.copy()
    h_view = h_out.view(flow=True)

    if h_out.view().shape[axis_idx] + 2 != h_view.shape[axis_idx]:
        raise Exception(f"We expect axis {axis_name} to have assigned an underflow and overflow bin")

    # function to get slice of index *idx* from axis *axis_idx*
    slice_func = lambda idx: tuple(
        [slice(None)] * axis_idx + [idx] + [slice(None)] * (len(h_out.shape) - axis_idx - 1),
    )

    if overflow:
        # replace last bin with last bin + overflow
        h_view.value[slice_func(-2)] = h_view.value[slice_func(-2)] + h_view.value[slice_func(-1)]
        h_view.value[slice_func(-1)] = 0
        h_view.variance[slice_func(-2)] = h_view.variance[slice_func(-2)] + h_view.variance[slice_func(-1)]
        h_view.variance[slice_func(-1)] = 0

    if underflow:
        # replace last bin with last bin + overflow
        h_view.value[slice_func(1)] = h_view.value[slice_func(0)] + h_view.value[slice_func(1)]
        h_view.value[slice_func(0)] = 0
        h_view.variance[slice_func(1)] = h_view.variance[slice_func(0)] + h_view.variance[slice_func(1)]
        h_view.variance[slice_func(0)] = 0

    return h_out


def apply_density_to_hists(hists: dict, density: bool | None = False) -> dict:
    """
    Scales number of histogram entries to bin widths.
    """
    if not density:
        return hists

    for key, hist in hists.items():
        # bin area safe for multi-dimensional histograms
        area = functools.reduce(operator.mul, hist.axes.widths)

        # scale hist by bin area
        hists[key] = hist / area

    return hists


def remove_residual_axis(hists: dict, ax_name: str, max_bins: int = 1) -> dict:
    """
    removes axis named 'ax_name' if existing and there is only a single bin in the axis;
    raises Exception otherwise
    """
    for key, hist in list(hists.items()):
        if ax_name in hist.axes.name:
            n_bins = len(hist.axes[ax_name])
            if n_bins > max_bins:
                raise Exception(
                    f"{ax_name} axis of histogram for key {key} has {n_bins} values whereas at most "
                    f"{max_bins} is expected",
                )
            hists[key] = hist[{ax_name: sum}]

    return hists


def prepare_style_config(
    config_inst: od.Config,
    category_inst: od.Category,
    variable_inst: od.Variable,
    density: bool | None = False,
    shape_norm: bool | None = False,
    yscale: str | None = "",
) -> dict:
    """
    small helper function that sets up a default style config based on the instances
    of the config, category and variable
    """
    if not yscale:
        yscale = "log" if variable_inst.log_y else "linear"

    xlim = (
        variable_inst.x("x_min", variable_inst.x_min),
        variable_inst.x("x_max", variable_inst.x_max),
    )

    style_config = {
        "ax_cfg": {
            "xlim": xlim,
            "ylabel": variable_inst.get_full_y_title(bin_width="" if density else None),
            "xlabel": variable_inst.get_full_x_title(),
            "yscale": yscale,
            "xscale": "log" if variable_inst.log_x else "linear",
        },
        "rax_cfg": {
            "ylabel": "Data / MC",
            "xlabel": variable_inst.get_full_x_title(),
        },
        "legend_cfg": {},
        "annotate_cfg": {"text": category_inst.label},
        "cms_label_cfg": {
            "lumi": config_inst.x.luminosity.get("nominal") / 1000,  # pb -> fb
            "com": config_inst.campaign.ecm,
        },
    }

    # disable minor ticks based on variable_inst
    if variable_inst.discrete_x:
        # TODO: find sth better than plain bin edges or possibly memory intense range(*xlim)
        style_config["ax_cfg"]["xticks"] = variable_inst.bin_edges
        style_config["ax_cfg"]["minorxticks"] = []
    if variable_inst.discrete_y:
        style_config["ax_cfg"]["minoryticks"] = []

    return style_config


def prepare_plot_config(
    hists: OrderedDict,
    shape_norm: bool | None = False,
    hide_errors: bool | None = None,
) -> OrderedDict:
    """
    Prepares a plot config with one entry to create plots containing a stack of
    backgrounds with uncertainty bands, unstacked processes as lines and
    data entrys with errorbars.
    """

    # separate histograms into stack, lines and data hists
    mc_hists, mc_colors, mc_edgecolors, mc_labels = [], [], [], []
    line_hists, line_colors, line_labels, line_hide_errors = [], [], [], []
    data_hists, data_hide_errors = [], []

    for process_inst, h in hists.items():
        # if given, per-process setting overrides task parameter
        proc_hide_errors = hide_errors
        if getattr(process_inst, "hide_errors", None) is not None:
            proc_hide_errors = process_inst.hide_errors
        if process_inst.is_data:
            data_hists.append(h)
            data_hide_errors.append(proc_hide_errors)
        elif process_inst.is_mc:
            if getattr(process_inst, "unstack", False):
                line_hists.append(h)
                line_colors.append(process_inst.color1)
                line_labels.append(process_inst.label)
                line_hide_errors.append(proc_hide_errors)
            else:
                mc_hists.append(h)
                mc_colors.append(process_inst.color1)
                mc_edgecolors.append(process_inst.color2)
                mc_labels.append(process_inst.label)

    h_data, h_mc, h_mc_stack = None, None, None
    if data_hists:
        h_data = sum(data_hists[1:], data_hists[0].copy())
    if mc_hists:
        h_mc = sum(mc_hists[1:], mc_hists[0].copy())
        # reverse hists when building MC stack so that the
        # first process is on top
        h_mc_stack = hist.Stack(*mc_hists[::-1])

    # setup plotting configs
    plot_config = OrderedDict()

    # draw stack + error bands
    if h_mc_stack is not None:
        mc_norm = sum(h_mc.values()) if shape_norm else 1
        plot_config["mc_stack"] = {
            "method": "draw_stack",
            "hist": h_mc_stack,
            "kwargs": {
                "norm": mc_norm,
                "label": mc_labels[::-1],
                "color": mc_colors[::-1],
                "edgecolor": mc_edgecolors[::-1],
                "linewidth": [(0 if c is None else 1) for c in mc_colors[::-1]],
            },
        }
        if not hide_errors:
            plot_config["mc_uncert"] = {
                "method": "draw_error_bands",
                "hist": h_mc,
                "kwargs": {"norm": mc_norm, "label": "MC stat. unc."},
                "ratio_kwargs": {"norm": h_mc.values()},
            }

    # draw lines
    for i, h in enumerate(line_hists):
        line_norm = sum(h.values()) if shape_norm else 1
        plot_config[f"line_{i}"] = plot_cfg = {
            "method": "draw_hist",
            "hist": h,
            "kwargs": {
                "norm": line_norm,
                "label": line_labels[i],
                "color": line_colors[i],
            },
            # "ratio_kwargs": {
            #     "norm": h.values(),
            #     "color": line_colors[i],
            # },
        }

        # suppress error bars by overriding `yerr`
        if line_hide_errors[i]:
            for key in ("kwargs", "ratio_kwargs"):
                if key in plot_cfg:
                    plot_cfg[key]["yerr"] = False

    # draw data
    if data_hists:
        data_norm = sum(h_data.values()) if shape_norm else 1
        plot_config["data"] = plot_cfg = {
            "method": "draw_errorbars",
            "hist": h_data,
            "kwargs": {
                "norm": data_norm,
                "label": "Data",
            },
        }

        if h_mc is not None:
            plot_config["data"]["ratio_kwargs"] = {
                "norm": h_mc.values() * data_norm / mc_norm,
            }

        # suppress error bars by overriding `yerr`
        if any(data_hide_errors):
            for key in ("kwargs", "ratio_kwargs"):
                if key in plot_cfg:
                    plot_cfg[key]["yerr"] = False

    return plot_config


def get_position(minimum: float, maximum: float, factor: float = 1.4, logscale: bool = False) -> float:
    """ get a relative position between a min and max value based on the scale """
    if logscale:
        value = 10 ** ((math.log10(maximum) - math.log10(minimum)) * factor + math.log10(minimum))
    else:
        value = (maximum - minimum) * factor + minimum

    return value


def reduce_with(spec: str | float | callable, values: list[float]) -> float:
    """
    Reduce an array of *values* to a single value using the function indicated
    by *spec*. Intended as a helper for resolving range specifications supplied
    as strings.

    Supported specifiers are:

      * 'min': minimum value
      * 'max': maximum value
      * 'maxabs': the absolute value of the maximum or minimum, whichever is larger
      * 'minabs': the absolute value of the maximum or minimum, whichever is smaller

    A hyphen (``-``) can be prefixed to any specifier to return its negative.

    Callables can be passed as *spec* and should take a single array-valued argument
    and return a single value. Floats passes as specifiers will be returned directly.
    """

    # if callable, apply to array
    if callable(spec):
        return spec(values)

    # if not a string, assume fixed literal and return
    if not isinstance(spec, str):
        return spec

    # determine sign
    factor = 1.
    if spec.startswith("-"):
        spec = spec[1:]
        factor = -1.

    if spec not in reduce_with.funcs:
        available = ", ".join(reduce_with.funcs)
        raise ValueError(
            f"unknown reduction function '{spec}'. "
            f"Available: {available}",
        )

    func = reduce_with.funcs[spec]
    values = np.asarray(values)

    return factor * func(values)


reduce_with.funcs = {
    "min": lambda v: np.nanmin(v),
    "max": lambda v: np.nanmax(v),
    "maxabs": lambda v: max(abs(np.nanmax(v)), abs(np.nanmin(v))),
    "minabs": lambda v: min(abs(np.nanmax(v)), abs(np.nanmin(v))),
}


def broadcast_1d_to_nd(x: np.array, final_shape: list, axis: int = 1) -> np.array:
    """
    Helper function to broadcast a 1d array *x* to an nd array with shape *final_shape*.
    The length of *x* should be the same as *final_shape[axis]*.
    """
    if len(x.shape) != 1:
        raise Exception("Only 1d arrays allowed")
    if final_shape[axis] != x.shape[0]:
        raise Exception(f"Initial shape should match with final shape in requested axis {axis}")
    initial_shape = [1] * len(final_shape)
    initial_shape[axis] = x.shape[0]
    x = np.reshape(x, initial_shape)
    x = np.broadcast_to(x, final_shape)
    return x


def broadcast_nminus1d_to_nd(x: np.array, final_shape: list, axis: int = 1) -> np.array:
    """
    Helper function to broadcast a (n-1)d array *x* to an nd array with shape *final_shape*.
    *final_shape* should be the same as *x.shape* except that the axis *axis* is missing.
    """
    if len(final_shape) - len(x.shape) != 1:
        raise Exception("Only (n-1)d arrays allowed")

    # shape comparison between x and final_shape
    _init_shape = list(final_shape)
    _init_shape.pop(axis)
    if _init_shape != list(x.shape):
        raise Exception(
            f"input shape ({x.shape}) should agree with final_shape {final_shape} "
            f"after inserting new axis at {axis}",
        )

    initial_shape = list(x.shape)
    initial_shape.insert(axis, 1)

    x = np.reshape(x, initial_shape)
    x = np.broadcast_to(x, final_shape)

    return x


def get_profile_width(h_in: hist.Hist, axis: int = 1) -> tuple[np.array, np.array]:
    """
    Function that takes a histogram *h_in* and returns the mean and width
    when profiling over the axis *axis*.
    """
    values = h_in.values()
    centers = h_in.axes[axis].centers
    centers = broadcast_1d_to_nd(centers, values.shape, axis)

    num = np.sum(values * centers, axis=axis)
    den = np.sum(values, axis=axis)

    print(num.shape)

    with np.errstate(invalid="ignore"):
        mean = num / den
        _mean = broadcast_nminus1d_to_nd(mean, values.shape, axis)
        width = np.sum(values * (centers - _mean) ** 2, axis=axis) / den

    return mean, width


def get_profile_variations(h_in: hist.Hist, axis: int = 1) -> dict[str, hist.Hist]:
    """
    Returns a profile histogram plus the up and down variations of the profile
    from a normal histogram with N-1 axes.
    The axis given is profiled over and removed from the final histograms.
    """
    # start with profile such that we only have to replace the mean
    # NOTE: how do the variances change for the up/down variations?
    h_profile = h_in.profile(axis)

    mean, variance = get_profile_width(h_in, axis=axis)

    h_nom = h_profile.copy()
    h_up = h_profile.copy()
    h_down = h_profile.copy()

    # we modify the view of h_profile -> do not use h_profile anymore!
    h_view = h_profile.view()

    h_view.value = mean
    h_nom[...] = h_view
    h_view.value = mean + np.sqrt(variance)
    h_up[...] = h_view
    h_view.value = mean - np.sqrt(variance)
    h_down[...] = h_view

    return {"nominal": h_nom, "up": h_up, "down": h_down}<|MERGE_RESOLUTION|>--- conflicted
+++ resolved
@@ -108,13 +108,14 @@
 ) -> dict:
     """
     applies settings from *variable_settings* dictionary to the *variable_insts*;
-    the *rebin*, *overflow*, and *underflow* settings are directly applied to the histograms
+    the *rebin*, *overflow*, *underflow*, and *slice* settings are directly applied to the histograms
     """
     # apply all settings on variable insts
     apply_settings(variable_insts, variable_settings)
 
-    # apply rebinning setting directly to histograms
+    # apply certain  setting directly to histograms
     for var_inst in variable_insts:
+        # rebinning
         rebin_factor = getattr(var_inst, "rebin", None) or var_inst.x("rebin", None)
         if try_int(rebin_factor):
             for proc_inst, h in list(hists.items()):
@@ -122,14 +123,15 @@
                 h = h[{var_inst.name: hist.rebin(rebin_factor)}]
                 hists[proc_inst] = h
 
-<<<<<<< HEAD
+        # overflow and underflow bins
         overflow = getattr(var_inst, "overflow", False) or var_inst.x("overflow", False)
         underflow = getattr(var_inst, "underflow", False) or var_inst.x("underflow", False)
 
         if overflow or underflow:
             for proc_inst, h in list(hists.items()):
                 h = use_flow_bins(h, var_inst.name, underflow=underflow, overflow=overflow)
-=======
+
+        # slicing
         slices = getattr(var_inst, "slice", None) or var_inst.x("slice", None)
         if (
             slices and isinstance(slices, Iterable) and len(slices) >= 2 and
@@ -139,7 +141,6 @@
             slice_1 = int(slices[1]) if try_int(slices[1]) else complex(slices[1])
             for proc_inst, h in list(hists.items()):
                 h = h[{var_inst.name: slice(slice_0, slice_1)}]
->>>>>>> 3b8e0f36
                 hists[proc_inst] = h
 
     return hists
