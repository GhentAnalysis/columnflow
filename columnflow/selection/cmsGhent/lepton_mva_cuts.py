--- conflicted
+++ resolved
@@ -4,22 +4,14 @@
 Selection modules for object selection of Muon, Electron, and Jet.
 """
 
-<<<<<<< HEAD
-from typing import Tuple, Dict
 
-
-from columnflow.util import maybe_import, four_vec
-from columnflow.columnar_util import set_ak_column, optional_column
-=======
-# from collections import defaultdict
 from typing import Tuple, Literal, Dict
 
 # import law
 
 from columnflow.util import maybe_import, four_vec
 from columnflow.columnar_util import set_ak_column, optional_column
-# from columnflow.production.util import attach_coffea_behavior
->>>>>>> 7a574e87
+
 from columnflow.selection import Selector, SelectionResult, selector
 from columnflow.selection.util import masked_sorted_indices
 
@@ -64,12 +56,8 @@
     ele, mu = events.Electron, events.Muon
     ele_absetaSC = abs(ele.eta + ele.deltaEtaSC)
     masks = {
-<<<<<<< HEAD
         "Electron": (abs(ele.eta) < 2.5) & (ele.lostHits < 2) & (
             (ele_absetaSC > 1.5560) | (ele_absetaSC < 1.4442)),
-=======
-        "Electron": (abs(ele.eta) < 2.5) & (ele.lostHits < 2) & ((ele_absetaSC > 1.5560) | (ele_absetaSC < 1.4442)),
->>>>>>> 7a574e87
         "Muon": (abs(mu.eta) < 2.4) & mu.mediumId,
     }
 
@@ -87,18 +75,10 @@
         if "mvaTOP" in lepton.fields:
             wps = self.config_inst.x.top_mva_wps
             for wp in wps:
-<<<<<<< HEAD
-                events = set_ak_column(events, f"{lepton_name}.{wp}",
-                                       events[lepton_name]["veto"] &
-                                       (lepton.mvaTOP > wps[wp]),
-                                       )
-=======
                 events = set_ak_column(
                     events, f"{lepton_name}.{wp}",
                     events[lepton_name]["veto"] & (lepton.mvaTOP > wps[wp]),
                 )
-
->>>>>>> 7a574e87
     return events, SelectionResult(
         steps={},
         objects={
