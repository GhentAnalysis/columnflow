--- conflicted
+++ resolved
@@ -64,68 +64,6 @@
 # some core tasks (BundleCMSSW) need the cms contrib package, to be refactored, see #155
 law.contrib.load("cms")
 
-<<<<<<< HEAD
-# initialize wlcg file systems once so that their cache cleanup is triggered if configured
-if law.config.has_option("outputs", "wlcg_file_systems"):
-    wlcg_file_systems = [
-        law.wlcg.WLCGFileSystem(fs.strip())
-        for fs in law.config.get_expanded("outputs", "wlcg_file_systems", [], split_csv=True)
-    ]
-
-# initialize producers, calibrators, selectors, categorizers, ml models and stat models
-from columnflow.util import maybe_import
-
-import columnflow.production  # noqa
-if law.config.has_option("analysis", "production_modules"):
-    for m in law.config.get_expanded("analysis", "production_modules", [], split_csv=True):
-        logger.debug(f"loading production module '{m}'")
-        maybe_import(m.strip())
-
-import columnflow.weight  # noqa
-if law.config.has_option("analysis", "weight_production_modules"):
-    for m in law.config.get_expanded("analysis", "weight_production_modules", [], split_csv=True):
-        logger.debug(f"loading weight production module '{m}'")
-        maybe_import(m.strip())
-
-import columnflow.calibration  # noqa
-if law.config.has_option("analysis", "calibration_modules"):
-    for m in law.config.get_expanded("analysis", "calibration_modules", [], split_csv=True):
-        logger.debug(f"loading calibration module '{m}'")
-        maybe_import(m.strip())
-
-import columnflow.selection  # noqa
-if law.config.has_option("analysis", "selection_modules"):
-    for m in law.config.get_expanded("analysis", "selection_modules", [], split_csv=True):
-        logger.debug(f"loading selection module '{m}'")
-        maybe_import(m.strip())
-
-import columnflow.categorization  # noqa
-if law.config.has_option("analysis", "categorization_modules"):
-    for m in law.config.get_expanded("analysis", "categorization_modules", [], split_csv=True):
-        logger.debug(f"loading categorization module '{m}'")
-        maybe_import(m.strip())
-
-import columnflow.ml  # noqa
-if law.config.has_option("analysis", "ml_modules"):
-    for m in law.config.get_expanded("analysis", "ml_modules", [], split_csv=True):
-        logger.debug(f"loading ml module '{m}'")
-        maybe_import(m.strip())
-
-import columnflow.inference  # noqa
-if law.config.has_option("analysis", "inference_modules"):
-    for m in law.config.get_expanded("analysis", "inference_modules", [], split_csv=True):
-        logger.debug(f"loading inference module '{m}'")
-        maybe_import(m.strip())
-
-# preload all task modules so that task parameters are globally known and accepted
-if law.config.has_section("modules"):
-    for m in law.config.options("modules"):
-        logger.debug(f"loading task module '{m}'")
-        maybe_import(m.strip())
-
-# cleanup
-del m
-=======
 # initilize various objects
 if not env_is_rtd:
     # initialize wlcg file systems once so that their cache cleanup is triggered if configured
@@ -142,6 +80,12 @@
     if law.config.has_option("analysis", "production_modules"):
         for m in law.config.get_expanded("analysis", "production_modules", [], split_csv=True):
             logger.debug(f"loading production module '{m}'")
+            maybe_import(m.strip())
+
+    import columnflow.weight  # noqa
+    if law.config.has_option("analysis", "weight_production_modules"):
+        for m in law.config.get_expanded("analysis", "weight_production_modules", [], split_csv=True):
+            logger.debug(f"loading weight production module '{m}'")
             maybe_import(m.strip())
 
     import columnflow.calibration  # noqa
@@ -181,5 +125,4 @@
             maybe_import(m.strip())
 
     # cleanup
-    del m
->>>>>>> 008606e2
+    del m