--- conflicted
+++ resolved
@@ -83,15 +83,12 @@
     # initialize producers, calibrators, selectors, reducers, categorizers, ml models, hist producers and stat models
     from columnflow.util import maybe_import
 
-<<<<<<< HEAD
-=======
     def load(module, group):
         t0 = time.perf_counter()
         maybe_import(module)
         duration = law.util.human_duration(seconds=time.perf_counter() - t0)
         logger.debug(f"loaded {group} module '{module}', took {duration}")
 
->>>>>>> 3fb4b872
     import columnflow.calibration  # noqa
     if law.config.has_option("analysis", "calibration_modules"):
         for m in law.config.get_expanded("analysis", "calibration_modules", [], split_csv=True):
@@ -117,24 +114,6 @@
         for m in law.config.get_expanded("analysis", "hist_production_modules", [], split_csv=True):
             load(m.strip(), "hist production")
 
-    import columnflow.reduction  # noqa
-    if law.config.has_option("analysis", "reduction_modules"):
-        for m in law.config.get_expanded("analysis", "reduction_modules", [], split_csv=True):
-            logger.debug(f"loading reduction module '{m}'")
-            maybe_import(m.strip())
-
-    import columnflow.production  # noqa
-    if law.config.has_option("analysis", "production_modules"):
-        for m in law.config.get_expanded("analysis", "production_modules", [], split_csv=True):
-            logger.debug(f"loading production module '{m}'")
-            maybe_import(m.strip())
-
-    import columnflow.histogramming  # noqa
-    if law.config.has_option("analysis", "hist_production_modules"):
-        for m in law.config.get_expanded("analysis", "hist_production_modules", [], split_csv=True):
-            logger.debug(f"loading hist production module '{m}'")
-            maybe_import(m.strip())
-
     import columnflow.categorization  # noqa
     if law.config.has_option("analysis", "categorization_modules"):
         for m in law.config.get_expanded("analysis", "categorization_modules", [], split_csv=True):
