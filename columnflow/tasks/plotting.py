--- conflicted
+++ resolved
@@ -213,14 +213,6 @@
 
     def workflow_requires(self):
         reqs = super().workflow_requires()
-<<<<<<< HEAD
-
-        # no need to require merged histograms since each branch already requires them as a workflow
-        # if self.workflow == "local":
-        #     reqs.pop("merged_hists", None)
-
-=======
->>>>>>> ecb6aec0
         return reqs
 
     def requires(self):
