--- conflicted
+++ resolved
@@ -217,11 +217,7 @@
 
         # no need to require merged histograms since each branch already requires them as a workflow
         # if self.workflow == "local":
-<<<<<<< HEAD
-        #    reqs.pop("merged_hists", None)
-=======
         #     reqs.pop("merged_hists", None)
->>>>>>> 20c7b037
 
         return reqs
 
