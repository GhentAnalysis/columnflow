# coding: utf-8

"""
Tasks to plot different types of histograms.
"""

from collections import OrderedDict
from abc import abstractmethod

import law
import luigi

from columnflow.tasks.framework.base import ShiftTask
from columnflow.tasks.framework.mixins import (
    CalibratorsMixin, SelectorStepsMixin, ProducersMixin, MLModelsMixin,
    CategoriesMixin, ShiftSourcesMixin, EventWeightMixin,
)
from columnflow.tasks.framework.plotting import (
    PlotBase, PlotBase1D, PlotBase2D, ProcessPlotSettingMixin, VariablePlotSettingMixin,
)
from columnflow.tasks.framework.decorators import view_output_plots
from columnflow.tasks.framework.remote import RemoteWorkflow
from columnflow.tasks.histograms import MergeHistograms, MergeShiftedHistograms
from columnflow.util import DotDict, dev_sandbox, dict_add_strict


class PlotVariablesBase(
    VariablePlotSettingMixin,
    ProcessPlotSettingMixin,
    MLModelsMixin,
    ProducersMixin,
    SelectorStepsMixin,
    CalibratorsMixin,
    EventWeightMixin,
    CategoriesMixin,
    PlotBase,
    law.LocalWorkflow,
    RemoteWorkflow,
):
    sandbox = dev_sandbox("bash::$CF_BASE/sandboxes/venv_columnar.sh")

<<<<<<< HEAD
    exclude_index = True

    def store_parts(self):
        parts = super().store_parts()
        parts.insert_before("version", "plot", f"datasets_{self.datasets_repr}")
        return parts
=======
    # default upstream dependency task classes
    dep_MergeHistograms = MergeHistograms

    exclude_index = True

    @classmethod
    def get_allowed_shifts(cls, config_inst, params):
        shifts = super().get_allowed_shifts(config_inst, params)
        shifts |= cls.dep_MergeHistograms.get_allowed_shifts(config_inst, params)
        return shifts

    def create_branch_map(self):
        return [
            DotDict({"category": cat_name, "variable": var_name})
            for cat_name in sorted(self.categories)
            for var_name in sorted(self.variables)
        ]
>>>>>>> b68443ce

    def workflow_requires(self, only_super: bool = False):
        reqs = super().workflow_requires()
        if only_super:
            return reqs

        reqs["merged_hists"] = self.requires_from_branch()

        return reqs

    @abstractmethod
    def get_plot_shifts(self):
        return

    @law.decorator.log
    @view_output_plots
    def run(self):
        import hist

        # get the shifts to extract and plot
        plot_shifts = law.util.make_list(self.get_plot_shifts())

        # prepare config objects
        variable_tuple = self.variable_tuples[self.branch_data.variable]
        variable_insts = [
            self.config_inst.get_variable(var_name)
            for var_name in variable_tuple
        ]
        category_inst = self.config_inst.get_category(self.branch_data.category)
        leaf_category_insts = category_inst.get_leaf_categories() or [category_inst]
        process_insts = list(map(self.config_inst.get_process, self.processes))
        sub_process_insts = {
            proc: [sub for sub, _, _ in proc.walk_processes(include_self=True)]
            for proc in process_insts
        }

        # histogram data per process
        hists = {}

        with self.publish_step(f"plotting {self.branch_data.variable} in {category_inst.name}"):
            for dataset, inp in self.input().items():
                dataset_inst = self.config_inst.get_dataset(dataset)
                h_in = inp["collection"][0].targets[self.branch_data.variable].load(formatter="pickle")

                # loop and extract one histogram per process
                for process_inst in process_insts:
                    # skip when the dataset is already known to not contain any sub process
                    if not any(map(dataset_inst.has_process, sub_process_insts[process_inst])):
                        continue

                    # work on a copy
                    h = h_in.copy()

                    # axis selections
                    h = h[{
                        "process": [
                            hist.loc(p.id)
                            for p in sub_process_insts[process_inst]
                            if p.id in h.axes["process"]
                        ],
                        "category": [
                            hist.loc(c.id)
                            for c in leaf_category_insts
                            if c.id in h.axes["category"]
                        ],
                        "shift": [
                            hist.loc(s.id)
                            for s in plot_shifts
                            if s.id in h.axes["shift"]
                        ],
                    }]

                    # axis reductions
                    h = h[{"process": sum, "category": sum}]

                    # add the histogram
                    if process_inst in hists:
                        hists[process_inst] += h
                    else:
                        hists[process_inst] = h

            # there should be hists to plot
            if not hists:
                raise Exception("no histograms found to plot")

            # sort hists by process order
            hists = OrderedDict(
                (process_inst, hists[process_inst])
                for process_inst in sorted(hists, key=process_insts.index)
            )

            # determine the correct plot function for this variable
            plot_function = (
                self.plot_function_1d if len(variable_insts) == 1 and "plot_function_1d" in dir(self) else
                self.plot_function_2d if len(variable_insts) == 2 and "plot_function_2d" in dir(self) else
                None
            )
            if not plot_function:
                raise NotImplementedError(
                    f"No Plotting function for {len(variable_insts)} variables implemented of task {self.task_family}",
                )

            # call the plot function
            fig = self.call_plot_func(
                plot_function,
                hists=hists,
                config_inst=self.config_inst,
                variable_insts=variable_insts,
                **self.get_plot_parameters(),
            )

            # save the plot
            for outp in self.output():
                outp.dump(fig, formatter="mpl")


class PlotVariablesBaseSingleShift(
    ShiftTask,
    PlotVariablesBase,
):
    shifts = set(MergeHistograms.shifts)

    # default upstream dependency task classes
    dep_MergeHistograms = MergeHistograms

    exclude_index = True

    def create_branch_map(self):
        return [
            DotDict({"category": cat_name, "variable": var_name})
            for var_name in self.variables
            for cat_name in self.categories
        ]

    def requires(self):
        return {
            d: self.dep_MergeHistograms.req(
                self,
                dataset=d,
                branch=-1,
                _exclude={"branches"},
                _prefer_cli={"variables"},
            )
            for d in self.datasets
        }

    def output(self):
        b = self.branch_data
        return [
            self.target(name)
            for name in self.get_plot_names(f"plot__proc_{self.processes_repr}__cat_{b.category}__var_{b.variable}")
        ]

    def get_plot_shifts(self):
        return [self.shift_inst]


class PlotVariables1D(
    PlotVariablesBaseSingleShift,
    PlotBase1D,
):
    pass


class PlotVariables2D(
    PlotVariablesBaseSingleShift,
    PlotBase2D,
):
    pass


class PlotVariablesPerProcess2D(
    law.WrapperTask,
    PlotVariables2D,
):
    # force this one to be a local workflow
    workflow = "local"

    def requires(self):
        return {
            process: PlotVariables2D.req(self, processes=(process,))
            for process in self.processes
        }


class PlotVariablesBaseMultiShifts(
    ShiftSourcesMixin,
    PlotVariablesBase,
):
    legend_title = luigi.Parameter(
        default=law.NO_STR,
        significant=False,
        description="sets the title of the legend; when empty and only one process is present in "
        "the plot, the process_inst label is used; empty default",
    )
    plot_function_1d = luigi.Parameter(
        default="columnflow.plotting.example.plot_shifted_variable",
        significant=False,
        description="name of the 1d plot function; default: 'columnflow.plotting.example.plot_shifted_variable'",
    )

    # default upstream dependency task classes
    dep_MergeShiftedHistograms = MergeShiftedHistograms

    exclude_index = True

    def create_branch_map(self):
        return [
            DotDict({"category": cat_name, "variable": var_name, "shift_source": source})
            for var_name in self.variables
            for cat_name in self.categories
            for source in self.shift_sources
        ]

    def requires(self):
        return {
            d: self.dep_MergeShiftedHistograms.req(
                self,
                dataset=d,
                branch=-1,
                _exclude={"branches"},
                _prefer_cli={"variables"},
            )
            for d in self.datasets
        }

    def output(self):
        b = self.branch_data
        return [
            self.target(name)
            for name in self.get_plot_names(
                f"plot__proc_{self.processes_repr}__unc_{b.shift_source}__cat_{b.category}__var_{b.variable}",
            )
        ]

    def get_plot_shifts(self):
        return [
            self.config_inst.get_shift(s) for s in
            ["nominal", f"{self.branch_data.shift_source}_up", f"{self.branch_data.shift_source}_down"]
        ]

    def get_plot_parameters(self):
        # convert parameters to usable values during plotting
        params = super().get_plot_parameters()
        dict_add_strict(params, "legend_title", None if self.legend_title == law.NO_STR else self.legend_title)
        return params


class PlotShiftedVariables1D(
    PlotVariablesBaseMultiShifts,
    PlotBase1D,
):
    pass


class PlotShiftedVariablesPerProcess1D(
    law.WrapperTask,
    PlotShiftedVariables1D,
):
    # force this one to be a local workflow
    workflow = "local"

    def requires(self):
        return {
            process: PlotShiftedVariables1D.req(self, processes=(process,))
            for process in self.processes
        }<|MERGE_RESOLUTION|>--- conflicted
+++ resolved
@@ -39,14 +39,6 @@
 ):
     sandbox = dev_sandbox("bash::$CF_BASE/sandboxes/venv_columnar.sh")
 
-<<<<<<< HEAD
-    exclude_index = True
-
-    def store_parts(self):
-        parts = super().store_parts()
-        parts.insert_before("version", "plot", f"datasets_{self.datasets_repr}")
-        return parts
-=======
     # default upstream dependency task classes
     dep_MergeHistograms = MergeHistograms
 
@@ -58,13 +50,17 @@
         shifts |= cls.dep_MergeHistograms.get_allowed_shifts(config_inst, params)
         return shifts
 
+    def store_parts(self):
+        parts = super().store_parts()
+        parts.insert_before("version", "plot", f"datasets_{self.datasets_repr}")
+        return parts
+
     def create_branch_map(self):
         return [
             DotDict({"category": cat_name, "variable": var_name})
             for cat_name in sorted(self.categories)
             for var_name in sorted(self.variables)
         ]
->>>>>>> b68443ce
 
     def workflow_requires(self, only_super: bool = False):
         reqs = super().workflow_requires()
@@ -185,8 +181,6 @@
     ShiftTask,
     PlotVariablesBase,
 ):
-    shifts = set(MergeHistograms.shifts)
-
     # default upstream dependency task classes
     dep_MergeHistograms = MergeHistograms
 
