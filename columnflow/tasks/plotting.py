--- conflicted
+++ resolved
@@ -266,24 +266,12 @@
             for process_inst in hists.keys():
                 h = hists[process_inst]
                 # determine expected shifts from the intersection of requested shifts and those known for the process
-<<<<<<< HEAD
                 process_shifts = (
                     process_shift_map[process_inst.name]
                     if process_inst.name in process_shift_map
                     else {"nominal"}
                 )
                 expected_shifts = (process_shifts & plot_shift_names) or (process_shifts & {"nominal"})
-=======
-                # process_shifts = (
-                #     process_shift_map[process_inst.name]
-                #     if process_inst.name in process_shift_map
-                #     else {"nominal"}
-                # )
-
-                # change Ghent: replace all expected shifts with nominal.
-                # not preffered by columnflow: https://github.com/columnflow/columnflow/pull/692
-                expected_shifts = plot_shift_names  # & process_shifts
->>>>>>> 5b363ee5
                 if not expected_shifts:
                     raise Exception(f"no shifts to plot found for process {process_inst.name}")
                 # selections
