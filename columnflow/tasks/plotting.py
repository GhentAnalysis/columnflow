--- conflicted
+++ resolved
@@ -282,25 +282,6 @@
             fake_root.processes.clear()
             hists = dict(zip(process_insts, hists.values()))
 
-<<<<<<< HEAD
-            # correct luminosity label in case of multiple configs
-            if len(self.config_insts) == 1:
-                config_inst = self.config_inst
-            else:
-                config_inst = self.config_insts[0].copy(id=-1, name=f"{self.config_insts[0].name}_merged")
-                config_inst.x.luminosity = sum([_config_inst.x.luminosity for _config_inst in self.config_insts])
-
-            # call the plot function
-            fig, _ = self.call_plot_func(
-                self.plot_function,
-                hists=hists,
-                config_inst=config_inst,
-                category_inst=category_inst.copy_shallow(),
-                variable_insts=[var_inst.copy_shallow() for var_inst in variable_insts],
-                shift_insts=plot_shifts,
-                **self.get_plot_parameters(),
-            )
-=======
             # temporarily use a merged luminostiy value, assigned to the first config
             config_inst = self.config_insts[0]
             lumi = sum([_config_inst.x.luminosity for _config_inst in self.config_insts])
@@ -315,7 +296,6 @@
                     shift_insts=plot_shifts,
                     **self.get_plot_parameters(),
                 )
->>>>>>> 578d8b7f
 
             # save the plot
             for outp in self.output()["plots"]:
