# coding: utf-8

"""
Tasks to plot different types of histograms.
"""

from collections import OrderedDict
from abc import abstractmethod

import law
import luigi
import order as od

from columnflow.tasks.framework.base import Requirements, ShiftTask
from columnflow.tasks.framework.mixins import (
    CalibratorsMixin, SelectorStepsMixin, ProducersMixin, MLModelsMixin, WeightProducerMixin,
    CategoriesMixin, ShiftSourcesMixin, HistHookMixin,
)
from columnflow.tasks.framework.plotting import (
    PlotBase, PlotBase1D, PlotBase2D, ProcessPlotSettingMixin, VariablePlotSettingMixin,
)
from columnflow.tasks.framework.decorators import view_output_plots
from columnflow.tasks.framework.remote import RemoteWorkflow
from columnflow.tasks.histograms import MergeHistograms, MergeShiftedHistograms
from columnflow.util import DotDict, dev_sandbox, dict_add_strict


class PlotVariablesBase(
    HistHookMixin,
    VariablePlotSettingMixin,
    ProcessPlotSettingMixin,
    CategoriesMixin,
    MLModelsMixin,
    WeightProducerMixin,
    ProducersMixin,
    SelectorStepsMixin,
    CalibratorsMixin,
    law.LocalWorkflow,
    RemoteWorkflow,
):
    sandbox = dev_sandbox(law.config.get("analysis", "default_columnar_sandbox"))

    exclude_index = True

    # upstream requirements
    reqs = Requirements(
        RemoteWorkflow.reqs,
        MergeHistograms=MergeHistograms,
    )

    def store_parts(self):
        parts = super().store_parts()
        parts.insert_before("version", "datasets", f"datasets_{self.datasets_repr}")
        return parts

    def create_branch_map(self):
        return [
            DotDict({"category": cat_name, "variable": var_name})
            for cat_name in sorted(self.categories)
            for var_name in sorted(self.variables)
        ]

    def workflow_requires(self):
        reqs = super().workflow_requires()

        reqs["merged_hists"] = self.requires_from_branch()

        return reqs

    @abstractmethod
    def get_plot_shifts(self):
        return

    @law.decorator.notify
    @law.decorator.log
    @view_output_plots
    def run(self):
        import hist

        # get the shifts to extract and plot
        plot_shifts = law.util.make_list(self.get_plot_shifts())

        # copy process instances once so that their auxiliary data fields can be used as a storage
        # for process-specific plot parameters later on in plot scripts without affecting the
        # original instances
        fake_root = od.Process(
            name=f"{hex(id(object()))[2:]}",
            id="+",
            processes=list(map(self.config_inst.get_process, self.processes)),
        ).copy()
        process_insts = list(fake_root.processes)
        fake_root.processes.clear()

        # prepare other config objects
        variable_tuple = self.variable_tuples[self.branch_data.variable]
        variable_insts = [
            self.config_inst.get_variable(var_name)
            for var_name in variable_tuple
        ]
        category_inst = self.config_inst.get_category(self.branch_data.category)
        leaf_category_insts = category_inst.get_leaf_categories() or [category_inst]
        sub_process_insts = {
            process_inst: [sub for sub, _, _ in process_inst.walk_processes(include_self=True)]
            for process_inst in process_insts
        }

        # histogram data per process copy
        hists = {}

        with self.publish_step(f"plotting {self.branch_data.variable} in {category_inst.name}"):
            for dataset, inp in self.input().items():
                dataset_inst = self.config_inst.get_dataset(dataset)
                h_in = inp["collection"][0]["hists"].targets[self.branch_data.variable].load(formatter="pickle")
                # loop and extract one histogram per process
                for process_inst in process_insts:
                    # skip when the dataset is already known to not contain any sub process
                    if not any(
                        dataset_inst.has_process(sub_process_inst.name)
                        for sub_process_inst in sub_process_insts[process_inst]
                    ):
                        continue

                    # select processes and reduce axis
                    h = h_in.copy()
                    h = h[{
                        "process": [
                            hist.loc(p.id)
                            for p in sub_process_insts[process_inst]
                            if p.id in h.axes["process"]
                        ],
                    }]
                    h = h[{"process": sum}]

                    # add the histogram
                    if process_inst in hists:
                        hists[process_inst] += h
                    else:
                        hists[process_inst] = h

            # there should be hists to plot
            if not hists:
                raise Exception(
                    "no histograms found to plot; possible reasons:\n"
                    "  - requested variable requires columns that were missing during histogramming\n"
                    "  - selected --processes did not match any value on the process axis of the input histogram",
                )

            # update histograms using custom hooks
            hists = self.invoke_hist_hooks(hists)

            # add new processes to the end of the list
            for process_inst in hists:
                if process_inst not in process_insts:
                    process_insts.append(process_inst)

            # axis selections and reductions, including sorting by process order
            _hists = OrderedDict()
            for process_inst in sorted(hists, key=process_insts.index):
                h = hists[process_inst]
                # selections
                h = h[{
                    "category": [
                        hist.loc(c.id)
                        for c in leaf_category_insts
                        if c.id in h.axes["category"]
                    ],
                    "shift": [
                        hist.loc(s.id)
                        for s in plot_shifts
                        if s.id in h.axes["shift"]
                    ],
                }]
                # reductions
                h = h[{"category": sum}]
                # store
                _hists[process_inst] = h
            hists = _hists

            # call the plot function
            fig, _ = self.call_plot_func(
                self.plot_function,
                hists=hists,
                config_inst=self.config_inst,
                category_inst=category_inst.copy_shallow(),
                variable_insts=[var_inst.copy_shallow() for var_inst in variable_insts],
                **self.get_plot_parameters(),
            )

            # save the plot
            for outp in self.output()["plots"]:
                outp.dump(fig, formatter="mpl")


class PlotVariablesBaseSingleShift(
    PlotVariablesBase,
    ShiftTask,
):
    exclude_index = True

    # upstream requirements
    reqs = Requirements(
        PlotVariablesBase.reqs,
        MergeHistograms=MergeHistograms,
    )

    def create_branch_map(self):
        return [
            DotDict({"category": cat_name, "variable": var_name})
            for var_name in sorted(self.variables)
            for cat_name in sorted(self.categories)
        ]

    def workflow_requires(self):
        reqs = super().workflow_requires()
        return reqs

    def requires(self):
        return {
            d: self.reqs.MergeHistograms.req(
                self,
                dataset=d,
                branch=-1,
                _exclude={"branches"},
                _prefer_cli={"variables"},
            )
            for d in self.datasets
        }

    def plot_parts(self) -> law.util.InsertableDict:
        parts = super().plot_parts()

        parts["processes"] = f"proc_{self.processes_repr}"
        parts["category"] = f"cat_{self.branch_data.category}"
        parts["variable"] = f"var_{self.branch_data.variable}"

        hooks_repr = self.hist_hooks_repr
        if hooks_repr:
            parts["hook"] = f"hooks_{hooks_repr}"

        return parts

    def output(self):
        return {
            "plots": [self.target(name) for name in self.get_plot_names("plot")],
        }

    def store_parts(self):
        parts = super().store_parts()
        if "shift" in parts:
            parts.insert_before("datasets", "shift", parts.pop("shift"))
        return parts

    def get_plot_shifts(self):
        return [self.global_shift_inst]


class PlotVariables1D(
    PlotVariablesBaseSingleShift,
    PlotBase1D,
):
    plot_function = PlotBase.plot_function.copy(
        default="columnflow.plotting.plot_functions_1d.plot_variable_per_process",
        add_default_to_description=True,
    )


class PlotVariables2D(
    PlotVariablesBaseSingleShift,
    PlotBase2D,
):
    plot_function = PlotBase.plot_function.copy(
        default="columnflow.plotting.plot_functions_2d.plot_2d",
        add_default_to_description=True,
    )


class PlotVariablesPerProcess2D(
    law.WrapperTask,
    PlotVariables2D,
):
    # force this one to be a local workflow
    workflow = "local"

    def requires(self):
        return {
            process: PlotVariables2D.req(self, processes=(process,))
            for process in self.processes
        }


class PlotVariablesBaseMultiShifts(
    PlotVariablesBase,
    ShiftSourcesMixin,
):
    legend_title = luigi.Parameter(
        default=law.NO_STR,
        significant=False,
        description="sets the title of the legend; when empty and only one process is present in "
        "the plot, the process_inst label is used; empty default",
    )

    exclude_index = True

    # upstream requirements
    reqs = Requirements(
        PlotVariablesBase.reqs,
        MergeShiftedHistograms=MergeShiftedHistograms,
    )

    def create_branch_map(self):
        return [
            DotDict({"category": cat_name, "variable": var_name, "shift_source": source})
            for var_name in sorted(self.variables)
            for cat_name in sorted(self.categories)
            for source in sorted(self.shift_sources)
        ]

<<<<<<< HEAD
    def workflow_requires(self):
        reqs = super().workflow_requires()

        # no need to require merged histograms since each branch already requires them as a workflow
        # if self.workflow == "local":
        #     reqs.pop("merged_hists", None)

        return reqs

=======
>>>>>>> 8ed50d86
    def requires(self):
        # TODO: for data, request MergeHistograms
        return {
            d: self.reqs.MergeShiftedHistograms.req(
                self,
                dataset=d,
                branch=-1,
                _exclude={"branches"},
                _prefer_cli={"variables"},
            )
            for d in self.datasets
        }

    def plot_parts(self) -> law.util.InsertableDict:
        parts = super().plot_parts()

        parts["processes"] = f"proc_{self.processes_repr}"
        parts["shift_source"] = f"unc_{self.branch_data.shift_source}"
        parts["category"] = f"cat_{self.branch_data.category}"
        parts["variable"] = f"var_{self.branch_data.variable}"

        hooks_repr = self.hist_hooks_repr
        if hooks_repr:
            parts["hook"] = f"hooks_{hooks_repr}"

        return parts

    def output(self):
        return {
            "plots": [self.target(name) for name in self.get_plot_names("plot")],
        }

    def store_parts(self):
        parts = super().store_parts()
        parts.insert_before("datasets", "shifts", f"shifts_{self.shift_sources_repr}")
        return parts

    def get_plot_shifts(self):
        return [
            self.config_inst.get_shift(s) for s in [
                "nominal",
                f"{self.branch_data.shift_source}_up",
                f"{self.branch_data.shift_source}_down",
            ]
        ]

    def get_plot_parameters(self):
        # convert parameters to usable values during plotting
        params = super().get_plot_parameters()
        dict_add_strict(params, "legend_title", None if self.legend_title == law.NO_STR else self.legend_title)
        return params


class PlotShiftedVariables1D(
    PlotBase1D,
    PlotVariablesBaseMultiShifts,
):
    plot_function = PlotBase.plot_function.copy(
        default="columnflow.plotting.plot_functions_1d.plot_shifted_variable",
        add_default_to_description=True,
    )


class PlotShiftedVariablesPerProcess1D(law.WrapperTask):

    # upstream requirements
    reqs = Requirements(
        PlotShiftedVariables1D.reqs,
        PlotShiftedVariables1D=PlotShiftedVariables1D,
    )

    def requires(self):
        return {
            process: self.reqs.PlotShiftedVariables1D.req(self, processes=(process,))
            for process in self.processes
        }<|MERGE_RESOLUTION|>--- conflicted
+++ resolved
@@ -315,18 +315,6 @@
             for source in sorted(self.shift_sources)
         ]
 
-<<<<<<< HEAD
-    def workflow_requires(self):
-        reqs = super().workflow_requires()
-
-        # no need to require merged histograms since each branch already requires them as a workflow
-        # if self.workflow == "local":
-        #     reqs.pop("merged_hists", None)
-
-        return reqs
-
-=======
->>>>>>> 8ed50d86
     def requires(self):
         # TODO: for data, request MergeHistograms
         return {
