# coding: utf-8

"""
Tasks to plot different types of histograms.
"""

import itertools
from collections import OrderedDict, defaultdict
from abc import abstractmethod

from columnflow.types import Any

import law
import luigi
import order as od

from columnflow.tasks.framework.base import Requirements, ShiftTask
from columnflow.tasks.framework.mixins import (
    CalibratorClassesMixin, SelectorClassMixin, ReducerClassMixin, ProducerClassesMixin, HistProducerClassMixin,
    CategoriesMixin, ShiftSourcesMixin, HistHookMixin, MLModelsMixin,
<<<<<<< HEAD
    # ParamsCacheMixin,
=======
>>>>>>> 8004828c
)
from columnflow.tasks.framework.plotting import (
    PlotBase, PlotBase1D, PlotBase2D, ProcessPlotSettingMixin, VariablePlotSettingMixin,
)
from columnflow.tasks.framework.decorators import view_output_plots
from columnflow.tasks.framework.remote import RemoteWorkflow
from columnflow.tasks.histograms import MergeHistograms, MergeShiftedHistograms
from columnflow.util import DotDict, dev_sandbox, dict_add_strict
from columnflow.hist_util import add_missing_shifts
from columnflow.config_util import get_shift_from_configs


class _PlotVariablesBase(
<<<<<<< HEAD
    # ParamsCacheMixin
=======
>>>>>>> 8004828c
    CalibratorClassesMixin,
    SelectorClassMixin,
    ReducerClassMixin,
    ProducerClassesMixin,
    MLModelsMixin,
    HistProducerClassMixin,
    CategoriesMixin,
    ProcessPlotSettingMixin,
    VariablePlotSettingMixin,
    HistHookMixin,
    law.LocalWorkflow,
    RemoteWorkflow,
):
    """
    Base classes for :py:class:`PlotVariablesBase`.
    """
<<<<<<< HEAD


class PlotVariablesBase(_PlotVariablesBase):
    single_config = False

    sandbox = dev_sandbox(law.config.get("analysis", "default_columnar_sandbox"))
=======
>>>>>>> 8004828c


<<<<<<< HEAD
=======
class PlotVariablesBase(_PlotVariablesBase):

    bypass_branch_requirements = luigi.BoolParameter(
        default=False,
        description="whether to skip branch requirements and only use that of the workflow; default: False",
    )

    single_config = False

    sandbox = dev_sandbox(law.config.get("analysis", "default_columnar_sandbox"))

    exclude_params_repr = {"bypass_branch_requirements"}
    exclude_params_index = {"bypass_branch_requirements"}
    exclude_params_repr = {"bypass_branch_requirements"}

    exclude_index = True

>>>>>>> 8004828c
    def store_parts(self) -> law.util.InsertableDict:
        parts = super().store_parts()
        parts.insert_before("version", "datasets", f"datasets_{self.datasets_repr}")
        return parts

    def create_branch_map(self):
        return [
            DotDict({"category": cat_name, "variable": var_name})
            for cat_name in sorted(self.categories)
            for var_name in sorted(self.variables)
        ]

    def workflow_requires(self):
        reqs = super().workflow_requires()
        reqs["merged_hists"] = self.requires_from_branch()
        return reqs

    def local_workflow_pre_run(self):
        # when branches are cached, reinitiate the branch tasks with dropped branch level requirements since this
        # method is called from a context where the identical workflow level requirements are already resolved
        if self.cache_branch_map:
            self._branch_tasks = None
            self.get_branch_tasks(bypass_branch_requirements=True)

    @abstractmethod
    def get_plot_shifts(self):
        return

    @property
    def config_inst(self):
        return self.config_insts[0]

    def get_config_process_map(self) -> tuple[dict[od.Config, dict[od.Process, dict[str, Any]]], dict[str, set[str]]]:
        """
        Function that maps the config and process instances to the datasets and shifts they are supposed to be plotted
        with. The mapping from processes to datasets is done by checking the dataset instances for the presence of the
        process instances. The mapping from processes to shifts is done by checking the upstream requirements for the
        presence of a shift in the requires method of the task.

        :return: A 2-tuple with a dictionary mapping config instances to dictionaries mapping process instances to
            dictionaries containing the dataset-process mapping and the shifts to be considered, and a dictionary
            mapping process names to the shifts to be considered.
        """
<<<<<<< HEAD
        reqs = self.requires()
=======
        reqs = self.requires() or self.as_workflow().requires().merged_hists
>>>>>>> 8004828c

        config_process_map = {config_inst: {} for config_inst in self.config_insts}
        process_shift_map = defaultdict(set)

        for i, config_inst in enumerate(self.config_insts):
            process_insts = [config_inst.get_process(p) for p in self.processes[i]]
            dataset_insts = [config_inst.get_dataset(d) for d in self.datasets[i]]

            requested_shifts_per_dataset: dict[od.Dataset, list[od.Shift]] = {}
            for dataset_inst in dataset_insts:
                _req = reqs[config_inst.name][dataset_inst.name]
                if hasattr(_req, "shift") and _req.shift:
                    # when a shift is found, use it
                    requested_shifts = [_req.shift]
                else:
                    # when no shift is found, check upstream requirements
                    requested_shifts = [sub_req.shift for sub_req in _req.requires().values()]

                requested_shifts_per_dataset[dataset_inst] = requested_shifts

            for process_inst in process_insts:
                sub_process_insts = [sub for sub, _, _ in process_inst.walk_processes(include_self=True)]
                dataset_proc_name_map = {}
                for dataset_inst in dataset_insts:
                    matched_proc_names = [p.name for p in sub_process_insts if dataset_inst.has_process(p.name)]
                    if matched_proc_names:
                        dataset_proc_name_map[dataset_inst] = matched_proc_names

                if not dataset_proc_name_map:
                    # no datasets found for this process
                    continue

                process_info = {
                    "dataset_proc_name_map": dataset_proc_name_map,
                    "config_shifts": {
                        shift
                        for dataset_inst in dataset_proc_name_map.keys()
                        for shift in requested_shifts_per_dataset[dataset_inst]
                    },
                }
                process_shift_map[process_inst.name].update(process_info["config_shifts"])
                config_process_map[config_inst][process_inst] = process_info

        # assign the combination of all shifts to each config-process pair
        for config_inst, process_info_dict in config_process_map.items():
            for process_inst, process_info in process_info_dict.items():
                if process_inst.name in process_shift_map:
                    config_process_map[config_inst][process_inst]["shifts"] = process_shift_map[process_inst.name]

        return config_process_map, process_shift_map

    @law.decorator.log
    @view_output_plots
    def run(self):
        import hist

        # prepare other config objects
        variable_tuple = self.variable_tuples[self.branch_data.variable]
        variable_insts = [
            self.config_inst.get_variable(var_name)
            for var_name in variable_tuple
        ]
        plot_shifts = self.get_plot_shifts()
        plot_shift_names = set(shift_inst.name for shift_inst in plot_shifts)

        # get assignment of processes to datasets and shifts
<<<<<<< HEAD
        config_process_map, _ = self.get_config_process_map()
=======
        config_process_map, process_shift_map = self.get_config_process_map()
>>>>>>> 8004828c

        # histogram data per process copy
        hists: dict[od.Config, dict[od.Process, hist.Hist]] = {}
        with self.publish_step(f"plotting {self.branch_data.variable} in {self.branch_data.category}"):
<<<<<<< HEAD
            for i, (config, dataset_dict) in enumerate(self.input().items()):
=======
            inputs = self.input() or self.workflow_input().merged_hists
            for i, (config, dataset_dict) in enumerate(inputs.items()):
>>>>>>> 8004828c
                config_inst = self.config_insts[i]
                category_inst = config_inst.get_category(self.branch_data.category)
                leaf_category_insts = category_inst.get_leaf_categories() or [category_inst]

                hists_config = {}

                for dataset, inp in dataset_dict.items():
                    dataset_inst = config_inst.get_dataset(dataset)
                    h_in = inp["collection"][0]["hists"].targets[self.branch_data.variable].load(formatter="pickle")

                    # loop and extract one histogram per process
                    for process_inst, process_info in config_process_map[config_inst].items():
                        if dataset_inst not in process_info["dataset_proc_name_map"].keys():
                            continue

                        # select processes and reduce axis
                        h = h_in.copy()
                        h = h[{
                            "process": [
                                hist.loc(proc_name)
                                for proc_name in process_info["dataset_proc_name_map"][dataset_inst]
                                if proc_name in h.axes["process"]
                            ],
                        }]
                        h = h[{"process": sum}]

                        # create expected shift bins and fill them with the nominal histogram
<<<<<<< HEAD
                        add_missing_shifts(h, plot_shift_names, str_axis="shift", nominal_bin="nominal")
=======
                        expected_shifts = plot_shift_names & process_shift_map[process_inst.name]
                        add_missing_shifts(h, expected_shifts, str_axis="shift", nominal_bin="nominal")
>>>>>>> 8004828c

                        # add the histogram
                        if process_inst in hists_config:
                            hists_config[process_inst] += h
                        else:
                            hists_config[process_inst] = h

                # after merging all processes, sort the histograms by process order and store them
                hists[config_inst] = {
                    proc_inst: hists_config[proc_inst]
                    for proc_inst in sorted(
                        hists_config.keys(), key=list(config_process_map[config_inst].keys()).index,
                    )
                }

                # there should be hists to plot
                if not hists:
                    raise Exception(
                        "no histograms found to plot; possible reasons:\n"
                        "  - requested variable requires columns that were missing during histogramming\n"
                        "  - selected --processes did not match any value on the process axis of the input histogram",
                    )

            # update histograms using custom hooks
<<<<<<< HEAD
            hists = self.invoke_hist_hooks(hists)
=======
            hists = self.invoke_hist_hooks(
                hists,
                hook_kwargs={"category_name": self.branch_data.category, "variable_name": self.branch_data.variable},
            )
>>>>>>> 8004828c

            # merge configs
            if len(self.config_insts) != 1:
                process_memory = {}
                merged_hists = {}
                for _hists in hists.values():
                    for process_inst, h in _hists.items():
                        if process_inst.id in merged_hists:
                            merged_hists[process_inst.id] += h
                        else:
                            merged_hists[process_inst.id] = h
                            process_memory[process_inst.id] = process_inst

                process_insts = list(process_memory.values())
                hists = {process_memory[process_id]: h for process_id, h in merged_hists.items()}
            else:
                hists = hists[self.config_inst]
                process_insts = list(hists.keys())

            # axis selections and reductions
            _hists = OrderedDict()
            for process_inst in hists.keys():
                h = hists[process_inst]
                # determine expected shifts from the intersection of requested shifts and those known for the process
                process_shifts = (
                    process_shift_map[process_inst.name]
                    if process_inst.name in process_shift_map
                    else {"nominal"}
                )
                expected_shifts = plot_shift_names & process_shifts
                if not expected_shifts:
                    raise Exception(f"no shifts to plot found for process {process_inst.name}")
                # selections
                h = h[{
                    "category": [
                        hist.loc(c.name)
                        for c in leaf_category_insts
                        if c.name in h.axes["category"]
                    ],
                    "shift": [
                        hist.loc(s_name)
<<<<<<< HEAD
                        for s_name in plot_shift_names
=======
                        for s_name in expected_shifts
>>>>>>> 8004828c
                        if s_name in h.axes["shift"]
                    ],
                }]
                # reductions
                h = h[{"category": sum}]
                # store
                _hists[process_inst] = h
            hists = _hists

            # copy process instances once so that their auxiliary data fields can be used as a storage
            # for process-specific plot parameters later on in plot scripts without affecting the
            # original instances
            fake_root = od.Process(
                name=f"{hex(id(object()))[2:]}",
                id="+",
                processes=list(hists.keys()),
            ).copy()
            process_insts = list(fake_root.processes)
            fake_root.processes.clear()
            hists = dict(zip(process_insts, hists.values()))

            # temporarily use a merged luminostiy value, assigned to the first config
            config_inst = self.config_insts[0]
            lumi = sum([_config_inst.x.luminosity for _config_inst in self.config_insts])
            with law.util.patch_object(config_inst.x, "luminosity", lumi):
                # call the plot function
                fig, _ = self.call_plot_func(
                    self.plot_function,
                    hists=hists,
                    config_inst=config_inst,
                    category_inst=category_inst.copy_shallow(),
                    variable_insts=[var_inst.copy_shallow() for var_inst in variable_insts],
                    shift_insts=plot_shifts,
                    **self.get_plot_parameters(),
                )

            # save the plot
            for outp in self.output()["plots"]:
                outp.dump(fig, formatter="mpl")


class PlotVariablesBaseSingleShift(
    ShiftTask,
    PlotVariablesBase,
):
    # use the MergeHistograms task to trigger upstream TaskArrayFunction initialization
    resolution_task_cls = MergeHistograms
<<<<<<< HEAD
=======

>>>>>>> 8004828c
    exclude_index = True

    reqs = Requirements(
        PlotVariablesBase.reqs,
        MergeHistograms=MergeHistograms,
    )

    def create_branch_map(self):
        return [
            DotDict({"category": cat_name, "variable": var_name})
            for var_name in sorted(self.variables)
            for cat_name in sorted(self.categories)
        ]

    def requires(self):
<<<<<<< HEAD
        req = {}

        for i, config_inst in enumerate(self.config_insts):
            sub_datasets = self.datasets[i]
            req[config_inst.name] = {}
            for d in sub_datasets:
                if d in config_inst.datasets.names():
                    req[config_inst.name][d] = self.reqs.MergeHistograms.req(
                        self,
                        config=config_inst.name,
                        shift=self.global_shift_insts[config_inst].name,
                        dataset=d,
                        branch=-1,
                        _exclude={"branches"},
                        _prefer_cli={"variables"},
                    )
        return req
=======
        reqs = {}

        if self.is_branch() and self.bypass_branch_requirements:
            return reqs

        for config_inst, datasets in zip(self.config_insts, self.datasets):
            reqs[config_inst.name] = {}
            for d in datasets:
                if d not in config_inst.datasets:
                    continue
                reqs[config_inst.name][d] = self.reqs.MergeHistograms.req_different_branching(
                    self,
                    config=config_inst.name,
                    shift=self.global_shift_insts[config_inst].name,
                    dataset=d,
                    branch=-1,
                    _prefer_cli={"variables"},
                )

        return reqs
>>>>>>> 8004828c

    def plot_parts(self) -> law.util.InsertableDict:
        parts = super().plot_parts()

        parts["processes"] = f"proc_{self.processes_repr}"
        parts["category"] = f"cat_{self.branch_data.category}"
        parts["variable"] = f"var_{self.branch_data.variable}"

        hooks_repr = self.hist_hooks_repr
        if hooks_repr:
            parts["hook"] = f"hooks_{hooks_repr}"

        return parts

    def output(self):
        return {
            "plots": [self.target(name) for name in self.get_plot_names("plot")],
        }

    def store_parts(self) -> law.util.InsertableDict:
        parts = super().store_parts()
        if "shift" in parts:
            parts.insert_before("datasets", "shift", parts.pop("shift"))
        return parts

    def get_plot_shifts(self):
        return [get_shift_from_configs(self.config_insts, self.shift)]


class PlotVariables1D(
    PlotVariablesBaseSingleShift,
    PlotBase1D,
):
    plot_function = PlotBase.plot_function.copy(
        default="columnflow.plotting.plot_functions_1d.plot_variable_stack",
        add_default_to_description=True,
    )


class PlotVariablesPerConfig1D(
    PlotVariables1D,
    law.WrapperTask,
):
    # force this one to be a local workflow
    workflow = "local"
    output_collection_cls = law.NestedSiblingFileCollection

    def requires(self):
        return {
            config: PlotVariables1D.req(
                self,
                datasets=(self.datasets[i],),
                processes=(self.processes[i],),
                configs=(config,),
            )
            for i, config in enumerate(self.configs)
        }


class PlotVariables2D(
    PlotVariablesBaseSingleShift,
    PlotBase2D,
):
    plot_function = PlotBase.plot_function.copy(
        default="columnflow.plotting.plot_functions_2d.plot_2d",
        add_default_to_description=True,
    )


class PlotVariablesPerConfig2D(
    PlotVariables1D,
    law.WrapperTask,
):
    # force this one to be a local workflow
    workflow = "local"
    output_collection_cls = law.NestedSiblingFileCollection

    def requires(self):
        return {
            config: PlotVariablesPerConfig2D.req(
                self,
                datasets=(self.datasets[i],),
                processes=(self.processes[i],),
                configs=(config,),
            )
            for i, config in enumerate(self.configs)
        }


class PlotVariablesPerProcess2D(
    PlotVariables2D,
    law.WrapperTask,
):
    # force this one to be a local workflow
    workflow = "local"

    def requires(self):
        return {
            process: PlotVariables2D.req(self, processes=(process,))
            for process in self.processes
        }


class PlotVariablesBaseMultiShifts(
    ShiftSourcesMixin,
    PlotVariablesBase,
):
    legend_title = luigi.Parameter(
        default=law.NO_STR,
        significant=False,
        description="sets the title of the legend; when empty and only one process is present in "
        "the plot, the process_inst label is used; empty default",
    )

    # whether this task creates a single plot combining all shifts or one plot per shift
    combine_shifts = True

    # use the MergeHistograms task to trigger upstream TaskArrayFunction initialization
    resolution_task_cls = MergeHistograms

    exclude_index = True

    # upstream requirements
    reqs = Requirements(
        PlotVariablesBase.reqs,
        MergeHistograms=MergeHistograms,
        MergeShiftedHistograms=MergeShiftedHistograms,
    )

    def create_branch_map(self) -> list[DotDict]:
        seqs = [self.categories, self.variables]
        keys = ["category", "variable"]
        if not self.combine_shifts:
            seqs.append(self.shift_sources)
            keys.append("shift_source")
        return [DotDict(zip(keys, vals)) for vals in itertools.product(*seqs)]

    def requires(self):
<<<<<<< HEAD
        req_cls = lambda dataset_name: (
            self.reqs.MergeShiftedHistograms
            if self.config_inst.get_dataset(dataset_name).is_mc
            else self.reqs.MergeHistograms
        )

        req = {}
        for i, config_inst in enumerate(self.config_insts):
            req[config_inst.name] = {}
            for dataset_name in self.datasets[i]:
                if dataset_name in config_inst.datasets:
                    req[config_inst.name][dataset_name] = req_cls(dataset_name).req(
                        self,
                        config=config_inst.name,
                        dataset=dataset_name,
                        branch=-1,
                        _exclude={"branches"},
                        _prefer_cli={"variables"},
                    )
        return req
=======
        reqs = {}

        if self.is_branch() and self.bypass_branch_requirements:
            return reqs

        req_cls = lambda dataset_name, config_inst: (
            self.reqs.MergeShiftedHistograms
            if config_inst.get_dataset(dataset_name).is_mc
            else self.reqs.MergeHistograms
        )

        for config_inst, datasets in zip(self.config_insts, self.datasets):
            reqs[config_inst.name] = {}
            for d in datasets:
                if d not in config_inst.datasets:
                    continue
                reqs[config_inst.name][d] = req_cls(d, config_inst).req(
                    self,
                    config=config_inst.name,
                    dataset=d,
                    branch=-1,
                    _exclude={"branches"},
                    _prefer_cli={"variables"},
                )

        return reqs
>>>>>>> 8004828c

    def plot_parts(self) -> law.util.InsertableDict:
        parts = super().plot_parts()

        parts["processes"] = f"proc_{self.processes_repr}"
        parts["category"] = f"cat_{self.branch_data.category}"
        parts["variable"] = f"var_{self.branch_data.variable}"

        # shift source or sources
        parts["shift_source"] = (
            f"shifts_{self.shift_sources_repr}"
            if self.combine_shifts
            else f"shift_{self.branch_data.shift_source}"
        )

        # hooks
        if (hooks_repr := self.hist_hooks_repr):
            parts["hook"] = f"hooks_{hooks_repr}"

        return parts

    def output(self):
        return {
            "plots": [self.target(name) for name in self.get_plot_names("plot")],
        }

    def get_plot_shifts(self):
        # only to be called by branch tasks
        if self.is_workflow():
            raise Exception("calls to get_plots_shifts are forbidden for workflow tasks")

        # gather sources, and expand to up/down shifts
        sources = self.shift_sources if self.combine_shifts else [self.branch_data.shift_source]
        shifts = []
        for source in sources:
            shifts.append(get_shift_from_configs(self.config_insts, f"{source}_{od.Shift.UP}"))
            shifts.append(get_shift_from_configs(self.config_insts, f"{source}_{od.Shift.DOWN}"))

        # add nominal
        return [self.config_inst.get_shift("nominal"), *shifts]

    def get_plot_parameters(self):
        # convert parameters to usable values during plotting
        params = super().get_plot_parameters()
        dict_add_strict(params, "legend_title", None if self.legend_title == law.NO_STR else self.legend_title)
        return params


class PlotShiftedVariables1D(
    PlotBase1D,
    PlotVariablesBaseMultiShifts,
):
    plot_function = PlotBase.plot_function.copy(
        default="columnflow.plotting.plot_functions_1d.plot_variable_stack",
        add_default_to_description=True,
    )


class PlotShiftedVariablesPerShift1D(
    PlotBase1D,
    PlotVariablesBaseMultiShifts,
):
    # this tasks creates one plot per shift
    combine_shifts = False
    plot_function = PlotBase.plot_function.copy(
        default="columnflow.plotting.plot_functions_1d.plot_shifted_variable",
        add_default_to_description=True,
    )


class PlotShiftedVariablesPerConfig1D(
<<<<<<< HEAD
    law.WrapperTask,
    PlotShiftedVariables1D,
=======
    PlotShiftedVariables1D,
    law.WrapperTask,
>>>>>>> 8004828c
):
    # force this one to be a local workflow
    workflow = "local"
    output_collection_cls = law.NestedSiblingFileCollection

    def requires(self):
        return {
            config: PlotShiftedVariables1D.req(
                self,
                datasets=(self.datasets[i],),
                processes=(self.processes[i],),
                configs=(config,),
            )
            for i, config in enumerate(self.configs)
        }


class PlotShiftedVariablesPerShiftAndProcess1D(law.WrapperTask):

    # upstream requirements
    reqs = Requirements(
        PlotShiftedVariablesPerShift1D.reqs,
        PlotShiftedVariablesPerShift1D=PlotShiftedVariablesPerShift1D,
    )

    def requires(self):
        return {
            process: self.reqs.PlotShiftedVariablesPerShift1D.req(self, processes=(process,))
            for process in self.processes
        }<|MERGE_RESOLUTION|>--- conflicted
+++ resolved
@@ -18,10 +18,6 @@
 from columnflow.tasks.framework.mixins import (
     CalibratorClassesMixin, SelectorClassMixin, ReducerClassMixin, ProducerClassesMixin, HistProducerClassMixin,
     CategoriesMixin, ShiftSourcesMixin, HistHookMixin, MLModelsMixin,
-<<<<<<< HEAD
-    # ParamsCacheMixin,
-=======
->>>>>>> 8004828c
 )
 from columnflow.tasks.framework.plotting import (
     PlotBase, PlotBase1D, PlotBase2D, ProcessPlotSettingMixin, VariablePlotSettingMixin,
@@ -35,10 +31,6 @@
 
 
 class _PlotVariablesBase(
-<<<<<<< HEAD
-    # ParamsCacheMixin
-=======
->>>>>>> 8004828c
     CalibratorClassesMixin,
     SelectorClassMixin,
     ReducerClassMixin,
@@ -55,19 +47,8 @@
     """
     Base classes for :py:class:`PlotVariablesBase`.
     """
-<<<<<<< HEAD
-
-
-class PlotVariablesBase(_PlotVariablesBase):
-    single_config = False
-
-    sandbox = dev_sandbox(law.config.get("analysis", "default_columnar_sandbox"))
-=======
->>>>>>> 8004828c
-
-
-<<<<<<< HEAD
-=======
+
+
 class PlotVariablesBase(_PlotVariablesBase):
 
     bypass_branch_requirements = luigi.BoolParameter(
@@ -85,7 +66,6 @@
 
     exclude_index = True
 
->>>>>>> 8004828c
     def store_parts(self) -> law.util.InsertableDict:
         parts = super().store_parts()
         parts.insert_before("version", "datasets", f"datasets_{self.datasets_repr}")
@@ -129,11 +109,7 @@
             dictionaries containing the dataset-process mapping and the shifts to be considered, and a dictionary
             mapping process names to the shifts to be considered.
         """
-<<<<<<< HEAD
-        reqs = self.requires()
-=======
         reqs = self.requires() or self.as_workflow().requires().merged_hists
->>>>>>> 8004828c
 
         config_process_map = {config_inst: {} for config_inst in self.config_insts}
         process_shift_map = defaultdict(set)
@@ -200,21 +176,13 @@
         plot_shift_names = set(shift_inst.name for shift_inst in plot_shifts)
 
         # get assignment of processes to datasets and shifts
-<<<<<<< HEAD
-        config_process_map, _ = self.get_config_process_map()
-=======
         config_process_map, process_shift_map = self.get_config_process_map()
->>>>>>> 8004828c
 
         # histogram data per process copy
         hists: dict[od.Config, dict[od.Process, hist.Hist]] = {}
         with self.publish_step(f"plotting {self.branch_data.variable} in {self.branch_data.category}"):
-<<<<<<< HEAD
-            for i, (config, dataset_dict) in enumerate(self.input().items()):
-=======
             inputs = self.input() or self.workflow_input().merged_hists
             for i, (config, dataset_dict) in enumerate(inputs.items()):
->>>>>>> 8004828c
                 config_inst = self.config_insts[i]
                 category_inst = config_inst.get_category(self.branch_data.category)
                 leaf_category_insts = category_inst.get_leaf_categories() or [category_inst]
@@ -242,12 +210,10 @@
                         h = h[{"process": sum}]
 
                         # create expected shift bins and fill them with the nominal histogram
-<<<<<<< HEAD
-                        add_missing_shifts(h, plot_shift_names, str_axis="shift", nominal_bin="nominal")
-=======
-                        expected_shifts = plot_shift_names & process_shift_map[process_inst.name]
+                        # change Ghent: replace all expected shifts with nominal.
+                        # not preffered by columnflow: https://github.com/columnflow/columnflow/pull/692
+                        expected_shifts = plot_shift_names # & process_shift_map[process_inst.name]
                         add_missing_shifts(h, expected_shifts, str_axis="shift", nominal_bin="nominal")
->>>>>>> 8004828c
 
                         # add the histogram
                         if process_inst in hists_config:
@@ -272,14 +238,10 @@
                     )
 
             # update histograms using custom hooks
-<<<<<<< HEAD
-            hists = self.invoke_hist_hooks(hists)
-=======
             hists = self.invoke_hist_hooks(
                 hists,
                 hook_kwargs={"category_name": self.branch_data.category, "variable_name": self.branch_data.variable},
             )
->>>>>>> 8004828c
 
             # merge configs
             if len(self.config_insts) != 1:
@@ -309,7 +271,9 @@
                     if process_inst.name in process_shift_map
                     else {"nominal"}
                 )
-                expected_shifts = plot_shift_names & process_shifts
+                # change Ghent: replace all expected shifts with nominal.
+                # not preffered by columnflow: https://github.com/columnflow/columnflow/pull/692
+                expected_shifts = plot_shift_names # & process_shifts
                 if not expected_shifts:
                     raise Exception(f"no shifts to plot found for process {process_inst.name}")
                 # selections
@@ -321,11 +285,7 @@
                     ],
                     "shift": [
                         hist.loc(s_name)
-<<<<<<< HEAD
-                        for s_name in plot_shift_names
-=======
                         for s_name in expected_shifts
->>>>>>> 8004828c
                         if s_name in h.axes["shift"]
                     ],
                 }]
@@ -373,10 +333,7 @@
 ):
     # use the MergeHistograms task to trigger upstream TaskArrayFunction initialization
     resolution_task_cls = MergeHistograms
-<<<<<<< HEAD
-=======
-
->>>>>>> 8004828c
+
     exclude_index = True
 
     reqs = Requirements(
@@ -392,25 +349,6 @@
         ]
 
     def requires(self):
-<<<<<<< HEAD
-        req = {}
-
-        for i, config_inst in enumerate(self.config_insts):
-            sub_datasets = self.datasets[i]
-            req[config_inst.name] = {}
-            for d in sub_datasets:
-                if d in config_inst.datasets.names():
-                    req[config_inst.name][d] = self.reqs.MergeHistograms.req(
-                        self,
-                        config=config_inst.name,
-                        shift=self.global_shift_insts[config_inst].name,
-                        dataset=d,
-                        branch=-1,
-                        _exclude={"branches"},
-                        _prefer_cli={"variables"},
-                    )
-        return req
-=======
         reqs = {}
 
         if self.is_branch() and self.bypass_branch_requirements:
@@ -431,7 +369,6 @@
                 )
 
         return reqs
->>>>>>> 8004828c
 
     def plot_parts(self) -> law.util.InsertableDict:
         parts = super().plot_parts()
@@ -570,28 +507,6 @@
         return [DotDict(zip(keys, vals)) for vals in itertools.product(*seqs)]
 
     def requires(self):
-<<<<<<< HEAD
-        req_cls = lambda dataset_name: (
-            self.reqs.MergeShiftedHistograms
-            if self.config_inst.get_dataset(dataset_name).is_mc
-            else self.reqs.MergeHistograms
-        )
-
-        req = {}
-        for i, config_inst in enumerate(self.config_insts):
-            req[config_inst.name] = {}
-            for dataset_name in self.datasets[i]:
-                if dataset_name in config_inst.datasets:
-                    req[config_inst.name][dataset_name] = req_cls(dataset_name).req(
-                        self,
-                        config=config_inst.name,
-                        dataset=dataset_name,
-                        branch=-1,
-                        _exclude={"branches"},
-                        _prefer_cli={"variables"},
-                    )
-        return req
-=======
         reqs = {}
 
         if self.is_branch() and self.bypass_branch_requirements:
@@ -618,7 +533,6 @@
                 )
 
         return reqs
->>>>>>> 8004828c
 
     def plot_parts(self) -> law.util.InsertableDict:
         parts = super().plot_parts()
@@ -690,13 +604,8 @@
 
 
 class PlotShiftedVariablesPerConfig1D(
-<<<<<<< HEAD
-    law.WrapperTask,
-    PlotShiftedVariables1D,
-=======
     PlotShiftedVariables1D,
     law.WrapperTask,
->>>>>>> 8004828c
 ):
     # force this one to be a local workflow
     workflow = "local"
