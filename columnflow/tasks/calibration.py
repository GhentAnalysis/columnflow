--- conflicted
+++ resolved
@@ -18,10 +18,6 @@
 
 
 class _CalibrateEvents(
-<<<<<<< HEAD
-    # ParamsCacheMixin,
-=======
->>>>>>> 8004828c
     CalibratorMixin,
     ChunkedIOMixin,
     law.LocalWorkflow,
@@ -31,11 +27,6 @@
     Base classes for :py:class:`CalibrateEvents`.
     """
 
-<<<<<<< HEAD
-    # cache_param_sep = ["calibrator"]
-
-=======
->>>>>>> 8004828c
 
 class CalibrateEvents(_CalibrateEvents):
     """
