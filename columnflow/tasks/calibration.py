--- conflicted
+++ resolved
@@ -18,10 +18,6 @@
 
 
 class _CalibrateEvents(
-<<<<<<< HEAD
-    # ParamsCacheMixin,
-=======
->>>>>>> 3fb4b872
     CalibratorMixin,
     ChunkedIOMixin,
     law.LocalWorkflow,
@@ -31,11 +27,6 @@
     Base classes for :py:class:`CalibrateEvents`.
     """
 
-<<<<<<< HEAD
-    # cache_param_sep = ["calibrator"]
-
-=======
->>>>>>> 3fb4b872
 
 class CalibrateEvents(_CalibrateEvents):
     """
