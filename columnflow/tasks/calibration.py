--- conflicted
+++ resolved
@@ -7,13 +7,8 @@
 import luigi
 import law
 
-<<<<<<< HEAD
-from columnflow.tasks.framework.base import Requirements, AnalysisTask, DatasetTask, wrapper_factory
+from columnflow.tasks.framework.base import Requirements, AnalysisTask, wrapper_factory
 from columnflow.tasks.framework.mixins import CalibratorMixin, ChunkedIOMixin, ParamsCacheMixin
-=======
-from columnflow.tasks.framework.base import Requirements, AnalysisTask, wrapper_factory
-from columnflow.tasks.framework.mixins import CalibratorMixin, ChunkedIOMixin
->>>>>>> df21a64f
 from columnflow.tasks.framework.remote import RemoteWorkflow
 from columnflow.tasks.framework.decorators import on_failure
 from columnflow.tasks.external import GetDatasetLFNs
@@ -22,12 +17,8 @@
 ak = maybe_import("awkward")
 
 
-<<<<<<< HEAD
-class CalibrateEvents(
-    ParamsCacheMixin,
-=======
 class _CalibrateEvents(
->>>>>>> df21a64f
+    # ParamsCacheMixin,
     CalibratorMixin,
     ChunkedIOMixin,
     law.LocalWorkflow,
@@ -37,6 +28,8 @@
     Base classes for :py:class:`CalibrateEvents`.
     """
 
+    # cache_param_sep = ["calibrator"]
+
 
 class CalibrateEvents(_CalibrateEvents):
     """
@@ -49,7 +42,6 @@
 
     # default sandbox, might be overwritten by calibrator function
     sandbox = dev_sandbox(law.config.get("analysis", "default_columnar_sandbox"))
-    cache_param_sep = ["calibrator"]
 
     # upstream requirements
     reqs = Requirements(
