--- conflicted
+++ resolved
@@ -70,19 +70,6 @@
                 continue
             if not getattr(output, "abspath", None):
                 continue
-<<<<<<< HEAD
-            if output.path.endswith((".pdf", ".png")):
-                if not isinstance(output, law.LocalTarget):
-                    task.logger.warning(f"cannot show non-local plot at '{output.abspath}'")
-                    continue
-                elif output.path not in view_paths:
-                    view_paths.append(output.abspath)
-
-        # loop through paths and view them
-        for path in view_paths:
-            task.publish_message("showing {}".format(path))
-            law.util.interruptable_popen(view_cmd.format(path), shell=True, executable="/bin/bash")
-=======
             path = output.abspath
             if not path.endswith((".pdf", ".png")):
                 continue
@@ -96,6 +83,5 @@
                     shell=True,
                     executable="/bin/bash",
                 )
->>>>>>> ecb6aec0
 
     return before_call, call, after_call