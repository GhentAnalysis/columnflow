--- conflicted
+++ resolved
@@ -18,12 +18,8 @@
 from columnflow.util import dev_sandbox, maybe_import
 from columnflow.types import TYPE_CHECKING
 
-<<<<<<< HEAD
-hist = maybe_import("hist")
-=======
 if TYPE_CHECKING:
     hist = maybe_import("hist")
->>>>>>> 8004828c
 
 
 class HistogramsUserBase(
