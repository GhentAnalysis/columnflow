# coding: utf-8

"""
Lightweight mixins task classes.
"""

from __future__ import annotations

import time
import itertools
from collections import Counter, defaultdict

import luigi
import law
import order as od

from columnflow.types import Any, Iterable, Sequence
from columnflow.tasks.framework.base import AnalysisTask, ConfigTask, DatasetTask, TaskShifts, RESOLVE_DEFAULT
from columnflow.tasks.framework.parameters import SettingsParameter, DerivableInstParameter, DerivableInstsParameter
from columnflow.calibration import Calibrator
from columnflow.selection import Selector
from columnflow.reduction import Reducer
from columnflow.production import Producer
from columnflow.histogramming import HistProducer
from columnflow.ml import MLModel
from columnflow.inference import InferenceModel
from columnflow.columnar_util import Route, ColumnCollection, ChunkedIOHandler, TaskArrayFunction
from columnflow.util import maybe_import, DotDict, get_docs_url, get_code_url
from columnflow.types import Callable
from columnflow.timing import Timer


ak = maybe_import("awkward")


logger = law.logger.get_logger(__name__)
logger_dev = law.logger.get_logger(f"{__name__}-dev")


class ArrayFunctionClassMixin(ConfigTask):

    def array_function_cls_repr(self, array_function_name: str) -> str:
        """
        Central definition of how to obtain representation of array function from the name.

        :param array_function: name of the array function (NOTE: change to class?)
        :return: sring representation of the array function
        """
        return str(array_function_name)


class ArrayFunctionInstanceMixin(DatasetTask):

    def _array_function_post_init(self, **kwargs) -> None:
        """
        Post-initialization method for all known task array functions.
        """
        return None

    def array_function_inst_repr(self, array_function_inst: TaskArrayFunction) -> None:
        return str(array_function_inst)


class CalibratorClassMixin(ArrayFunctionClassMixin):
    """
    Mixin to include and access single :py:class:`~columnflow.calibration.Calibrator` class.
    """
<<<<<<< HEAD

    calibrator = luigi.Parameter(
        default=RESOLVE_DEFAULT,
        description="the name of the calibrator to be applied; default: value of the 'default_calibrator' analysis aux",
    )

=======

    calibrator = luigi.Parameter(
        default=RESOLVE_DEFAULT,
        description="the name of the calibrator to be applied; default: value of the 'default_calibrator' analysis aux",
    )

>>>>>>> 3fb4b872
    @classmethod
    def resolve_param_values_pre_init(cls, params: dict[str, Any]) -> dict[str, Any]:
        params = super().resolve_param_values_pre_init(params)

        # resolve the default class if necessary
        if (container := cls._get_config_container(params)):
            params["calibrator"] = cls.resolve_config_default(
                param=params.get("calibrator"),
                task_params=params,
                container=container,
                default_str="default_calibrator",
                multi_strategy="same",
            )

        return params

    @classmethod
    def req_params(cls, inst: law.Task, **kwargs) -> dict[str, Any]:
        # prefer --calibrator set on task-level via cli
        kwargs["_prefer_cli"] = law.util.make_set(kwargs.get("_prefer_cli", [])) | {"calibrator"}
        return super().req_params(inst, **kwargs)
<<<<<<< HEAD

    @property
    def calibrator_repr(self) -> str:
        """
        Return a string representation of the calibrator class.
        """
        return self.build_repr(self.array_function_cls_repr(self.calibrator))

    def store_parts(self) -> law.util.InsertableDict:
        """
        :return: Dictionary with parts that will be translated into an output directory path.
        """
        parts = super().store_parts()
        parts.insert_after(self.config_store_anchor, "calibrator", f"calib__{self.calibrator_repr}")
        return parts

    @classmethod
    def get_config_lookup_keys(
        cls,
        inst_or_params: CalibratorClassMixin | dict[str, Any],
    ) -> law.util.InsertiableDict:
        keys = super().get_config_lookup_keys(inst_or_params)

        # add the calibrator name
        calibrator = (
            inst_or_params.get("calibrator")
            if isinstance(inst_or_params, dict)
            else getattr(inst_or_params, "calibrator", None)
        )
        if calibrator not in (law.NO_STR, None, ""):
            keys["calibrator"] = f"calib_{calibrator}"

        return keys


class CalibratorMixin(ArrayFunctionInstanceMixin, CalibratorClassMixin):
    """
    Mixin to include and access a single :py:class:`~columnflow.calibration.Calibrator` instance.
    """

    calibrator_inst = DerivableInstParameter(
        default=None,
        visibility=luigi.parameter.ParameterVisibility.PRIVATE,
    )

    exclude_params_index = {"calibrator_inst"}
    exclude_params_repr = {"calibrator_inst"}
    exclude_params_sandbox = {"calibrator_inst"}
    exclude_params_remote_workflow = {"calibrator_inst"}

=======

    @classmethod
    def get_config_lookup_keys(
        cls,
        inst_or_params: CalibratorClassMixin | dict[str, Any],
    ) -> law.util.InsertiableDict:
        keys = super().get_config_lookup_keys(inst_or_params)

        # add the calibrator name
        calibrator = (
            inst_or_params.get("calibrator")
            if isinstance(inst_or_params, dict)
            else getattr(inst_or_params, "calibrator", None)
        )
        if calibrator not in (law.NO_STR, None, ""):
            prefix = "calib"
            keys[prefix] = f"{prefix}_{calibrator}"

        return keys

    @property
    def calibrator_repr(self) -> str:
        """
        Return a string representation of the calibrator class.
        """
        return self.build_repr(self.array_function_cls_repr(self.calibrator))

    def store_parts(self) -> law.util.InsertableDict:
        """
        :return: Dictionary with parts that will be translated into an output directory path.
        """
        parts = super().store_parts()
        parts.insert_after(self.config_store_anchor, "calibrator", f"calib__{self.calibrator_repr}")
        return parts


class CalibratorMixin(ArrayFunctionInstanceMixin, CalibratorClassMixin):
    """
    Mixin to include and access a single :py:class:`~columnflow.calibration.Calibrator` instance.
    """

    calibrator_inst = DerivableInstParameter(
        default=None,
        visibility=luigi.parameter.ParameterVisibility.PRIVATE,
    )

    exclude_params_index = {"calibrator_inst"}
    exclude_params_repr = {"calibrator_inst"}
    exclude_params_sandbox = {"calibrator_inst"}
    exclude_params_remote_workflow = {"calibrator_inst"}

>>>>>>> 3fb4b872
    # decides whether the task itself invokes the calibrator
    invokes_calibrator = False

    @classmethod
    def get_calibrator_dict(cls, params: dict[str, Any]) -> dict[str, Any]:
        return cls.get_array_function_dict(params)
<<<<<<< HEAD

    @classmethod
    def build_calibrator_inst(
        cls,
        calibrator: str,
        params: dict[str, Any] | None = None,
    ) -> Calibrator:
        """
        Instantiate and return the :py:class:`~columnflow.calibration.Calibrator` instance.

        :param calibrator: Name of the calibrator class to instantiate.
        :param params: Arguments forwarded to the calibrator constructor.
        :raises RuntimeError: If the calibrator class is not :py:attr:`~columnflow.calibration.Calibrator.exposed`.
        :return: The calibrator instance.
        """
        calibrator_cls = Calibrator.get_cls(calibrator)
        if not calibrator_cls.exposed:
            raise RuntimeError(f"cannot use unexposed calibrator '{calibrator}' in {cls.__name__}")

        inst_dict = cls.get_calibrator_dict(params) if params else None
        return calibrator_cls(inst_dict=inst_dict)

    @classmethod
    def resolve_instances(cls, params: dict[str, Any], shifts: TaskShifts) -> dict[str, Any]:
        # add the calibrator instance
        if not params.get("calibrator_inst"):
            params["calibrator_inst"] = cls.build_calibrator_inst(params["calibrator"], params)

        params = super().resolve_instances(params, shifts)

        return params

    @classmethod
    def get_known_shifts(
        cls,
        params: dict[str, Any],
        shifts: TaskShifts,
    ) -> None:
        """
        Updates the set of known *shifts* implemented by *this* and upstream tasks.

        :param config_inst: Config instance.
        :param params: Dictionary of task parameters.
        :param shifts: TaskShifts object to adjust.
        """
        # get the calibrator, update it and add its shifts
        calibrator_shifts = params["calibrator_inst"].all_shifts
        (shifts.local if cls.invokes_calibrator else shifts.upstream).update(calibrator_shifts)

        super().get_known_shifts(params, shifts)

    def __init__(self, *args, **kwargs) -> None:
        super().__init__(*args, **kwargs)

        # overwrite the sandbox when set
        if self.invokes_calibrator and (sandbox := self.calibrator_inst.get_sandbox()):
            self.reset_sandbox(sandbox)

    def _array_function_post_init(self, **kwargs) -> None:
        self.calibrator_inst.run_post_init(task=self, **kwargs)
        super()._array_function_post_init(**kwargs)

    def teardown_calibrator_inst(self) -> None:
        if self.calibrator_inst:
            self.calibrator_inst.run_teardown(task=self)

=======

    @classmethod
    def build_calibrator_inst(
        cls,
        calibrator: str,
        params: dict[str, Any] | None = None,
    ) -> Calibrator:
        """
        Instantiate and return the :py:class:`~columnflow.calibration.Calibrator` instance.

        :param calibrator: Name of the calibrator class to instantiate.
        :param params: Arguments forwarded to the calibrator constructor.
        :raises RuntimeError: If the calibrator class is not :py:attr:`~columnflow.calibration.Calibrator.exposed`.
        :return: The calibrator instance.
        """
        calibrator_cls = Calibrator.get_cls(calibrator)
        if not calibrator_cls.exposed:
            raise RuntimeError(f"cannot use unexposed calibrator '{calibrator}' in {cls.__name__}")

        inst_dict = cls.get_calibrator_dict(params) if params else None
        return calibrator_cls(inst_dict=inst_dict)

    @classmethod
    def resolve_instances(cls, params: dict[str, Any], shifts: TaskShifts) -> dict[str, Any]:
        # add the calibrator instance
        if not params.get("calibrator_inst"):
            params["calibrator_inst"] = cls.build_calibrator_inst(params["calibrator"], params)

        params = super().resolve_instances(params, shifts)

        return params

    @classmethod
    def get_known_shifts(
        cls,
        params: dict[str, Any],
        shifts: TaskShifts,
    ) -> None:
        """
        Updates the set of known *shifts* implemented by *this* and upstream tasks.

        :param config_inst: Config instance.
        :param params: Dictionary of task parameters.
        :param shifts: TaskShifts object to adjust.
        """
        # get the calibrator, update it and add its shifts
        calibrator_shifts = params["calibrator_inst"].all_shifts
        (shifts.local if cls.invokes_calibrator else shifts.upstream).update(calibrator_shifts)

        super().get_known_shifts(params, shifts)

    @classmethod
    def req_other_calibrator(cls, inst: CalibratorMixin, **kwargs) -> CalibratorMixin:
        """
        Same as :py:meth:`req` but overwrites specific arguments for instantiation that simplify requesting a different
        calibrator instance.

        :param inst: The reference instance to request parameters from.
        :param kwargs: Additional arguments forwarded to :py:meth:`req`.
        :return: A new instance of *this* class.
        """
        # calibrator_inst and known_shifts must be set to None to by-pass calibrator instance cache lookup and thus,
        # also full parameter resolution
        kwargs.setdefault("calibrator_inst", None)
        kwargs.setdefault("known_shifts", None)

        return cls.req(inst, **kwargs)

    def __init__(self, *args, **kwargs) -> None:
        super().__init__(*args, **kwargs)

        # overwrite the sandbox when set
        if self.invokes_calibrator and (sandbox := self.calibrator_inst.get_sandbox()):
            self.reset_sandbox(sandbox)

    def _array_function_post_init(self, **kwargs) -> None:
        self.calibrator_inst.run_post_init(task=self, **kwargs)
        super()._array_function_post_init(**kwargs)

    def teardown_calibrator_inst(self, **kwargs) -> None:
        if self.calibrator_inst:
            self.calibrator_inst.run_teardown(task=self, **kwargs)

>>>>>>> 3fb4b872
    @property
    def calibrator_repr(self) -> str:
        """
        Return a string representation of the calibrator instance.
        """
        return self.build_repr(self.array_function_inst_repr(self.calibrator_inst))

    def find_keep_columns(self, collection: ColumnCollection) -> set[Route]:
        """
        Finds the columns to keep based on the *collection*.

        :param collection: The collection of columns.
        :return: Set of columns to keep.
        """
        columns = super().find_keep_columns(collection)

        if collection == ColumnCollection.ALL_FROM_CALIBRATOR:
            columns |= self.calibrator_inst.produced_columns

        return columns


class CalibratorClassesMixin(ArrayFunctionClassMixin):
    """
    Mixin to include and access multiple :py:class:`~columnflow.calibration.Calibrator` classes.
    """

    calibrators = law.CSVParameter(
        default=(RESOLVE_DEFAULT,),
        description="comma-separated names of calibrators to be applied; default: value of the 'default_calibrator' "
        "analysis aux",
        brace_expand=True,
        parse_empty=True,
    )

    @classmethod
    def resolve_param_values_pre_init(
        cls,
        params: law.util.InsertableDict[str, Any],
    ) -> law.util.InsertableDict[str, Any]:
        params = super().resolve_param_values_pre_init(params)

        # resolve the default classes if necessary
        if (container := cls._get_config_container(params)):
            params["calibrators"] = cls.resolve_config_default_and_groups(
                param=params.get("calibrators"),
                task_params=params,
                container=container,
                default_str="default_calibrator",
                groups_str="calibrator_groups",
                multi_strategy="same",
            )

        return params

    @classmethod
    def req_params(cls, inst: law.Task, **kwargs) -> dict[str, Any]:
        # prefer --calibrators set on task-level via cli
        kwargs["_prefer_cli"] = law.util.make_set(kwargs.get("_prefer_cli", [])) | {"calibrators"}
        return super().req_params(inst, **kwargs)

    @property
    def calibrators_repr(self) -> str:
        """
        Return a string representation of the calibrators.
        """
        if not self.calibrators:
            return "none"
        return self.build_repr(list(map(self.array_function_cls_repr, self.calibrators)))

    def store_parts(self) -> law.util.InsertableDict:
        """
        :return: Dictionary with parts that will be translated into an output directory path.
        """
        parts = super().store_parts()
        parts.insert_after(self.config_store_anchor, "calibrators", f"calib__{self.calibrators_repr}")
        return parts

    @classmethod
    def get_config_lookup_keys(
        cls,
        inst_or_params: CalibratorClassesMixin | dict[str, Any],
    ) -> law.util.InsertiableDict:
        keys = super().get_config_lookup_keys(inst_or_params)

        # add the calibrator names
        calibrators = (
            inst_or_params.get("calibrators")
            if isinstance(inst_or_params, dict)
            else getattr(inst_or_params, "calibrators", None)
        )
        if calibrators not in {law.NO_STR, None, "", ()}:
<<<<<<< HEAD
            keys["calibrators"] = [f"calib_{calibrator}" for calibrator in calibrators]
=======
            prefix = "calib"
            keys[prefix] = [f"{prefix}_{calibrator}" for calibrator in calibrators]
>>>>>>> 3fb4b872

        return keys


class CalibratorsMixin(ArrayFunctionInstanceMixin, CalibratorClassesMixin):
    """
    Mixin to include multiple :py:class:`~columnflow.calibration.Calibrator` instances into tasks.
    """

    calibrator_insts = DerivableInstsParameter(
        default=(),
        visibility=luigi.parameter.ParameterVisibility.PRIVATE,
    )

    exclude_params_index = {"calibrator_insts"}
    exclude_params_repr = {"calibrator_insts"}
    exclude_params_sandbox = {"calibrator_insts"}
    exclude_params_remote_workflow = {"calibrator_insts"}

    @classmethod
    def get_calibrator_dict(cls, params: dict[str, Any]) -> dict[str, Any]:
        return cls.get_array_function_dict(params)

    @classmethod
    def build_calibrator_insts(
        cls,
        calibrators: Iterable[str],
        params: dict[str, Any] | None = None,
    ) -> list[Calibrator]:
        """
        Instantiate and return multiple :py:class:`~columnflow.calibration.Calibrator` instances.

        :param calibrators: Name of the calibrator class to instantiate.
        :param params: Arguments forwarded to the calibrator constructors.
        :raises RuntimeError: If any calibrator class is not :py:attr:`~columnflow.calibration.Calibrator.exposed`.
        :return: The list of calibrator instances.
        """
        inst_dict = cls.get_calibrator_dict(params) if params else None

        insts = []
        for calibrator in calibrators:
            calibrator_cls = Calibrator.get_cls(calibrator)
            if not calibrator_cls.exposed:
                raise RuntimeError(f"cannot use unexposed calibrator '{calibrator}' in {cls.__name__}")
            insts.append(calibrator_cls(inst_dict=inst_dict))

        return insts

    @classmethod
    def resolve_instances(cls, params: dict[str, Any], shifts: TaskShifts) -> dict[str, Any]:
        # add the calibrator instances
        if not params.get("calibrator_insts"):
            params["calibrator_insts"] = cls.build_calibrator_insts(params["calibrators"], params)

        params = super().resolve_instances(params, shifts)

        return params

    @classmethod
    def get_known_shifts(
        cls,
        params: dict[str, Any],
        shifts: TaskShifts,
    ) -> None:
        """
        Updates the set of known *shifts* implemented by *this* and upstream tasks.

        :param params: Dictionary of task parameters.
        :param shifts: TaskShifts object to adjust.
        """
        # get the calibrators, update them and add their shifts
        for calibrator_inst in params["calibrator_insts"]:
            shifts.upstream |= calibrator_inst.all_shifts
<<<<<<< HEAD

        super().get_known_shifts(params, shifts)

    def _array_function_post_init(self, **kwargs) -> None:
        for calibrator_inst in self.calibrator_insts or []:
            calibrator_inst.run_post_init(task=self, **kwargs)
        super()._array_function_post_init(**kwargs)
=======

        super().get_known_shifts(params, shifts)

    def _array_function_post_init(self, **kwargs) -> None:
        for calibrator_inst in self.calibrator_insts or []:
            calibrator_inst.run_post_init(task=self, **kwargs)
        super()._array_function_post_init(**kwargs)

    @property
    def calibrators_repr(self) -> str:
        """
        Return a string representation of the calibrators.
        """
        if not self.calibrators:
            return "none"
        return self.build_repr(list(map(self.array_function_inst_repr, self.calibrator_insts)))

    def find_keep_columns(self, collection: ColumnCollection) -> set[Route]:
        """
        Finds the columns to keep based on the *collection*.

        :param collection: The collection of columns.
        :return: Set of columns to keep.
        """
        columns = super().find_keep_columns(collection)

        if collection == ColumnCollection.ALL_FROM_CALIBRATORS:
            columns |= set.union(*(
                calibrator_inst.produced_columns
                for calibrator_inst in self.calibrator_insts
            ))

        return columns


class SelectorClassMixin(ArrayFunctionClassMixin):
    """
    Mixin to include and access single :py:class:`~columnflow.selection.Selector` class.
    """

    selector = luigi.Parameter(
        default=RESOLVE_DEFAULT,
        description="the name of the selector to be applied; default: value of the "
        "'default_selector' analysis aux",
    )
    selector_steps = law.CSVParameter(
        default=(RESOLVE_DEFAULT,),
        description="a subset of steps of the selector to apply; uses all steps when empty; "
        "default: empty",
        brace_expand=True,
        parse_empty=True,
    )

    selector_steps_order_sensitive = False

    exclude_params_repr_empty = {"selector_steps"}

    @classmethod
    def resolve_param_values_pre_init(cls, params: dict[str, Any]) -> dict[str, Any]:
        params = super().resolve_param_values_pre_init(params)

        if (container := cls._get_config_container(params)):
            # resolve the default class if necessary
            params["selector"] = cls.resolve_config_default(
                param=params.get("selector"),
                task_params=params,
                container=container,
                default_str="default_selector",
                multi_strategy="same",
            )

            # apply selector_steps_groups and default_selector_steps from config
            if "selector_steps" in params:
                params["selector_steps"] = cls.resolve_config_default_and_groups(
                    param=params.get("selector_steps"),
                    task_params=params,
                    container=container,
                    default_str="default_selector_steps",
                    groups_str="selector_step_groups",
                    multi_strategy="same",
                )

        # sort selector steps when the order does not matter
        if params.get("selector_steps") and not cls.selector_steps_order_sensitive:
            params["selector_steps"] = tuple(sorted(params["selector_steps"]))

        return params

    @classmethod
    def req_params(cls, inst: law.Task, **kwargs) -> dict[str, Any]:
        # prefer --selector and --selector-steps set on task-level via cli
        kwargs["_prefer_cli"] = law.util.make_set(kwargs.get("_prefer_cli", [])) | {
            "selector",
            "selector_steps",
        }
        return super().req_params(inst, **kwargs)

    @classmethod
    def get_config_lookup_keys(
        cls,
        inst_or_params: SelectorClassMixin | dict[str, Any],
    ) -> law.util.InsertiableDict:
        keys = super().get_config_lookup_keys(inst_or_params)

        # add the selector name
        selector = (
            inst_or_params.get("selector")
            if isinstance(inst_or_params, dict)
            else getattr(inst_or_params, "selector", None)
        )
        if selector not in (law.NO_STR, None, ""):
            prefix = "sel"
            keys[prefix] = f"{prefix}_{selector}"

        return keys

    @property
    def selector_repr(self) -> str:
        """
        Return a string representation of the selector class.
        """
        sel_repr = self.build_repr(self.array_function_cls_repr(self.selector))
        steps = self.selector_steps
        if steps and not self.selector_steps_order_sensitive:
            steps = sorted(steps)
        if steps:
            sel_repr += "__steps_" + self.build_repr(steps, sep="_")
        return sel_repr

    def store_parts(self) -> law.util.InsertableDict:
        """
        :return: Dictionary with parts that will be translated into an output directory path.
        """
        parts = super().store_parts()
        parts.insert_after(self.config_store_anchor, "selector", f"sel__{self.selector_repr}")
        return parts


class SelectorMixin(ArrayFunctionInstanceMixin, SelectorClassMixin):
    """
    Mixin to include and access a single :py:class:`~columnflow.selection.Selector` instance.
    """

    selector_inst = DerivableInstParameter(
        default=None,
        visibility=luigi.parameter.ParameterVisibility.PRIVATE,
    )

    exclude_params_index = {"selector_inst"}
    exclude_params_repr = {"selector_inst"}
    exclude_params_sandbox = {"selector_inst"}
    exclude_params_remote_workflow = {"selector_inst"}

    # decides whether the task itself invokes the selector
    invokes_selector = False

    @classmethod
    def get_selector_dict(cls, params: dict[str, Any]) -> dict[str, Any]:
        return cls.get_array_function_dict(params)

    @classmethod
    def build_selector_inst(cls, selector: str, params: dict[str, Any] | None = None) -> Selector:
        """
        Instantiate and return the :py:class:`~columnflow.selection.Selector` instance.

        :param selector: Name of the selector class to instantiate.
        :param params: Arguments forwarded to the selector constructor.
        :raises RuntimeError: If the selector class is not :py:attr:`~columnflow.selection.Selector.exposed`.
        :return: The selector instance.
        """
        selector_cls = Selector.get_cls(selector)
        if not selector_cls.exposed:
            raise RuntimeError(f"cannot use unexposed selector '{selector}' in {cls.__name__}")

        inst_dict = cls.get_selector_dict(params) if params else None
        return selector_cls(inst_dict=inst_dict)

    @classmethod
    def resolve_instances(cls, params: dict[str, Any], shifts: TaskShifts) -> dict[str, Any]:
        # add the selector instance
        if not params.get("selector_inst"):
            params["selector_inst"] = cls.build_selector_inst(params["selector"], params)

        params = super().resolve_instances(params, shifts)

        return params

    @classmethod
    def get_known_shifts(
        cls,
        params: dict[str, Any],
        shifts: TaskShifts,
    ) -> None:
        """
        Updates the set of known *shifts* implemented by *this* and upstream tasks.
>>>>>>> 3fb4b872

        :param params: Dictionary of task parameters.
        :param shifts: TaskShifts object to adjust.
        """
        # get the selector, update it and add its shifts
        selector_shifts = params["selector_inst"].all_shifts
        (shifts.local if cls.invokes_selector else shifts.upstream).update(selector_shifts)

        super().get_known_shifts(params, shifts)

    @classmethod
    def req_other_selector(cls, inst: SelectorMixin, **kwargs) -> SelectorMixin:
        """
<<<<<<< HEAD
        if not self.calibrators:
            return "none"
        return self.build_repr(list(map(self.array_function_inst_repr, self.calibrator_insts)))
=======
        Same as :py:meth:`req` but overwrites specific arguments for instantiation that simplify requesting a different
        selector instance.

        :param inst: The reference instance to request parameters from.
        :param kwargs: Additional arguments forwarded to :py:meth:`req`.
        :return: A new instance of *this* class.
        """
        # selector_inst and known_shifts must be set to None to by-pass selector instance cache lookup and thus, also
        # full parameter resolution
        kwargs.setdefault("selector_inst", None)
        kwargs.setdefault("known_shifts", None)

        return cls.req(inst, **kwargs)

    def __init__(self, *args, **kwargs) -> None:
        super().__init__(*args, **kwargs)

        # overwrite the sandbox when set
        if self.invokes_selector and (sandbox := self.selector_inst.get_sandbox()):
            self.reset_sandbox(sandbox)

    def _array_function_post_init(self, **kwargs) -> None:
        self.selector_inst.run_post_init(task=self, **kwargs)
        super()._array_function_post_init(**kwargs)

    def teardown_selector_inst(self, **kwargs) -> None:
        if self.selector_inst:
            self.selector_inst.run_teardown(task=self, **kwargs)

    @property
    def selector_repr(self) -> str:
        """
        Return a string representation of the selector instance.
        """
        sel_repr = self.build_repr(self.array_function_inst_repr(self.selector_inst))
        # add representation of steps only if this class does not invoke the selector itself
        if not self.invokes_selector:
            steps = self.selector_steps
            if steps and not self.selector_steps_order_sensitive:
                steps = sorted(steps)
            if steps:
                sel_repr += "__steps_" + self.build_repr(steps, sep="_")

        return sel_repr
>>>>>>> 3fb4b872

    def find_keep_columns(self, collection: ColumnCollection) -> set[Route]:
        """
        Finds the columns to keep based on the *collection*.

        :param collection: The collection of columns.
        :return: Set of columns to keep.
        """
        columns = super().find_keep_columns(collection)

<<<<<<< HEAD
        if collection == ColumnCollection.ALL_FROM_CALIBRATORS:
            columns |= set.union(*(
                calibrator_inst.produced_columns
                for calibrator_inst in self.calibrator_insts
            ))
=======
        if collection == ColumnCollection.ALL_FROM_SELECTOR:
            columns |= self.selector_inst.produced_columns

        return columns


class ReducerClassMixin(ArrayFunctionClassMixin):
    """
    Mixin to include and access single :py:class:`~columnflow.reduction.Reducer` class.
    """

    reducer = luigi.Parameter(
        default=RESOLVE_DEFAULT,
        description="the name of the reducer to be applied; default: value of the 'default_reducer' analysis aux",
    )

    @classmethod
    def resolve_param_values_pre_init(cls, params: dict[str, Any]) -> dict[str, Any]:
        params = super().resolve_param_values_pre_init(params)

        # resolve the default class if necessary
        if (container := cls._get_config_container(params)):
            params["reducer"] = cls.resolve_config_default(
                param=params.get("reducer"),
                task_params=params,
                container=container,
                default_str="default_reducer",
                multi_strategy="same",
            )

            # !! to be removed in a future release
            if not params["reducer"]:
                # fallback to cf's default and trigger a verbose warning
                params["reducer"] = "cf_default"
                docs_url = get_docs_url("user_guide", "02_03_transition.html")
                code_url = get_code_url("columnflow", "reduction", "default.py")
                logger.warning_once(
                    "reducer_undefined",
                    "the resolution of the '--reducer' parameter resulted in an empty value, most likely caused by a "
                    f"missing auxiliary field 'default_reducer' in your configuration; see {docs_url} for more "
                    f"information; using '{params['reducer']}' ({code_url}) as a fallback",
                )

        return params

    @classmethod
    def req_params(cls, inst: law.Task, **kwargs) -> dict[str, Any]:
        # prefer --reducer set on task-level via cli
        kwargs["_prefer_cli"] = law.util.make_set(kwargs.get("_prefer_cli", [])) | {"reducer"}
        return super().req_params(inst, **kwargs)

    @classmethod
    def get_config_lookup_keys(
        cls,
        inst_or_params: ReducerClassMixin | dict[str, Any],
    ) -> law.util.InsertiableDict:
        keys = super().get_config_lookup_keys(inst_or_params)

        # add the reducer name
        reducer = (
            inst_or_params.get("reducer")
            if isinstance(inst_or_params, dict)
            else getattr(inst_or_params, "reducer", None)
        )
        if reducer not in (law.NO_STR, None, ""):
            prefix = "red"
            keys[prefix] = f"{prefix}_{reducer}"

        return keys

    @property
    def reducer_repr(self) -> str:
        """
        Return a string representation of the reducer class.
        """
        return self.build_repr(self.array_function_cls_repr(self.reducer))
>>>>>>> 3fb4b872

    def store_parts(self) -> law.util.InsertableDict:
        """
        :return: Dictionary with parts that will be translated into an output directory path.
        """
        parts = super().store_parts()
        parts.insert_after(self.config_store_anchor, "reducer", f"red__{self.reducer_repr}")
        return parts


<<<<<<< HEAD
class SelectorClassMixin(ArrayFunctionClassMixin):
    """
    Mixin to include and access single :py:class:`~columnflow.selection.Selector` class.
    """

    selector = luigi.Parameter(
        default=RESOLVE_DEFAULT,
        description="the name of the selector to be applied; default: value of the "
        "'default_selector' analysis aux",
    )
    selector_steps = law.CSVParameter(
        default=(RESOLVE_DEFAULT,),
        description="a subset of steps of the selector to apply; uses all steps when empty; "
        "default: empty",
        brace_expand=True,
        parse_empty=True,
    )

    selector_steps_order_sensitive = False

    exclude_params_repr_empty = {"selector_steps"}

    @classmethod
    def resolve_param_values_pre_init(cls, params: dict[str, Any]) -> dict[str, Any]:
        params = super().resolve_param_values_pre_init(params)

        if (container := cls._get_config_container(params)):
            # resolve the default class if necessary
            params["selector"] = cls.resolve_config_default(
                param=params.get("selector"),
                task_params=params,
                container=container,
                default_str="default_selector",
                multi_strategy="same",
            )

            # apply selector_steps_groups and default_selector_steps from config
            if "selector_steps" in params:
                params["selector_steps"] = cls.resolve_config_default_and_groups(
                    param=params.get("selector_steps"),
                    task_params=params,
                    container=container,
                    default_str="default_selector_steps",
                    groups_str="selector_step_groups",
                    multi_strategy="same",
                )

        # sort selector steps when the order does not matter
        if params.get("selector_steps") and not cls.selector_steps_order_sensitive:
            params["selector_steps"] = tuple(sorted(params["selector_steps"]))

        return params

    @classmethod
    def req_params(cls, inst: law.Task, **kwargs) -> dict[str, Any]:
        # prefer --selector and --selector-steps set on task-level via cli
        kwargs["_prefer_cli"] = law.util.make_set(kwargs.get("_prefer_cli", [])) | {
            "selector",
            "selector_steps",
        }
        return super().req_params(inst, **kwargs)

    @property
    def selector_repr(self) -> str:
        """
        Return a string representation of the selector class.
        """
        sel_repr = self.build_repr(self.array_function_cls_repr(self.selector))
        steps = self.selector_steps
        if steps and not self.selector_steps_order_sensitive:
            steps = sorted(steps)
        if steps:
            sel_repr += "__steps_" + self.build_repr(steps, sep="_")
        return sel_repr

    def store_parts(self) -> law.util.InsertableDict:
        """
        :return: Dictionary with parts that will be translated into an output directory path.
        """
        parts = super().store_parts()
        parts.insert_after(self.config_store_anchor, "selector", f"sel__{self.selector_repr}")
        return parts

    @classmethod
    def get_config_lookup_keys(
        cls,
        inst_or_params: SelectorClassMixin | dict[str, Any],
    ) -> law.util.InsertiableDict:
        keys = super().get_config_lookup_keys(inst_or_params)

        # add the selector name
        selector = (
            inst_or_params.get("selector")
            if isinstance(inst_or_params, dict)
            else getattr(inst_or_params, "selector", None)
        )
        if selector not in (law.NO_STR, None, ""):
            keys["selector"] = f"sel_{selector}"

        return keys


class SelectorMixin(ArrayFunctionInstanceMixin, SelectorClassMixin):
    """
    Mixin to include and access a single :py:class:`~columnflow.selection.Selector` instance.
    """

    selector_inst = DerivableInstParameter(
        default=None,
        visibility=luigi.parameter.ParameterVisibility.PRIVATE,
    )

    exclude_params_index = {"selector_inst"}
    exclude_params_repr = {"selector_inst"}
    exclude_params_sandbox = {"selector_inst"}
    exclude_params_remote_workflow = {"selector_inst"}

    # decides whether the task itself invokes the selector
    invokes_selector = False

    @classmethod
    def get_selector_dict(cls, params: dict[str, Any]) -> dict[str, Any]:
        return cls.get_array_function_dict(params)

    @classmethod
    def build_selector_inst(cls, selector: str, params: dict[str, Any] | None = None) -> Selector:
        """
        Instantiate and return the :py:class:`~columnflow.selection.Selector` instance.

        :param selector: Name of the selector class to instantiate.
        :param params: Arguments forwarded to the selector constructor.
        :raises RuntimeError: If the selector class is not :py:attr:`~columnflow.selection.Selector.exposed`.
        :return: The selector instance.
        """
        selector_cls = Selector.get_cls(selector)
        if not selector_cls.exposed:
            raise RuntimeError(f"cannot use unexposed selector '{selector}' in {cls.__name__}")

        inst_dict = cls.get_selector_dict(params) if params else None
        return selector_cls(inst_dict=inst_dict)

    @classmethod
    def resolve_instances(cls, params: dict[str, Any], shifts: TaskShifts) -> dict[str, Any]:
        # add the selector instance
        if not params.get("selector_inst"):
            params["selector_inst"] = cls.build_selector_inst(params["selector"], params)

        params = super().resolve_instances(params, shifts)

        return params

    @classmethod
    def get_known_shifts(
        cls,
        params: dict[str, Any],
        shifts: TaskShifts,
    ) -> None:
        """
        Updates the set of known *shifts* implemented by *this* and upstream tasks.

        :param params: Dictionary of task parameters.
        :param shifts: TaskShifts object to adjust.
        """
        # get the selector, update it and add its shifts
        selector_shifts = params["selector_inst"].all_shifts
        (shifts.local if cls.invokes_selector else shifts.upstream).update(selector_shifts)

        super().get_known_shifts(params, shifts)

    def __init__(self, *args, **kwargs) -> None:
        super().__init__(*args, **kwargs)

        # overwrite the sandbox when set
        if self.invokes_selector and (sandbox := self.selector_inst.get_sandbox()):
            self.reset_sandbox(sandbox)

    def _array_function_post_init(self, **kwargs) -> None:
        self.selector_inst.run_post_init(task=self, **kwargs)
        super()._array_function_post_init(**kwargs)

    def teardown_selector_inst(self) -> None:
        if self.selector_inst:
            self.selector_inst.run_teardown(task=self)

    @property
    def selector_repr(self) -> str:
        """
        Return a string representation of the selector instance.
        """
        sel_repr = self.build_repr(self.array_function_inst_repr(self.selector_inst))
        # add representation of steps only if this class does not invoke the selector itself
        if not self.invokes_selector:
            steps = self.selector_steps
            if steps and not self.selector_steps_order_sensitive:
                steps = sorted(steps)
            if steps:
                sel_repr += "__steps_" + self.build_repr(steps, sep="_")

        return sel_repr

    def find_keep_columns(self, collection: ColumnCollection) -> set[Route]:
        """
        Finds the columns to keep based on the *collection*.

        :param collection: The collection of columns.
        :return: Set of columns to keep.
        """
        columns = super().find_keep_columns(collection)

        if collection == ColumnCollection.ALL_FROM_SELECTOR:
            columns |= self.selector_inst.produced_columns
=======
class ReducerMixin(ArrayFunctionInstanceMixin, ReducerClassMixin):
    """
    Mixin to include and access a single :py:class:`~columnflow.reduction.Reducer` instance.
    """

    reducer_inst = DerivableInstParameter(
        default=None,
        visibility=luigi.parameter.ParameterVisibility.PRIVATE,
    )

    exclude_params_index = {"reducer_inst"}
    exclude_params_repr = {"reducer_inst"}
    exclude_params_sandbox = {"reducer_inst"}
    exclude_params_remote_workflow = {"reducer_inst"}

    # decides whether the task itself invokes the reducer
    invokes_reducer = False

    @classmethod
    def get_reducer_dict(cls, params: dict[str, Any]) -> dict[str, Any]:
        return cls.get_array_function_dict(params)

    @classmethod
    def build_reducer_inst(
        cls,
        reducer: str,
        params: dict[str, Any] | None = None,
    ) -> Reducer:
        """
        Instantiate and return the :py:class:`~columnflow.reduction.Reducer` instance.

        :param reducer: Name of the reducer class to instantiate.
        :param params: Arguments forwarded to the reducer constructor.
        :raises RuntimeError: If the reducer class is not :py:attr:`~columnflow.reduction.Reducer.exposed`.
        :return: The reducer instance.
        """
        reducer_cls = Reducer.get_cls(reducer)
        if not reducer_cls.exposed:
            raise RuntimeError(f"cannot use unexposed reducer '{reducer}' in {cls.__name__}")

        inst_dict = cls.get_reducer_dict(params) if params else None
        return reducer_cls(inst_dict=inst_dict)

    @classmethod
    def resolve_instances(cls, params: dict[str, Any], shifts: TaskShifts) -> dict[str, Any]:
        # add the reducer instance
        if not params.get("reducer_inst"):
            params["reducer_inst"] = cls.build_reducer_inst(params["reducer"], params)

        params = super().resolve_instances(params, shifts)

        return params

    @classmethod
    def get_known_shifts(
        cls,
        params: dict[str, Any],
        shifts: TaskShifts,
    ) -> None:
        """
        Updates the set of known *shifts* implemented by *this* and upstream tasks.

        :param config_inst: Config instance.
        :param params: Dictionary of task parameters.
        :param shifts: TaskShifts object to adjust.
        """
        # get the reducer, update it and add its shifts
        reducer_shifts = params["reducer_inst"].all_shifts
        (shifts.local if cls.invokes_reducer else shifts.upstream).update(reducer_shifts)

        super().get_known_shifts(params, shifts)

    @classmethod
    def req_other_reducer(cls, inst: ReducerMixin, **kwargs) -> ReducerMixin:
        """
        Same as :py:meth:`req` but overwrites specific arguments for instantiation that simplify requesting a different
        reducer instance.

        :param inst: The reference instance to request parameters from.
        :param kwargs: Additional arguments forwarded to :py:meth:`req`.
        :return: A new instance of *this* class.
        """
        # reducer_inst and known_shifts must be set to None to by-pass reducer instance cache lookup and thus, also full
        # parameter resolution
        kwargs.setdefault("reducer_inst", None)
        kwargs.setdefault("known_shifts", None)

        return cls.req(inst, **kwargs)

    def __init__(self, *args, **kwargs) -> None:
        super().__init__(*args, **kwargs)

        # overwrite the sandbox when set
        if self.invokes_reducer and (sandbox := self.reducer_inst.get_sandbox()):
            self.reset_sandbox(sandbox)

    def _array_function_post_init(self, **kwargs) -> None:
        self.reducer_inst.run_post_init(task=self, **kwargs)
        super()._array_function_post_init(**kwargs)

    def teardown_reducer_inst(self, **kwargs) -> None:
        if self.reducer_inst:
            self.reducer_inst.run_teardown(task=self, **kwargs)

    @property
    def reducer_repr(self) -> str:
        """
        Return a string representation of the reducer instance.
        """
        return self.build_repr(self.array_function_inst_repr(self.reducer_inst))

    def find_keep_columns(self, collection: ColumnCollection) -> set[Route]:
        """
        Finds the columns to keep based on the *collection*.

        :param collection: The collection of columns.
        :return: Set of columns to keep.
        """
        columns = super().find_keep_columns(collection)

        if collection == ColumnCollection.ALL_FROM_REDUCER:
            columns |= self.reducer_inst.produced_columns

        return columns


class ProducerClassMixin(ArrayFunctionClassMixin):
    """
    Mixin to include and access single :py:class:`~columnflow.production.Producer` class.
    """

    producer = luigi.Parameter(
        default=RESOLVE_DEFAULT,
        description="the name of the producer to be applied; default: value of the 'default_producer' analysis aux",
    )

    @classmethod
    def resolve_param_values_pre_init(cls, params: dict[str, Any]) -> dict[str, Any]:
        params = super().resolve_param_values_pre_init(params)

        # resolve the default class if necessary
        if (container := cls._get_config_container(params)):
            params["producer"] = cls.resolve_config_default(
                param=params.get("producer"),
                task_params=params,
                container=container,
                default_str="default_producer",
                multi_strategy="same",
            )

        return params

    @classmethod
    def req_params(cls, inst: law.Task, **kwargs) -> dict[str, Any]:
        # prefer --producer set on task-level via cli
        kwargs["_prefer_cli"] = law.util.make_set(kwargs.get("_prefer_cli", [])) | {"producer"}
        return super().req_params(inst, **kwargs)

    @classmethod
    def get_config_lookup_keys(
        cls,
        inst_or_params: ProducerClassMixin | dict[str, Any],
    ) -> law.util.InsertiableDict:
        keys = super().get_config_lookup_keys(inst_or_params)

        # add the producer name
        producer = (
            inst_or_params.get("producer")
            if isinstance(inst_or_params, dict)
            else getattr(inst_or_params, "producer", None)
        )
        if producer not in (law.NO_STR, None, ""):
            prefix = "prod"
            keys[prefix] = f"{prefix}_{producer}"

        return keys

    @property
    def producer_repr(self) -> str:
        """
        Return a string representation of the producer class.
        """
        return self.build_repr(self.array_function_cls_repr(self.producer))

    def store_parts(self) -> law.util.InsertableDict:
        """
        :return: Dictionary with parts that will be translated into an output directory path.
        """
        parts = super().store_parts()
        parts.insert_after(self.config_store_anchor, "producer", f"prod__{self.producer_repr}")
        return parts
>>>>>>> 3fb4b872

        return columns

<<<<<<< HEAD

class ReducerClassMixin(ArrayFunctionClassMixin):
    """
    Mixin to include and access single :py:class:`~columnflow.reduction.Reducer` class.
    """

    reducer = luigi.Parameter(
        default=RESOLVE_DEFAULT,
        description="the name of the reducer to be applied; default: value of the 'default_reducer' analysis aux",
    )

    @classmethod
    def resolve_param_values_pre_init(cls, params: dict[str, Any]) -> dict[str, Any]:
        params = super().resolve_param_values_pre_init(params)

        # resolve the default class if necessary
        if (container := cls._get_config_container(params)):
            params["reducer"] = cls.resolve_config_default(
                param=params.get("reducer"),
                task_params=params,
                container=container,
                default_str="default_reducer",
                multi_strategy="same",
            )

            # !! to be removed in a future release
            if not params["reducer"]:
                # fallback to cf's default and trigger a verbose warning
                params["reducer"] = "cf_default"
                docs_url = get_docs_url("user_guide", "02_03_transition.html")
                code_url = get_code_url("columnflow", "reduction", "default.py")
                logger.warning_once(
                    "reducer_undefined",
                    "the resolution of the '--reducer' parameter resulted in an empty value, most likely caused by a "
                    f"missing auxiliary field 'default_reducer' in your configuration; see {docs_url} for more "
                    f"information; using '{params['reducer']}' ({code_url}) as a fallback",
                )

        return params

    @classmethod
    def req_params(cls, inst: law.Task, **kwargs) -> dict[str, Any]:
        # prefer --reducer set on task-level via cli
        kwargs["_prefer_cli"] = law.util.make_set(kwargs.get("_prefer_cli", [])) | {"reducer"}
        return super().req_params(inst, **kwargs)

    @property
    def reducer_repr(self) -> str:
        """
        Return a string representation of the reducer class.
        """
        return self.build_repr(self.array_function_cls_repr(self.reducer))

    def store_parts(self) -> law.util.InsertableDict:
        """
        :return: Dictionary with parts that will be translated into an output directory path.
        """
        parts = super().store_parts()
        parts.insert_after(self.config_store_anchor, "reducer", f"red__{self.reducer_repr}")
        return parts

    @classmethod
    def get_config_lookup_keys(
        cls,
        inst_or_params: ReducerClassMixin | dict[str, Any],
    ) -> law.util.InsertiableDict:
        keys = super().get_config_lookup_keys(inst_or_params)
=======
class ProducerMixin(ArrayFunctionInstanceMixin, ProducerClassMixin):
    """
    Mixin to include and access a single :py:class:`~columnflow.production.Producer` instance.
    """

    producer_inst = DerivableInstParameter(
        default=None,
        visibility=luigi.parameter.ParameterVisibility.PRIVATE,
    )

    exclude_params_index = {"producer_inst"}
    exclude_params_repr = {"producer_inst"}
    exclude_params_sandbox = {"producer_inst"}
    exclude_params_remote_workflow = {"producer_inst"}

    # decides whether the task itself invokes the producer
    invokes_producer = False

    @classmethod
    def get_producer_dict(cls, params: dict[str, Any]) -> dict[str, Any]:
        return cls.get_array_function_dict(params)

    @classmethod
    def build_producer_inst(
        cls,
        producer: str,
        params: dict[str, Any] | None = None,
    ) -> Producer:
        """
        Instantiate and return the :py:class:`~columnflow.production.Producer` instance.

        :param producer: Name of the producer class to instantiate.
        :param params: Arguments forwarded to the producer constructor.
        :raises RuntimeError: If the producer class is not
            :py:attr:`~columnflow.production.Producer.exposed`.
        :return: The producer instance.
        """
        producer_cls = Producer.get_cls(producer)
        if not producer_cls.exposed:
            raise RuntimeError(f"cannot use unexposed producer '{producer}' in {cls.__name__}")

        inst_dict = cls.get_producer_dict(params) if params else None
        return producer_cls(inst_dict=inst_dict)

    @classmethod
    def resolve_instances(cls, params: dict[str, Any], shifts: TaskShifts) -> dict[str, Any]:
        # add the producer instance
        if not params.get("producer_inst"):
            params["producer_inst"] = cls.build_producer_inst(params["producer"], params)

        params = super().resolve_instances(params, shifts)
>>>>>>> 3fb4b872

        # add the reducer name
        reducer = (
            inst_or_params.get("reducer")
            if isinstance(inst_or_params, dict)
            else getattr(inst_or_params, "reducer", None)
        )
        if reducer not in (law.NO_STR, None, ""):
            keys["reducer"] = f"red_{reducer}"

<<<<<<< HEAD
        return keys


class ReducerMixin(ArrayFunctionInstanceMixin, ReducerClassMixin):
    """
    Mixin to include and access a single :py:class:`~columnflow.reduction.Reducer` instance.
    """

    reducer_inst = DerivableInstParameter(
        default=None,
        visibility=luigi.parameter.ParameterVisibility.PRIVATE,
    )

    exclude_params_index = {"reducer_inst"}
    exclude_params_repr = {"reducer_inst"}
    exclude_params_sandbox = {"reducer_inst"}
    exclude_params_remote_workflow = {"reducer_inst"}

    # decides whether the task itself invokes the reducer
    invokes_reducer = False

    @classmethod
    def get_reducer_dict(cls, params: dict[str, Any]) -> dict[str, Any]:
        return cls.get_array_function_dict(params)

    @classmethod
    def build_reducer_inst(
        cls,
        reducer: str,
        params: dict[str, Any] | None = None,
    ) -> Reducer:
        """
        Instantiate and return the :py:class:`~columnflow.reduction.Reducer` instance.

        :param reducer: Name of the reducer class to instantiate.
        :param params: Arguments forwarded to the reducer constructor.
        :raises RuntimeError: If the reducer class is not :py:attr:`~columnflow.reduction.Reducer.exposed`.
        :return: The reducer instance.
        """
        reducer_cls = Reducer.get_cls(reducer)
        if not reducer_cls.exposed:
            raise RuntimeError(f"cannot use unexposed reducer '{reducer}' in {cls.__name__}")

        inst_dict = cls.get_reducer_dict(params) if params else None
        return reducer_cls(inst_dict=inst_dict)

    @classmethod
    def resolve_instances(cls, params: dict[str, Any], shifts: TaskShifts) -> dict[str, Any]:
        # add the reducer instance
        if not params.get("reducer_inst"):
            params["reducer_inst"] = cls.build_reducer_inst(params["reducer"], params)

        params = super().resolve_instances(params, shifts)

        return params

    @classmethod
    def get_known_shifts(
        cls,
        params: dict[str, Any],
        shifts: TaskShifts,
    ) -> None:
        """
        Updates the set of known *shifts* implemented by *this* and upstream tasks.

        :param config_inst: Config instance.
        :param params: Dictionary of task parameters.
        :param shifts: TaskShifts object to adjust.
        """
        # get the reducer, update it and add its shifts
        reducer_shifts = params["reducer_inst"].all_shifts
        (shifts.local if cls.invokes_reducer else shifts.upstream).update(reducer_shifts)

        super().get_known_shifts(params, shifts)

    def __init__(self, *args, **kwargs) -> None:
        super().__init__(*args, **kwargs)

        # overwrite the sandbox when set
        if self.invokes_reducer and (sandbox := self.reducer_inst.get_sandbox()):
            self.reset_sandbox(sandbox)

    def _array_function_post_init(self, **kwargs) -> None:
        self.reducer_inst.run_post_init(task=self, **kwargs)
        super()._array_function_post_init(**kwargs)

    def teardown_reducer_inst(self) -> None:
        if self.reducer_inst:
            self.reducer_inst.run_teardown(task=self)

    @property
    def reducer_repr(self) -> str:
        """
        Return a string representation of the reducer instance.
        """
        return self.build_repr(self.array_function_inst_repr(self.reducer_inst))
=======
    @classmethod
    def get_known_shifts(
        cls,
        params: dict[str, Any],
        shifts: TaskShifts,
    ) -> None:
        """
        Updates the set of known *shifts* implemented by *this* and upstream tasks.

        :param params: Dictionary of task parameters.
        :param shifts: TaskShifts object to adjust.
        """
        # get the producer, update it and add its shifts
        producer_shifts = params["producer_inst"].all_shifts
        (shifts.local if cls.invokes_producer else shifts.upstream).update(producer_shifts)

        super().get_known_shifts(params, shifts)

    @classmethod
    def req_other_producer(cls, inst: ProducerMixin, **kwargs) -> ProducerMixin:
        """
        Same as :py:meth:`req` but overwrites specific arguments for instantiation that simplify requesting a different
        producer instance.

        :param inst: The reference instance to request parameters from.
        :param kwargs: Additional arguments forwarded to :py:meth:`req`.
        :return: A new instance of *this* class.
        """
        # producer_inst and known_shifts must be set to None to by-pass producer instance cache lookup and thus, also
        # full parameter resolution
        kwargs.setdefault("producer_inst", None)
        kwargs.setdefault("known_shifts", None)

        return cls.req(inst, **kwargs)

    def __init__(self, *args, **kwargs) -> None:
        super().__init__(*args, **kwargs)

        # overwrite the sandbox when set
        if self.invokes_producer and (sandbox := self.producer_inst.get_sandbox()):
            self.reset_sandbox(sandbox)

    def _array_function_post_init(self, **kwargs) -> None:
        self.producer_inst.run_post_init(task=self, **kwargs)
        super()._array_function_post_init(**kwargs)

    def teardown_producer_inst(self, **kwargs) -> None:
        if self.producer_inst:
            self.producer_inst.run_teardown(task=self, **kwargs)

    @property
    def producer_repr(self) -> str:
        """
        Return a string representation of the producer instance.
        """
        return self.build_repr(self.array_function_inst_repr(self.producer_inst))
>>>>>>> 3fb4b872

    def find_keep_columns(self, collection: ColumnCollection) -> set[Route]:
        """
        Finds the columns to keep based on the *collection*.

        :param collection: The collection of columns.
        :return: Set of columns to keep.
        """
        columns = super().find_keep_columns(collection)

<<<<<<< HEAD
        if collection == ColumnCollection.ALL_FROM_REDUCER:
            columns |= self.reducer_inst.produced_columns
=======
        if collection == ColumnCollection.ALL_FROM_CALIBRATOR:
            columns |= self.producer_inst.produced_columns
>>>>>>> 3fb4b872

        return columns


<<<<<<< HEAD
class ProducerClassMixin(ArrayFunctionClassMixin):
    """
    Mixin to include and access single :py:class:`~columnflow.production.Producer` class.
    """

    producer = luigi.Parameter(
        default=RESOLVE_DEFAULT,
        description="the name of the producer to be applied; default: value of the 'default_producer' analysis aux",
    )

    @classmethod
    def resolve_param_values_pre_init(cls, params: dict[str, Any]) -> dict[str, Any]:
        params = super().resolve_param_values_pre_init(params)

        # resolve the default class if necessary
        if (container := cls._get_config_container(params)):
            params["producer"] = cls.resolve_config_default(
                param=params.get("producer"),
                task_params=params,
                container=container,
                default_str="default_producer",
=======
class ProducerClassesMixin(ArrayFunctionClassMixin):
    """
    Mixin to include and access multiple :py:class:`~columnflow.production.Producer` classes.
    """

    producers = law.CSVParameter(
        default=(RESOLVE_DEFAULT,),
        description="comma-separated names of producers to be applied; default: value of the 'default_producer' "
        "analysis aux",
        brace_expand=True,
        parse_empty=True,
    )

    @classmethod
    def resolve_param_values_pre_init(
        cls,
        params: law.util.InsertableDict[str, Any],
    ) -> law.util.InsertableDict[str, Any]:
        params = super().resolve_param_values_pre_init(params)

        # resolve the default classes if necessary
        if (container := cls._get_config_container(params)):
            params["producers"] = cls.resolve_config_default_and_groups(
                param=params.get("producers"),
                task_params=params,
                container=container,
                default_str="default_producer",
                groups_str="producer_groups",
>>>>>>> 3fb4b872
                multi_strategy="same",
            )

        return params

    @classmethod
    def req_params(cls, inst: law.Task, **kwargs) -> dict[str, Any]:
<<<<<<< HEAD
        # prefer --producer set on task-level via cli
        kwargs["_prefer_cli"] = law.util.make_set(kwargs.get("_prefer_cli", [])) | {"producer"}
        return super().req_params(inst, **kwargs)

    @property
    def producer_repr(self) -> str:
        """
        Return a string representation of the producer class.
        """
        return self.build_repr(self.array_function_cls_repr(self.producer))
=======
        # prefer --producers set on task-level via cli
        kwargs["_prefer_cli"] = law.util.make_set(kwargs.get("_prefer_cli", [])) | {"producers"}
        return super().req_params(inst, **kwargs)

    @property
    def producers_repr(self) -> str:
        """
        Return a string representation of the producers.
        """
        if not self.producers:
            return "none"
        return self.build_repr(list(map(self.array_function_cls_repr, self.producers)))
>>>>>>> 3fb4b872

    def store_parts(self) -> law.util.InsertableDict:
        """
        :return: Dictionary with parts that will be translated into an output directory path.
        """
        parts = super().store_parts()
<<<<<<< HEAD
        parts.insert_after(self.config_store_anchor, "producer", f"prod__{self.producer_repr}")
=======
        parts.insert_after(self.config_store_anchor, "producers", f"prod__{self.producers_repr}")
>>>>>>> 3fb4b872
        return parts

    @classmethod
    def get_config_lookup_keys(
        cls,
<<<<<<< HEAD
        inst_or_params: ProducerClassMixin | dict[str, Any],
    ) -> law.util.InsertiableDict:
        keys = super().get_config_lookup_keys(inst_or_params)

        # add the producer name
        producer = (
            inst_or_params.get("producer")
            if isinstance(inst_or_params, dict)
            else getattr(inst_or_params, "producer", None)
        )
        if producer not in (law.NO_STR, None, ""):
            keys["producer"] = f"prod_{producer}"
=======
        inst_or_params: ProducerClassesMixin | dict[str, Any],
    ) -> law.util.InsertiableDict:
        keys = super().get_config_lookup_keys(inst_or_params)

        # add the producer names
        producers = (
            inst_or_params.get("producers")
            if isinstance(inst_or_params, dict)
            else getattr(inst_or_params, "producers", None)
        )
        if producers not in {law.NO_STR, None, "", ()}:
            prefix = "prod"
            keys[prefix] = [f"{prefix}_{producer}" for producer in producers]
>>>>>>> 3fb4b872

        return keys


<<<<<<< HEAD
class ProducerMixin(ArrayFunctionInstanceMixin, ProducerClassMixin):
    """
    Mixin to include and access a single :py:class:`~columnflow.production.Producer` instance.
    """

    producer_inst = DerivableInstParameter(
        default=None,
        visibility=luigi.parameter.ParameterVisibility.PRIVATE,
    )

    exclude_params_index = {"producer_inst"}
    exclude_params_repr = {"producer_inst"}
    exclude_params_sandbox = {"producer_inst"}
    exclude_params_remote_workflow = {"producer_inst"}

    # decides whether the task itself invokes the producer
    invokes_producer = False
=======
class ProducersMixin(ArrayFunctionInstanceMixin, ProducerClassesMixin):
    """
    Mixin to include multiple :py:class:`~columnflow.production.Producer` instances into tasks.
    """

    producer_insts = DerivableInstsParameter(
        default=(),
        visibility=luigi.parameter.ParameterVisibility.PRIVATE,
    )

    exclude_params_index = {"producer_insts"}
    exclude_params_repr = {"producer_insts"}
    exclude_params_sandbox = {"producer_insts"}
    exclude_params_remote_workflow = {"producer_insts"}
>>>>>>> 3fb4b872

    @classmethod
    def get_producer_dict(cls, params: dict[str, Any]) -> dict[str, Any]:
        return cls.get_array_function_dict(params)
<<<<<<< HEAD

    @classmethod
    def build_producer_inst(
        cls,
        producer: str,
        params: dict[str, Any] | None = None,
    ) -> Producer:
        """
        Instantiate and return the :py:class:`~columnflow.production.Producer` instance.

        :param producer: Name of the producer class to instantiate.
        :param params: Arguments forwarded to the producer constructor.
        :raises RuntimeError: If the producer class is not
            :py:attr:`~columnflow.production.Producer.exposed`.
        :return: The producer instance.
        """
        producer_cls = Producer.get_cls(producer)
        if not producer_cls.exposed:
            raise RuntimeError(f"cannot use unexposed producer '{producer}' in {cls.__name__}")

        inst_dict = cls.get_producer_dict(params) if params else None
        return producer_cls(inst_dict=inst_dict)

    @classmethod
    def resolve_instances(cls, params: dict[str, Any], shifts: TaskShifts) -> dict[str, Any]:
        # add the producer instance
        if not params.get("producer_inst"):
            params["producer_inst"] = cls.build_producer_inst(params["producer"], params)

        params = super().resolve_instances(params, shifts)

        return params

    @classmethod
    def get_known_shifts(
        cls,
        params: dict[str, Any],
        shifts: TaskShifts,
    ) -> None:
        """
        Updates the set of known *shifts* implemented by *this* and upstream tasks.
=======

    @classmethod
    def build_producer_insts(
        cls,
        producers: Iterable[str],
        params: dict[str, Any] | None = None,
    ) -> list[Producer]:
        """
        Instantiate and return multiple :py:class:`~columnflow.production.Producer` instances.

        :param producers: Name of the producer class to instantiate.
        :param params: Arguments forwarded to the producer constructors.
        :raises RuntimeError: If any producer class is not :py:attr:`~columnflow.production.Producer.exposed`.
        :return: The list of producer instances.
        """
        inst_dict = cls.get_producer_dict(params) if params else None
>>>>>>> 3fb4b872

        :param params: Dictionary of task parameters.
        :param shifts: TaskShifts object to adjust.
        """
        # get the producer, update it and add its shifts
        producer_shifts = params["producer_inst"].all_shifts
        (shifts.local if cls.invokes_producer else shifts.upstream).update(producer_shifts)

        super().get_known_shifts(params, shifts)

    def __init__(self, *args, **kwargs) -> None:
        super().__init__(*args, **kwargs)

        # overwrite the sandbox when set
        if self.invokes_producer and (sandbox := self.producer_inst.get_sandbox()):
            self.reset_sandbox(sandbox)

    def _array_function_post_init(self, **kwargs) -> None:
        self.producer_inst.run_post_init(task=self, **kwargs)
        super()._array_function_post_init(**kwargs)

    def teardown_producer_inst(self) -> None:
        if self.producer_inst:
            self.producer_inst.run_teardown(task=self)

    @property
    def producer_repr(self) -> str:
        """
        Return a string representation of the producer instance.
        """
        return self.build_repr(self.array_function_inst_repr(self.producer_inst))

    def find_keep_columns(self, collection: ColumnCollection) -> set[Route]:
        """
        Finds the columns to keep based on the *collection*.

        :param collection: The collection of columns.
        :return: Set of columns to keep.
        """
        columns = super().find_keep_columns(collection)

        if collection == ColumnCollection.ALL_FROM_CALIBRATOR:
            columns |= self.producer_inst.produced_columns

        return columns


class ProducerClassesMixin(ArrayFunctionClassMixin):
    """
    Mixin to include and access multiple :py:class:`~columnflow.production.Producer` classes.
    """

    producers = law.CSVParameter(
        default=(RESOLVE_DEFAULT,),
        description="comma-separated names of producers to be applied; default: value of the 'default_producer' "
        "analysis aux",
        brace_expand=True,
        parse_empty=True,
    )

    @classmethod
<<<<<<< HEAD
    def resolve_param_values_pre_init(
        cls,
        params: law.util.InsertableDict[str, Any],
    ) -> law.util.InsertableDict[str, Any]:
        params = super().resolve_param_values_pre_init(params)

        # resolve the default classes if necessary
        if (container := cls._get_config_container(params)):
            params["producers"] = cls.resolve_config_default_and_groups(
                param=params.get("producers"),
                task_params=params,
                container=container,
                default_str="default_producer",
                groups_str="producer_groups",
                multi_strategy="same",
            )

        return params

    @classmethod
    def req_params(cls, inst: law.Task, **kwargs) -> dict[str, Any]:
        # prefer --producers set on task-level via cli
        kwargs["_prefer_cli"] = law.util.make_set(kwargs.get("_prefer_cli", [])) | {"producers"}
        return super().req_params(inst, **kwargs)

    @property
    def producers_repr(self) -> str:
        """
        Return a string representation of the producers.
        """
        if not self.producers:
            return "none"
        return self.build_repr(list(map(self.array_function_cls_repr, self.producers)))

    def store_parts(self) -> law.util.InsertableDict:
        """
        :return: Dictionary with parts that will be translated into an output directory path.
        """
        parts = super().store_parts()
        parts.insert_after(self.config_store_anchor, "producers", f"prod__{self.producers_repr}")
        return parts

    @classmethod
    def get_config_lookup_keys(
        cls,
        inst_or_params: ProducerClassesMixin | dict[str, Any],
    ) -> law.util.InsertiableDict:
        keys = super().get_config_lookup_keys(inst_or_params)

        # add the producer names
        producers = (
            inst_or_params.get("producers")
            if isinstance(inst_or_params, dict)
            else getattr(inst_or_params, "producers", None)
        )
        if producers not in {law.NO_STR, None, "", ()}:
            keys["producers"] = [f"prod_{producer}" for producer in producers]

        return keys


class ProducersMixin(ArrayFunctionInstanceMixin, ProducerClassesMixin):
    """
    Mixin to include multiple :py:class:`~columnflow.production.Producer` instances into tasks.
    """

    producer_insts = DerivableInstsParameter(
        default=(),
        visibility=luigi.parameter.ParameterVisibility.PRIVATE,
    )

    exclude_params_index = {"producer_insts"}
    exclude_params_repr = {"producer_insts"}
    exclude_params_sandbox = {"producer_insts"}
    exclude_params_remote_workflow = {"producer_insts"}
=======
    def resolve_instances(cls, params: dict[str, Any], shifts: TaskShifts) -> dict[str, Any]:
        # add the producer instances
        if not params.get("producer_insts"):
            params["producer_insts"] = cls.build_producer_insts(params["producers"], params)

        params = super().resolve_instances(params, shifts)
>>>>>>> 3fb4b872

    @classmethod
    def get_producer_dict(cls, params: dict[str, Any]) -> dict[str, Any]:
        return cls.get_array_function_dict(params)

    @classmethod
<<<<<<< HEAD
    def build_producer_insts(
        cls,
        producers: Iterable[str],
        params: dict[str, Any] | None = None,
    ) -> list[Producer]:
        """
        Instantiate and return multiple :py:class:`~columnflow.production.Producer` instances.

        :param producers: Name of the producer class to instantiate.
        :param params: Arguments forwarded to the producer constructors.
        :raises RuntimeError: If any producer class is not :py:attr:`~columnflow.production.Producer.exposed`.
        :return: The list of producer instances.
        """
        inst_dict = cls.get_producer_dict(params) if params else None

        insts = []
        for producer in producers:
            producer_cls = Producer.get_cls(producer)
            if not producer_cls.exposed:
                raise RuntimeError(f"cannot use unexposed producer '{producer}' in {cls.__name__}")
            insts.append(producer_cls(inst_dict=inst_dict))

        return insts

    @classmethod
    def resolve_instances(cls, params: dict[str, Any], shifts: TaskShifts) -> dict[str, Any]:
        # add the producer instances
        if not params.get("producer_insts"):
            params["producer_insts"] = cls.build_producer_insts(params["producers"], params)

        params = super().resolve_instances(params, shifts)

        return params

    @classmethod
=======
>>>>>>> 3fb4b872
    def get_known_shifts(
        cls,
        params: dict[str, Any],
        shifts: TaskShifts,
    ) -> None:
        """
        Updates the set of known *shifts* implemented by *this* and upstream tasks.

        :param params: Dictionary of task parameters.
        :param shifts: TaskShifts object to adjust.
        """
        # get the producers, update them and add their shifts
        for producer_inst in params["producer_insts"]:
            shifts.upstream |= producer_inst.all_shifts

        super().get_known_shifts(params, shifts)

    def _array_function_post_init(self, **kwargs) -> None:
        for producer_inst in self.producer_insts or []:
            producer_inst.run_post_init(task=self, **kwargs)
        super()._array_function_post_init(**kwargs)

    @property
    def producers_repr(self) -> str:
        """
        Return a string representation of the producers.
        """
        if not self.producers:
            return "none"
        return self.build_repr(list(map(self.array_function_inst_repr, self.producer_insts)))

    def find_keep_columns(self, collection: ColumnCollection) -> set[Route]:
        """
        Finds the columns to keep based on the *collection*.

        :param collection: The collection of columns.
        :return: Set of columns to keep.
        """
        columns = super().find_keep_columns(collection)

        if collection == ColumnCollection.ALL_FROM_CALIBRATORS:
            columns |= set.union(*(
                producer_inst.produced_columns
                for producer_inst in self.producer_insts
            ))

        return columns


class MLModelMixinBase(ConfigTask):
    """
    Base mixin to include a machine learning application into tasks.

    Inheriting from this mixin will allow a task to instantiate and access a :py:class:`~columnflow.ml.MLModel` instance
    with name *ml_model*, which is an input parameter for this task.
    """

    ml_model = luigi.Parameter(
        description="the name of the ML model to be applied",
    )
    ml_model_settings = SettingsParameter(
        default=DotDict(),
        description="settings passed to the init function of the ML model",
    )
    ml_model_inst = DerivableInstParameter(
        default=None,
        visibility=luigi.parameter.ParameterVisibility.PRIVATE,
    )

    exclude_params_index = {"ml_model_inst"}
    exclude_params_repr = {"ml_model_inst"}
    exclude_params_sandbox = {"ml_model_inst"}
    exclude_params_remote_workflow = {"ml_model_inst"}
    exclude_params_repr_empty = {"ml_model"}

    @property
    def ml_model_repr(self) -> str:
        """
        Returns a string representation of the ML model instance.
        """
        return self.build_repr(str(self.ml_model_inst))

    @classmethod
    def req_params(cls, inst: law.Task, **kwargs) -> dict[str, Any]:
<<<<<<< HEAD
        """
        Get the required parameters for the task, preferring the ``--ml-model`` set on task-level
        via CLI.

        This method first checks if the ``--ml-model`` parameter is set at the task-level via the command line. If it
        is, this parameter is preferred and added to the '_prefer_cli' key in the kwargs dictionary. The method then
        calls the 'req_params' method of the superclass with the updated kwargs.

        :param inst: The current task instance.
        :param kwargs: Additional keyword arguments that may contain parameters for the task.
        :return: A dictionary of parameters required for the task.
        """
=======
>>>>>>> 3fb4b872
        # prefer --ml-model set on task-level via cli
        kwargs["_prefer_cli"] = law.util.make_set(kwargs.get("_prefer_cli", [])) | {"ml_model"}
        return super().req_params(inst, **kwargs)

    @classmethod
    def get_ml_model_inst(
        cls,
        ml_model: str,
        analysis_inst: od.Analysis,
        requested_configs: list[str] | None = None,
        **kwargs,
    ) -> MLModel:
        """
        Get requested *ml_model* instance.

        This method retrieves the requested *ml_model* instance. If *requested_configs* are provided, they are used for
        the training of the ML application.

        :param ml_model: Name of :py:class:`~columnflow.ml.MLModel` to load.
        :param analysis_inst: Forward this analysis inst to the init function of new MLModel sub class.
        :param requested_configs: Configs needed for the training of the ML application.
        :param kwargs: Additional keyword arguments to forward to the :py:class:`~columnflow.ml.MLModel` instance.
        :return: :py:class:`~columnflow.ml.MLModel` instance.
        """
        ml_model_inst: MLModel = MLModel.get_cls(ml_model)(analysis_inst, **kwargs)
        if requested_configs:
            configs = ml_model_inst.training_configs(list(requested_configs))
            if configs:
                ml_model_inst._setup(configs)

        return ml_model_inst

    def events_used_in_training(
        self,
        config_inst: od.config.Config,
        dataset_inst: od.dataset.Dataset,
        shift_inst: od.shift.Shift,
    ) -> bool:
        """
        Evaluate whether the events for the combination of *dataset_inst* and
        *shift_inst* shall be used in the training.

        This method checks if the *dataset_inst* is in the set of datasets of
        the current `ml_model_inst` based on the given *config_inst*. Additionally,
        the function checks that the *shift_inst* does not have the tag
        `"disjoint_from_nominal"`.

        :param config_inst: The configuration instance.
        :param dataset_inst: The dataset instance.
        :param shift_inst: The shift instance.
        :return: True if the events shall be used in the training, False otherwise.
        """
        # evaluate whether the events for the combination of dataset_inst and shift_inst
        # shall be used in the training
        return (
            dataset_inst in self.ml_model_inst.datasets(config_inst) and
            not shift_inst.has_tag("disjoint_from_nominal")
        )

    @classmethod
    def get_config_lookup_keys(
        cls,
        inst_or_params: MLModelMixinBase | dict[str, Any],
    ) -> law.util.InsertiableDict:
        keys = super().get_config_lookup_keys(inst_or_params)

        # add the ml model name
        ml_model = (
            inst_or_params.get("ml_model")
            if isinstance(inst_or_params, dict)
            else getattr(inst_or_params, "ml_model", None)
        )
        if ml_model not in (law.NO_STR, None, ""):
            prefix = "ml"
            keys[prefix] = f"{prefix}_{ml_model}"

        return keys


class MLModelTrainingMixin(
    MLModelMixinBase,
    CalibratorClassesMixin,
    SelectorClassMixin,
    ReducerClassMixin,
    ProducerClassesMixin,
):
    """
    A mixin class for training machine learning models.
    """

    single_config = False

    @classmethod
    def resolve_instances(cls, params: dict[str, Any], shifts: TaskShifts) -> dict[str, Any]:
        # NOTE: we can only build TAF insts from the MLModel after ml_model_inst is set
        if not cls.resolution_task_cls:
            raise ValueError(f"resolution_task_cls must be set for multi-config task {cls.task_family}")

        cls.get_known_shifts(params, shifts)

        ml_model_inst = params["ml_model_inst"]
        for config_inst, dataset_insts in ml_model_inst.used_datasets.items():
            for dataset_inst in dataset_insts:
                # NOTE: we need to copy here, because otherwise taf inits will only be triggered once
                _params = {
                    **params,
                    "config_inst": config_inst,
                    "config": config_inst.name,
                    "dataset": dataset_inst.name,
                }
                logger_dev.debug(
                    f"building taf insts for {ml_model_inst.cls_name} {config_inst.name}, {dataset_inst.name}",
                )
                cls.resolution_task_cls.resolve_instances(_params, shifts)
                cls.resolution_task_cls.get_known_shifts(_params, shifts)

        params["known_shifts"] = shifts

        return params

    @classmethod
    def resolve_param_values_pre_init(cls, params: dict[str, Any]) -> dict[str, Any]:
        """
        Resolve the parameter values for the given parameters.

        This method retrieves the parameters and resolves the ML model instance and the configs. It also calls the
        model's setup hook.

        :param params: A dictionary of parameters that may contain the analysis instance and ML model.
        :return: A dictionary containing the resolved parameters.
        :raises Exception: If the ML model instance received configs to define training configs, but did not define any.
        """
        # NOTE: we need to resolve ml_model_inst before CSPs because the ml_model_inst itself defines
        # used CSPs and datasets
        params = super().resolve_param_values_pre_init(params)

        if "analysis_inst" not in params or "ml_model" not in params:
            raise ValueError("analysis_inst and ml_model need to be set to resolve the ml_model_inst")

        analysis_inst = params["analysis_inst"]

        # NOTE: we could try to implement resolving the default ml_model here
        # NOTE: why not implement the config resoluting in get_ml_model_inst instead?
        ml_model_inst = cls.get_ml_model_inst(
            params["ml_model"],
            analysis_inst,
            parameters=params["ml_model_settings"],
        )
        params["ml_model_inst"] = ml_model_inst

        # resolve configs
        _configs = params.get("configs", ())
        params["configs"] = tuple(ml_model_inst.training_configs(list(_configs)))
        if not params["configs"]:
            raise Exception(
                f"MLModel '{ml_model_inst.cls_name}' received configs '{_configs}' to define training configs, but did "
                "not define any",
            )
        ml_model_inst._set_configs(params["configs"])

        # call the model's setup hook
        ml_model_inst._setup()

        # resolve CSPs based on the MLModel
        params["calibrators"] = law.util.make_tuple(
            ml_model_inst.training_calibrators(analysis_inst, params["calibrators"]),
        )
        params["selector"] = ml_model_inst.training_selector(analysis_inst, params["selector"])
        params["producers"] = law.util.make_tuple(
            ml_model_inst.training_producers(analysis_inst, params["producers"]),
        )
<<<<<<< HEAD
        params |= ml_model_inst.training_params(analysis_inst, params)
=======
>>>>>>> 3fb4b872

        return params

    def store_parts(self) -> law.util.InsertableDict[str, str]:
        """
        Generate a dictionary of store parts for the current instance. This method extends the base method to include
        the ML model parameter.

        :return: An InsertableDict containing the store parts.
        """
        parts = super().store_parts()

        if self.ml_model_inst:
            parts.insert_before("version", "ml_model", f"ml__{self.ml_model_repr}")

        return parts


class MLModelMixin(MLModelMixinBase):
    """
    A mixin for tasks that require a single machine learning model, e.g. for evaluation.
    """

    ml_model = luigi.Parameter(
        default=RESOLVE_DEFAULT,
        description="the name of the ML model to be applied; default: value of the "
        "'default_ml_model' analysis aux",
    )

    allow_empty_ml_model = True

    exclude_params_repr_empty = {"ml_model"}

    @classmethod
    def resolve_param_values_pre_init(cls, params: dict[str, Any]) -> dict[str, Any]:
        params = super().resolve_param_values_pre_init(params)

        # # add the default ml model when empty
        params["ml_model"] = cls.resolve_config_default(
            param=params.get("ml_model"),
            task_params=params,
            container=params["analysis_inst"],
            default_str="default_ml_model",
            multi_strategy="same",
        )

        # when both config_inst and ml_model are set, initialize the ml_model_inst
        if all(params.get(x) not in {None, law.NO_STR} for x in ("config_inst", "ml_model")):
            if not params.get("ml_model_inst"):
                params["ml_model_inst"] = cls.get_ml_model_inst(
                    params["ml_model"],
                    params["analysis_inst"],
                    requested_configs=[params["config_inst"]],
                )
        elif not cls.allow_empty_ml_model:
            raise Exception(f"no ml_model configured for {cls.task_family}")

        return params

    def store_parts(self) -> law.util.InsertableDict:
        parts = super().store_parts()

        if self.ml_model_inst:
            parts.insert_before("version", "ml_model", f"ml__{self.ml_model_repr}")
<<<<<<< HEAD

        return parts

    def find_keep_columns(self, collection: ColumnCollection) -> set[Route]:
        columns = super().find_keep_columns(collection)

        if collection == ColumnCollection.ALL_FROM_ML_EVALUATION and self.ml_model_inst:
            columns |= set.union(*self.ml_model_inst.produced_columns().values())

        return columns


class PreparationProducerMixin(ArrayFunctionInstanceMixin, MLModelMixin):

    preparation_producer_inst = DerivableInstParameter(
        default=None,
        visibility=luigi.parameter.ParameterVisibility.PRIVATE,
    )

    exclude_params_index = {"preparation_producer_inst"}
    exclude_params_repr = {"preparation_producer_inst"}
    exclude_params_sandbox = {"preparation_producer_inst"}
    exclude_params_remote_workflow = {"preparation_producer_inst"}

=======

        return parts

    def find_keep_columns(self, collection: ColumnCollection) -> set[Route]:
        columns = super().find_keep_columns(collection)

        if collection == ColumnCollection.ALL_FROM_ML_EVALUATION and self.ml_model_inst:
            columns |= set.union(*self.ml_model_inst.produced_columns().values())

        return columns


class PreparationProducerMixin(ArrayFunctionInstanceMixin, MLModelMixin):

    preparation_producer_inst = DerivableInstParameter(
        default=None,
        visibility=luigi.parameter.ParameterVisibility.PRIVATE,
    )

    exclude_params_index = {"preparation_producer_inst"}
    exclude_params_repr = {"preparation_producer_inst"}
    exclude_params_sandbox = {"preparation_producer_inst"}
    exclude_params_remote_workflow = {"preparation_producer_inst"}

>>>>>>> 3fb4b872
    @classmethod
    def invokes_preparation_producer(cls, params) -> bool:
        return False

    @classmethod
    def get_producer_dict(cls, params: dict[str, Any]) -> dict[str, Any]:
        return cls.get_array_function_dict(params)

    build_producer_inst = ProducerMixin.build_producer_inst

    def _array_function_post_init(self, **kwargs) -> None:
        if self.preparation_producer_inst:
            self.preparation_producer_inst.run_post_init(task=self, **kwargs)
        super()._array_function_post_init(**kwargs)

<<<<<<< HEAD
    def teardown_preparation_producer_inst(self) -> None:
        if self.preparation_producer_inst:
            self.preparation_producer_inst.run_teardown(task=self)
=======
    def teardown_preparation_producer_inst(self, **kwargs) -> None:
        if self.preparation_producer_inst:
            self.preparation_producer_inst.run_teardown(task=self, **kwargs)
>>>>>>> 3fb4b872

    @classmethod
    def resolve_instances(cls, params: dict[str, Any], shifts: TaskShifts) -> dict[str, Any]:
        ml_model_inst = params["ml_model_inst"]

        if cls.invokes_preparation_producer(params):
            preparation_producer = ml_model_inst.preparation_producer(params["analysis_inst"])
            # add the producer instance
            if preparation_producer and not params.get("preparation_producer_inst"):
                params["preparation_producer_inst"] = cls.build_producer_inst(preparation_producer, params)

        params = super().resolve_instances(params, shifts)

        return params


class MLModelDataMixin(PreparationProducerMixin):

    single_config = True
    allow_empty_ml_model = False

    def store_parts(self) -> law.util.InsertableDict:
        parts = super().store_parts()

        # replace the ml_model entry
        store_name = self.ml_model_inst.store_name or self.ml_model_repr
        parts.insert_before("ml_model", "ml_data", f"ml__{store_name}")
        parts.pop("ml_model")

        return parts


class MLModelsMixin(ConfigTask):

    ml_models = law.CSVParameter(
        default=(RESOLVE_DEFAULT,),
        description="comma-separated names of ML models to be applied; default: value of the 'default_ml_model' config",
        brace_expand=True,
        parse_empty=True,
    )

    exclude_params_repr_empty = {"ml_models"}

    allow_empty_ml_models = True

    @property
    def ml_models_repr(self) -> str:
        """
        Returns a string representation of the ML models.
        """
        return self.build_repr(tuple(map(str, self.ml_model_insts)))

    @classmethod
    def resolve_param_values_pre_init(cls, params: dict[str, Any]) -> dict[str, Any]:
        # NOTE: at the moment, the ml_models will be initialized before CSPs are initialized
        params = super().resolve_param_values_pre_init(params)

        if (container := cls._get_config_container(params)):
            # apply ml_model_groups and default_ml_model from the config
            params["ml_models"] = cls.resolve_config_default_and_groups(
                param=params.get("ml_models"),
                task_params=params,
                container=container,
                default_str="default_ml_model",
                groups_str="ml_model_groups",
                multi_strategy="same",
            )

            # special case: initialize them once to trigger their set_config hook
            if params.get("ml_models"):
                params["ml_model_insts"] = [
                    MLModelMixinBase.get_ml_model_inst(
                        ml_model,
                        params["analysis_inst"],
                        requested_configs=[params["config"]] if cls.has_single_config() else params["configs"],
                    )
                    for ml_model in params["ml_models"]
                ]
            elif not cls.allow_empty_ml_models:
                raise Exception(f"no ml_models configured for {cls.task_family}")

        return params

    @classmethod
    def req_params(cls, inst: law.Task, **kwargs) -> dict:
        # prefer --ml-models set on task-level via cli
        kwargs["_prefer_cli"] = law.util.make_set(kwargs.get("_prefer_cli", [])) | {"ml_models"}
<<<<<<< HEAD

=======
>>>>>>> 3fb4b872
        return super().req_params(inst, **kwargs)

    @property
    def ml_model_insts(self) -> list[MLModel]:
        if self._ml_model_insts is None:
            self._ml_model_insts = [
                MLModelMixinBase.get_ml_model_inst(
                    ml_model,
                    self.analysis_inst,
                    requested_configs=[self.config] if self.single_config else self.config,
                )
                for ml_model in self.ml_models
            ]
        return self._ml_model_insts

    def __init__(self, *args, **kwargs):
        super().__init__(*args, **kwargs)

        # cache for ml model insts
        self._ml_model_insts = None

    def store_parts(self) -> law.util.InsertableDict:
        parts = super().store_parts()

        if self.ml_model_insts:
            parts.insert_before("version", "ml_models", f"ml__{self.ml_models_repr}")

        return parts

    def find_keep_columns(self, collection: ColumnCollection) -> set[Route]:
        columns = super().find_keep_columns(collection)

        if collection == ColumnCollection.ALL_FROM_ML_EVALUATION:
            columns |= set.union(*(
                set.union(*model_inst.produced_columns().values())
                for model_inst in self.ml_model_insts
            ))

        return columns

    @classmethod
    def get_config_lookup_keys(
        cls,
        inst_or_params: MLModelsMixin | dict[str, Any],
    ) -> law.util.InsertiableDict:
        keys = super().get_config_lookup_keys(inst_or_params)

        # add the ml model names
        ml_models = (
            inst_or_params.get("ml_models")
            if isinstance(inst_or_params, dict)
            else getattr(inst_or_params, "ml_models", None)
        )
        if ml_models not in {law.NO_STR, None, "", ()}:
            prefix = "ml"
            keys[prefix] = [f"{prefix}_{ml_model}" for ml_model in ml_models]

        return keys


class HistProducerClassMixin(ArrayFunctionClassMixin):
    """
    Mixin to include and access single :py:class:`~columnflow.histogramming.HistProducer` class.
    """

    hist_producer = luigi.Parameter(
        default=RESOLVE_DEFAULT,
        description="the name of the hist producer to be applied; default: value of the 'default_hist_producer' config",
    )

    @classmethod
    def resolve_param_values_pre_init(cls, params: dict[str, Any]) -> dict[str, Any]:
        params = super().resolve_param_values_pre_init(params)

        # resolve the default class if necessary
        if (container := cls._get_config_container(params)):
            params["hist_producer"] = cls.resolve_config_default(
                param=params.get("hist_producer"),
                task_params=params,
                container=container,
                default_str="default_hist_producer",
                multi_strategy="same",
            )

            # !! to be removed in a future release
            if not params["hist_producer"]:
                # fallback to cf's default and trigger a verbose warning
                params["hist_producer"] = "cf_default"
                docs_url = get_docs_url("user_guide", "02_03_transition.html")
                code_url = get_code_url("columnflow", "histogramming", "default.py")
                logger.warning_once(
                    "hist_producer_undefined",
                    "the resolution of the '--hist-producer' parameter resulted in an empty value, most likely caused "
                    f"by a missing auxiliary field 'default_hist_producer' in your configuration; see {docs_url} for "
                    f"more information; using '{params['hist_producer']}' ({code_url}) as a fallback",
                )

        return params

    @classmethod
    def req_params(cls, inst: law.Task, **kwargs) -> dict[str, Any]:
        # prefer --hist-producer set on task-level via cli
        kwargs["_prefer_cli"] = law.util.make_set(kwargs.get("_prefer_cli", [])) | {"hist_producer"}
        return super().req_params(inst, **kwargs)

    @classmethod
    def get_config_lookup_keys(
        cls,
        inst_or_params: HistProducerClassMixin | dict[str, Any],
    ) -> law.util.InsertiableDict:
        keys = super().get_config_lookup_keys(inst_or_params)

        # add the hist producer name
        producer = (
            inst_or_params.get("hist_producer")
            if isinstance(inst_or_params, dict)
            else getattr(inst_or_params, "hist_producer", None)
        )
        if producer not in (law.NO_STR, None, ""):
            prefix = "hist"
            keys[prefix] = f"{prefix}_{producer}"

<<<<<<< HEAD
class HistProducerClassMixin(ArrayFunctionClassMixin):
    """
    Mixin to include and access single :py:class:`~columnflow.histogramming.HistProducer` class.
    """

    hist_producer = luigi.Parameter(
        default=RESOLVE_DEFAULT,
        description="the name of the hist producer to be applied; default: value of the 'default_hist_producer' config",
    )

    @classmethod
    def resolve_param_values_pre_init(cls, params: dict[str, Any]) -> dict[str, Any]:
        params = super().resolve_param_values_pre_init(params)

        # resolve the default class if necessary
        if (container := cls._get_config_container(params)):
            params["hist_producer"] = cls.resolve_config_default(
                param=params.get("hist_producer"),
                task_params=params,
                container=container,
                default_str="default_hist_producer",
                multi_strategy="same",
            )

            # !! to be removed in a future release
            if not params["hist_producer"]:
                # fallback to cf's default and trigger a verbose warning
                params["hist_producer"] = "cf_default"
                docs_url = get_docs_url("user_guide", "02_03_transition.html")
                code_url = get_code_url("columnflow", "histogramming", "default.py")
                logger.warning_once(
                    "hist_producer_undefined",
                    "the resolution of the '--hist-producer' parameter resulted in an empty value, most likely caused "
                    f"by a missing auxiliary field 'default_hist_producer' in your configuration; see {docs_url} for "
                    f"more information; using '{params['hist_producer']}' ({code_url}) as a fallback",
                )

        return params

    @classmethod
    def req_params(cls, inst: law.Task, **kwargs) -> dict[str, Any]:
        # prefer --hist-producer set on task-level via cli
        kwargs["_prefer_cli"] = law.util.make_set(kwargs.get("_prefer_cli", [])) | {"hist_producer"}
        return super().req_params(inst, **kwargs)
=======
        return keys
>>>>>>> 3fb4b872

    @property
    def hist_producer_repr(self) -> str:
        """
        Return a string representation of the hist producer class.
        """
        return self.build_repr(self.array_function_cls_repr(self.hist_producer))

    def store_parts(self) -> law.util.InsertableDict:
        """
        :return: Dictionary with parts that will be translated into an output directory path.
        """
        parts = super().store_parts()
        parts.insert_after(self.config_store_anchor, "hist_producer", f"hist__{self.hist_producer_repr}")
        return parts
<<<<<<< HEAD

    @classmethod
    def get_config_lookup_keys(
        cls,
        inst_or_params: HistProducerClassMixin | dict[str, Any],
    ) -> law.util.InsertiableDict:
        keys = super().get_config_lookup_keys(inst_or_params)

        # add the hist producer name
        producer = (
            inst_or_params.get("hist_producer")
            if isinstance(inst_or_params, dict)
            else getattr(inst_or_params, "hist_producer", None)
        )
        if producer not in (law.NO_STR, None, ""):
            keys["hist_producer"] = f"hist_{producer}"
=======
>>>>>>> 3fb4b872

        return keys

<<<<<<< HEAD

class HistProducerMixin(ArrayFunctionInstanceMixin, HistProducerClassMixin):
    """
    Mixin to include and access a single :py:class:`~columnflow.histogramming.HistProducer` instance.
    """

=======
class HistProducerMixin(ArrayFunctionInstanceMixin, HistProducerClassMixin):
    """
    Mixin to include and access a single :py:class:`~columnflow.histogramming.HistProducer` instance.
    """

>>>>>>> 3fb4b872
    hist_producer_inst = DerivableInstParameter(
        default=None,
        visibility=luigi.parameter.ParameterVisibility.PRIVATE,
    )

    exclude_params_index = {"hist_producer_inst"}
    exclude_params_repr = {"hist_producer_inst"}
    exclude_params_sandbox = {"hist_producer_inst"}
    exclude_params_remote_workflow = {"hist_producer_inst"}

    # decides whether the task itself invokes the hist_producer
    invokes_hist_producer = False

    @classmethod
    def get_hist_producer_dict(cls, params: dict[str, Any]) -> dict[str, Any]:
        return cls.get_array_function_dict(params)

    @classmethod
    def build_hist_producer_inst(
        cls,
        hist_producer: str,
        params: dict[str, Any] | None = None,
    ) -> Producer:
        """
        Instantiate and return the :py:class:`~columnflow.histogramming.HistProducer` instance.

        :param producer: Name of the hist producer class to instantiate.
        :param params: Arguments forwarded to the hist producer constructor.
        :raises RuntimeError: If the hist producer class is not
            :py:attr:`~columnflow.histogramming.HistProducer.exposed`.
        :return: The hist producer instance.
        """
        hist_producer_cls = HistProducer.get_cls(hist_producer)
        if not hist_producer_cls.exposed:
            raise RuntimeError(f"cannot use unexposed hist_producer '{hist_producer}' in {cls.__name__}")

        inst_dict = cls.get_hist_producer_dict(params) if params else None
        return hist_producer_cls(inst_dict=inst_dict)

    @classmethod
    def resolve_instances(cls, params: dict[str, Any], shifts: TaskShifts) -> dict[str, Any]:
        # add the hist producer instance
        if not params.get("hist_producer_inst"):
            params["hist_producer_inst"] = cls.build_hist_producer_inst(
                params["hist_producer"],
                params,
            )

        params = super().resolve_instances(params, shifts)

        return params

    @classmethod
    def get_known_shifts(
        cls,
        params: dict[str, Any],
        shifts: TaskShifts,
    ) -> None:
        """
        Updates the set of known *shifts* implemented by *this* and upstream tasks.
<<<<<<< HEAD

        :param params: Dictionary of task parameters.
        :param shifts: TaskShifts object to adjust.
        """
        # get the hist producer, update it and add its shifts
        hist_producer_shifts = params["hist_producer_inst"].all_shifts
        (shifts.local if cls.invokes_hist_producer else shifts.upstream).update(hist_producer_shifts)

        super().get_known_shifts(params, shifts)

    def __init__(self, *args, **kwargs) -> None:
        super().__init__(*args, **kwargs)

        # overwrite the sandbox when set
        if self.invokes_hist_producer and (sandbox := self.hist_producer_inst.get_sandbox()):
            self.reset_sandbox(sandbox)

    def _array_function_post_init(self, **kwargs) -> None:
        self.hist_producer_inst.run_post_init(task=self, **kwargs)
        super()._array_function_post_init(**kwargs)

    def teardown_hist_producer_inst(self) -> None:
        if self.hist_producer_inst:
            self.hist_producer_inst.run_teardown(task=self)

=======

        :param params: Dictionary of task parameters.
        :param shifts: TaskShifts object to adjust.
        """
        # get the hist producer, update it and add its shifts
        hist_producer_shifts = params["hist_producer_inst"].all_shifts
        (shifts.local if cls.invokes_hist_producer else shifts.upstream).update(hist_producer_shifts)

        super().get_known_shifts(params, shifts)

    @classmethod
    def req_other_hist_producer(cls, inst: HistProducerMixin, **kwargs) -> HistProducerMixin:
        """
        Same as :py:meth:`req` but overwrites specific arguments for instantiation that simplify requesting a different
        hist producer instance.

        :param inst: The reference instance to request parameters from.
        :param kwargs: Additional arguments forwarded to :py:meth:`req`.
        :return: A new instance of *this* class.
        """
        # hist_producer_inst and known_shifts must be set to None to by-pass hist producer instance cache lookup and
        # thus, also full parameter resolution
        kwargs.setdefault("hist_producer_inst", None)
        kwargs.setdefault("known_shifts", None)

        return cls.req(inst, **kwargs)

    def __init__(self, *args, **kwargs) -> None:
        super().__init__(*args, **kwargs)

        # overwrite the sandbox when set
        if self.invokes_hist_producer and (sandbox := self.hist_producer_inst.get_sandbox()):
            self.reset_sandbox(sandbox)

    def _array_function_post_init(self, **kwargs) -> None:
        self.hist_producer_inst.run_post_init(task=self, **kwargs)
        super()._array_function_post_init(**kwargs)

    def teardown_hist_producer_inst(self, **kwargs) -> None:
        if self.hist_producer_inst:
            self.hist_producer_inst.run_teardown(task=self, **kwargs)

>>>>>>> 3fb4b872
    @property
    def hist_producer_repr(self) -> str:
        """
        Return a string representation of the hist producer instance.
        """
        return self.build_repr(self.array_function_inst_repr(self.hist_producer_inst))


class InferenceModelClassMixin(ConfigTask):

    inference_model = luigi.Parameter(
        default=RESOLVE_DEFAULT,
        description="the name of the inference model to be used; default: value of the 'default_inference_model' "
        "config",
    )

    @classmethod
    def resolve_param_values_pre_init(cls, params: dict[str, Any]) -> dict[str, Any]:
        params = super().resolve_param_values_pre_init(params)

        # add the default inference model when empty
        if (container := cls._get_config_container(params)):
            params["inference_model"] = cls.resolve_config_default(
                param=params.get("inference_model"),
                task_params=params,
                container=container,
                default_str="default_inference_model",
                multi_strategy="same",
            )

        return params

    @classmethod
<<<<<<< HEAD
    def req_params(cls, inst: law.Task, **kwargs) -> dict:
=======
    def req_params(cls, inst: law.Task, **kwargs) -> dict[str, Any]:
>>>>>>> 3fb4b872
        # prefer --inference-model set on task-level via cli
        kwargs["_prefer_cli"] = law.util.make_set(kwargs.get("_prefer_cli", [])) | {"inference_model"}
        return super().req_params(inst, **kwargs)

    @property
    def inference_model_repr(self):
        return str(self.inference_model)

    def store_parts(self) -> law.util.InsertableDict:
        """
        :return: Dictionary with parts that will be translated into an output directory path.
        """
        parts = super().store_parts()
        if self.inference_model != law.NO_STR:
            parts.insert_after(self.config_store_anchor, "inf_model", f"inf__{self.inference_model_repr}")
        return parts


class InferenceModelMixin(InferenceModelClassMixin):

    inference_model_inst = DerivableInstParameter(
        default=None,
        visibility=luigi.parameter.ParameterVisibility.PRIVATE,
    )

    exclude_params_index = {"inference_model_inst"}
    exclude_params_repr = {"inference_model_inst"}
    exclude_params_sandbox = {"inference_model_inst"}
    exclude_params_remote_workflow = {"inference_model_inst"}

    @classmethod
    def build_inference_model_inst(
        cls,
        inference_model: str,
        config_insts: list[od.Config],
        **kwargs,
    ) -> InferenceModel:
        """
        Instantiate and return the :py:class:`~columnflow.inference.InferenceModel` instance.

        :param inference_model: Name of the inference model class to instantiate.
        :param config_insts: List of configuration objects that are passed to the inference model constructor.
        :param kwargs: Additional keywork arguments forwarded to the inference model constructor.
        :return: The inference model instance.
        """
        inference_model_cls = InferenceModel.get_cls(inference_model)
        return inference_model_cls(config_insts, **kwargs)

    @classmethod
    def resolve_param_values_post_init(cls, params: dict[str, Any]) -> dict[str, Any]:
        params = super().resolve_param_values_post_init(params)

        # add the inference model instance
        if not params.get("inference_model_inst") and params.get("inference_model"):
            if cls.has_single_config():
                if (config_inst := params.get("config_inst")):
                    params["inference_model_inst"] = cls.build_inference_model_inst(
                        params["inference_model"],
                        [config_inst],
                    )
            elif (config_insts := params.get("config_insts")):
                params["inference_model_inst"] = cls.build_inference_model_inst(
                    params["inference_model"],
                    config_insts,
                )

        return params

    @classmethod
    def resolve_instances(cls, params: dict[str, Any], shifts: TaskShifts) -> dict[str, Any]:
        if not cls.resolution_task_cls:
            raise ValueError(f"resolution_task_cls must be set for multi-config task {cls.task_family}")

        cls.get_known_shifts(params, shifts)

        # we loop over all configs/datasets, but return initial params
        inference_model_cls = InferenceModel.get_cls(params["inference_model"])
        for i, config_inst in enumerate(params["config_insts"]):
            datasets = inference_model_cls.used_datasets(config_inst)

            for dataset in datasets:
                # NOTE: we need to copy here, because otherwise taf inits will only be triggered once
                _params = {
                    **params,
                    "config_inst": config_inst,
                    "config": config_inst.name,
                    "dataset": dataset,
                }
                logger_dev.debug(f"building taf insts for {config_inst.name}, {dataset}")
                cls.resolution_task_cls.resolve_instances(_params, shifts)
                cls.resolution_task_cls.get_known_shifts(_params, shifts)

        params["known_shifts"] = shifts

        return params


class CategoriesMixin(ConfigTask):

    categories = law.CSVParameter(
        default=(RESOLVE_DEFAULT,),
        description="comma-separated category names or patterns to select; can also be the key of a mapping defined in "
        "'category_groups' auxiliary data of the config; when empty, uses the auxiliary data enty 'default_categories' "
        "when set; empty default",
        brace_expand=True,
        parse_empty=True,
    )

    default_categories = None
    allow_empty_categories = False

    @classmethod
    def resolve_param_values_post_init(cls, params: dict[str, Any]) -> dict[str, Any]:
        params = super().resolve_param_values_post_init(params)
        if "analysis_inst" not in params or "config_insts" not in params:
            return params

        # resolve categories
        if (categories := params.get("categories", law.no_value)) != law.no_value:
            # when empty, use the ones defined on class level
            if categories in ((), (RESOLVE_DEFAULT,)) and cls.default_categories:
                categories = tuple(cls.default_categories)

            # additional resolution and expansion requires a config
            if (container := cls._get_config_container(params)):
                # when still empty, get the config default
                categories = cls.resolve_config_default(
                    param=params.get("categories"),
                    task_params=params,
                    container=container,
                    default_str="default_categories",
                    multi_strategy="union",
                )
                # resolve them
                categories = cls.find_config_objects(
                    names=categories,
                    container=container,
                    object_cls=od.Category,
                    groups_str="category_groups",
                    deep=True,
                    multi_strategy="intersection",
                )

            # complain when no categories were found
            if not categories and not cls.allow_empty_categories:
                raise ValueError(f"no categories found matching {params['categories']}")

            params["categories"] = tuple(categories)

        return params

    @property
    def categories_repr(self) -> str:
        if len(self.categories) == 1:
            return self.build_repr(self.categories[0])
        return self.build_repr(self.categories, prepend_count=True)


class VariablesMixin(ConfigTask):

    variables = law.CSVParameter(
        default=(RESOLVE_DEFAULT,),
        description="comma-separated variable names or patterns to select; can also be the key of a mapping defined in "
        "the 'variable_group' auxiliary data of the config; when empty, uses all variables of the config; empty "
        "default",
        brace_expand=True,
        parse_empty=True,
    )

    default_variables = None
    allow_empty_variables = False
    allow_missing_variables = False

    @classmethod
    def resolve_param_values_post_init(cls, params: dict[str, Any]) -> dict[str, Any]:
        params = super().resolve_param_values_post_init(params)

        if "analysis_inst" not in params or "config_insts" not in params:
            return params

        # resolve variables
        if (variables := params.get("variables", law.no_value)) != law.no_value:
            # when empty, use the ones defined on class level
            if variables in {(), (RESOLVE_DEFAULT,)} and cls.default_variables:
                variables = tuple(cls.default_variables)

            # additional resolution and expansion requires a config
            if (container := cls._get_config_container(params)):
                # when still empty, get the config default
                variables = cls.resolve_config_default_and_groups(
                    param=params.get("variables"),
                    task_params=params,
                    container=container,
                    default_str="default_variables",
                    groups_str="variable_groups",
                    multi_strategy="union",
                )
                # since there can be multi-dimensional variables, resolve each part separately
                resolved_variables = set()
                for variable in variables:
                    resolved_parts = [
                        cls.find_config_objects(
                            names=part,
                            container=container,
                            object_cls=od.Variable,
                            groups_str="variable_groups",
                            multi_strategy="intersection",
                        )
                        for part in cls.split_multi_variable(variable)
                    ]
                    # build combinatrics
                    resolved_variables.update(map(cls.join_multi_variable, itertools.product(*resolved_parts)))
                variables = resolved_variables

            # when still empty, fallback to using all known variables
            if not variables:
                variables = sorted(set.intersection(*(set(c.variables.names()) for c in law.util.make_list(container))))

            # complain when no variables were found
            if not variables and not cls.allow_empty_variables:
                raise ValueError(f"no variables found matching {params['variables']}")

            params["variables"] = tuple(variables)

        return params

    @classmethod
    def split_multi_variable(cls, variable: str) -> tuple[str]:
        """
        Splits a multi-dimensional *variable* given in the format ``"var_a[-var_b[-...]]"`` into
        separate variable names using a delimiter (``"-"``) and returns a tuple.
        """
        return tuple(variable.split("-"))

    @classmethod
    def join_multi_variable(cls, variables: Sequence[str]) -> str:
        """
        Joins the name of multiple *variables* using a delimiter (``"-"``) into a single string
        that represents a multi-dimensional variable and returns it.
        """
        return "-".join(map(str, variables))

    def __init__(self, *args, **kwargs) -> None:
        super().__init__(*args, **kwargs)

        # if enabled, split names of multi-dimensional parameters into tuples
        self.variable_tuples = {
            var_name: self.split_multi_variable(var_name)
            for var_name in self.variables
        }

    @property
    def variables_repr(self) -> str:
        if len(self.variables) == 1:
            return self.build_repr(self.variables[0])
        return self.build_repr(sorted(self.variables), prepend_count=True)


class DatasetsMixin(ConfigTask):

    datasets = law.CSVParameter(
        default=(),
        description="comma-separated dataset names or patterns to select; can also be the key of a mapping defined in "
        "the 'dataset_groups' auxiliary data of the config; when empty, uses all datasets registered in the config "
        "that contain any of the selected --processes; empty default",
        brace_expand=True,
        parse_empty=True,
    )
    datasets_multi = law.MultiCSVParameter(
        default=(),
        description="multiple comma-separated dataset names or patters to select per config object, each separated by "
        "a colon; when only one sequence is passed, it is applied to all configs; values can also be the key of a "
        "mapping defined in " "the 'dataset_groups' auxiliary data of the specific config; when empty, uses all "
        "datasets registered in the config that contain any of the selected --processes; empty default",
        brace_expand=True,
        parse_empty=True,
    )

    allow_empty_datasets = False

    @classmethod
    def modify_task_attributes(cls) -> None:
        super().modify_task_attributes()
        # single/multi config adjustments in case the switch has been specified
        if isinstance(cls.single_config, bool) and getattr(cls, "datasets_multi", None) is not None:
            if not cls.has_single_config():
                cls.datasets = cls.datasets_multi
                cls.processes = cls.processes_multi
            cls.datasets_multi = None

    @classmethod
    def resolve_datasets(cls, config_inst: od.Config, datasets: Any) -> tuple[list[str], list[str]]:
        """
        helper to resolve processes and datasets for one config
        """
        if datasets:
            datasets_orig = datasets
            datasets = cls.find_config_objects(
                names=datasets,
                container=config_inst,
                object_cls=od.Dataset,
                groups_str="dataset_groups",
            )
            if not datasets and not cls.allow_empty_datasets:
                raise ValueError(f"no datasets found matching {datasets_orig}")

        return datasets

    @classmethod
    def resolve_param_values_pre_init(cls, params: dict[str, Any]) -> dict[str, Any]:
        params = super().resolve_param_values_pre_init(params)

        # get processes and datasets
        single_config = cls.has_single_config()
        datasets = (params.get("datasets", law.no_value),) if single_config else params.get("datasets", ())

        # "broadcast" to match number of configs
        config_insts = params.get("config_insts")

        # perform resolution per config
        multi_datasets = []
        for config_inst, _datasets in zip(config_insts, datasets):
            _datasets = cls.resolve_datasets(config_inst, _datasets)
            multi_datasets.append(tuple(_datasets) if _datasets != law.no_value else None)

        params["datasets"] = multi_datasets[0] if single_config else tuple(multi_datasets)

        # store instances
        params["dataset_insts"] = {
            config_inst: datasets and list(map(config_inst.get_dataset, datasets))
            for config_inst, datasets in zip(config_insts, multi_datasets)
        }
        return params

    @classmethod
    def resolve_instances(cls, params: dict[str, Any], shifts: TaskShifts) -> dict[str, Any]:
        if not cls.resolution_task_cls:
            raise ValueError(f"resolution_task_cls must be set for multi-config task {cls.task_family}")
<<<<<<< HEAD

        cls.get_known_shifts(params, shifts)

=======

        cls.get_known_shifts(params, shifts)

>>>>>>> 3fb4b872
        # we loop over all configs/datasets, but return initial params
        for i, config_inst in enumerate(params["config_insts"]):
            if cls.has_single_config():
                datasets = params["datasets"]
            else:
                datasets = params["datasets"][i]

            for dataset in datasets:
                # NOTE: we need to copy here, because otherwise taf inits will only be triggered once
                _params = {
                    **params,
                    "config_inst": config_inst,
                    "config": config_inst.name,
                    "dataset": dataset,
                }
                logger_dev.debug(f"building taf insts for {config_inst.name}, {dataset}")
                cls.resolution_task_cls.resolve_instances(_params, shifts)
                cls.resolution_task_cls.get_known_shifts(_params, shifts)

        params["known_shifts"] = shifts

        return params

    @classmethod
    def get_known_shifts(
            cls,
            params: dict[str, Any],
            shifts: TaskShifts,
    ) -> None:
        """
        Updates the set of known *shifts* implemented by *this* and upstream tasks.

        :param params: Dictionary of task parameters.
        :param shifts: TaskShifts object to adjust.
        """
        # add shifts of all datasets to upstream ones
        for config_inst, dataset_insts in params["dataset_insts"].items():
            for dataset_inst in dataset_insts:
                if dataset_inst.is_mc:
                    shifts.upstream |= set(dataset_inst.info.keys())

        super().get_known_shifts(params, shifts)

    @property
    def datasets_repr(self) -> str:
        return self._multi_sequence_repr(self.datasets, sort=True)


class DatasetsProcessesMixin(ConfigTask):

    datasets = law.CSVParameter(
        default=(),
        description="comma-separated dataset names or patters to select; can also be the key of a mapping defined in "
        "the 'dataset_groups' auxiliary data of the config; when empty, uses all datasets registered in the config "
        "that contain any of the selected --processes; empty default",
        brace_expand=True,
        parse_empty=True,
    )
    datasets_multi = law.MultiCSVParameter(
        default=(),
        description="multiple comma-separated dataset names or patters to select per config object, each separated by "
        "a colon; when only one sequence is passed, it is applied to all configs; values can also be the key of a "
        "mapping defined in " "the 'dataset_groups' auxiliary data of the specific config; when empty, uses all "
        "datasets registered in the config that contain any of the selected --processes; empty default",
        brace_expand=True,
        parse_empty=True,
    )
    processes = law.CSVParameter(
        default=(),
        description="comma-separated process names or patterns for filtering processes; can also be the key of a "
        "mapping defined in the 'process_groups' auxiliary data of the config; uses all processes of the config when "
        "empty; empty default",
        brace_expand=True,
        parse_empty=True,
    )
    processes_multi = law.MultiCSVParameter(
        default=(),
        description="multiple comma-separated process names or patters for filtering processing per config object, "
        "each separated by a colon; when only one sequence is passed, it is applied to all configs; values can also be "
        "the key of a mapping defined in the 'process_groups' auxiliary data of the specific config; uses all "
        "processes of the config when empty; empty default",
        brace_expand=True,
        parse_empty=True,
    )

    allow_empty_datasets = False
    allow_empty_processes = False

    @classmethod
    def modify_task_attributes(cls) -> None:
        super().modify_task_attributes()
        # single/multi config adjustments in case the switch has been specified
        if isinstance(cls.single_config, bool) and getattr(cls, "datasets_multi", None) is not None:
            if not cls.has_single_config():
                cls.datasets = cls.datasets_multi
                cls.processes = cls.processes_multi
            cls.datasets_multi = None
            cls.processes_multi = None

    @classmethod
    def resolve_param_values_pre_init(cls, params: dict[str, Any]) -> dict[str, Any]:
        params = super().resolve_param_values_pre_init(params)

        # helper to resolve processes and datasets for one config
        def resolve(config_inst: od.Config, processes: Any, datasets: Any) -> tuple[list[str], list[str]]:
            if processes != law.no_value:
                processes_orig = processes
                if processes:
                    processes = cls.find_config_objects(
                        names=processes,
                        container=config_inst,
                        object_cls=od.Process,
                        groups_str="process_groups",
                        deep=True,
                    )
                else:
<<<<<<< HEAD
                    processes = config_inst.processes.names()
=======
                    processes = list(config_inst.processes.names())
                    # protect against overlap between top-level processes
                    to_remove = defaultdict(set)
                    for process_name in processes:
                        process = config_inst.get_process(process_name)
                        # check any remaining process for overlap
                        for child_process_name in processes:
                            if child_process_name == process_name:
                                continue
                            if process.has_process(child_process_name, deep=True):
                                to_remove[child_process_name].add(process_name)
                    if to_remove:
                        processes = [process_name for process_name in processes if process_name not in to_remove]
                        for removed, reasons in to_remove.items():
                            reasons = ", ".join(map("'{}'".format, reasons))
                            logger.warning(
                                f"removed '{removed}' from selected processes due to overlap with {reasons}",
                            )
>>>>>>> 3fb4b872
                if not processes and not cls.allow_empty_processes:
                    raise ValueError(f"no processes found matching {processes_orig}")
            if datasets != law.no_value:
                datasets_orig = datasets
                if datasets:
                    datasets = cls.find_config_objects(
                        names=datasets,
                        container=config_inst,
                        object_cls=od.Dataset,
                        groups_str="dataset_groups",
                    )
                elif processes and processes != law.no_value:
                    # pick all datasets that contain any of the requested (sub)processes
                    sub_process_insts = sum((
                        [proc for proc, _, _ in process_inst.walk_processes(include_self=True)]
                        for process_inst in map(config_inst.get_process, processes)
                    ), [])
                    datasets = [
                        dataset_inst.name for dataset_inst in config_inst.datasets
                        if any(map(dataset_inst.has_process, sub_process_insts))
                    ]
                if not datasets and not cls.allow_empty_datasets:
                    raise ValueError(f"no datasets found matching {datasets_orig}")

            return (processes, datasets)

        # get processes and datasets
        single_config = cls.has_single_config()
        processes = (params.get("processes", law.no_value),) if single_config else params.get("processes", ())
        datasets = (params.get("datasets", law.no_value),) if single_config else params.get("datasets", ())

        # "broadcast" to match number of configs
        config_insts = params.get("config_insts")
        processes = cls.broadcast_to_configs(processes, "processes", len(config_insts))
        datasets = cls.broadcast_to_configs(datasets, "datasets", len(config_insts))

        # perform resolution per config
        multi_processes = []
        multi_datasets = []
        for config_inst, _processes, _datasets in zip(config_insts, processes, datasets):
            _processes, _datasets = resolve(config_inst, _processes, _datasets)
            multi_processes.append(tuple(_processes) if _processes != law.no_value else None)
            multi_datasets.append(tuple(_datasets) if _datasets != law.no_value else None)

        # store params
        params["processes"] = multi_processes[0] if single_config else tuple(multi_processes)
        params["datasets"] = multi_datasets[0] if single_config else tuple(multi_datasets)

        # store instances
        params["process_insts"] = {
            config_inst: list(map(config_inst.get_process, processes))
            for config_inst, processes in zip(config_insts, multi_processes)
        }
        params["dataset_insts"] = {
            config_inst: list(map(config_inst.get_dataset, datasets))
            for config_inst, datasets in zip(config_insts, multi_datasets)
        }
        return params

    @classmethod
    def resolve_instances(cls, params: dict[str, Any], shifts: TaskShifts) -> dict[str, Any]:
        if not cls.resolution_task_cls:
            raise ValueError(f"resolution_task_cls must be set for multi-config task {cls.task_family}")
<<<<<<< HEAD

        cls.get_known_shifts(params, shifts)

=======

        cls.get_known_shifts(params, shifts)

>>>>>>> 3fb4b872
        # we loop over all configs/datasets, but return initial params
        for i, config_inst in enumerate(params["config_insts"]):
            if cls.has_single_config():
                datasets = params["datasets"]
            else:
                datasets = params["datasets"][i]

            for dataset in datasets:
                # NOTE: we need to copy here, because otherwise taf inits will only be triggered once
                _params = {
                    **params,
                    "config_inst": config_inst,
                    "config": config_inst.name,
                    "dataset": dataset,
                }
                logger_dev.debug(f"building taf insts for {config_inst.name}, {dataset}")
                cls.resolution_task_cls.resolve_instances(_params, shifts)
                cls.resolution_task_cls.get_known_shifts(_params, shifts)

        params["known_shifts"] = shifts

        return params

    @classmethod
    def get_known_shifts(
        cls,
        params: dict[str, Any],
        shifts: TaskShifts,
    ) -> None:
        """
        Updates the set of known *shifts* implemented by *this* and upstream tasks.

        :param params: Dictionary of task parameters.
        :param shifts: TaskShifts object to adjust.
        """
        # add shifts of all datasets to upstream ones
        for config_inst, dataset_insts in params["dataset_insts"].items():
            for dataset_inst in dataset_insts:
                if dataset_inst.is_mc:
                    shifts.upstream |= set(dataset_inst.info.keys())

        super().get_known_shifts(params, shifts)

    @property
    def datasets_repr(self) -> str:
        return self._multi_sequence_repr(self.datasets, sort=True)

    @property
    def processes_repr(self) -> str:
        return self._multi_sequence_repr(self.processes, sort=True)


class ShiftSourcesMixin(ConfigTask):

    shift_sources = law.CSVParameter(
        default=(),
        description="comma-separated shift source names (without direction) or patterns to select; can also be the key "
        "of a mapping defined in the 'shift_group' auxiliary data of the config; default: ()",
        brace_expand=True,
        parse_empty=True,
    )

    allow_empty_shift_sources = False

    @classmethod
    def resolve_param_values_post_init(cls, params: dict[str, Any]) -> dict[str, Any]:
        params = super().resolve_param_values_post_init(params)

        # resolve shift sources
        if (container := cls._get_config_container(params)) and "shift_sources" in params:
            shifts = cls.find_config_objects(
                names=cls.expand_shift_sources(params["shift_sources"]),
                container=container,
                object_cls=od.Shift,
                groups_str="shift_groups",
                multi_strategy="union",  # or "intersection"?
            )

            # convert back to sources and validate
            sources = []
            if shifts:
                sources = cls.reduce_shifts(shifts)

                # # reduce shifts based on known shifts
                if "known_shifts" not in params:
                    raise ValueError("known_shifts must be set before resolving shift sources")
                sources = [
                    source for source in sources
                    if (
                        f"{source}_up" in params["known_shifts"].upstream and
                        f"{source}_down" in params["known_shifts"].upstream
                    )
                ]

            # complain when no sources were found
            if not sources and not cls.allow_empty_shift_sources:
                raise ValueError(f"no shifts found matching {params['shift_sources']}")

            # store them
            params["shift_sources"] = tuple(sources)

        return params

    @classmethod
    def expand_shift_sources(cls, sources: Sequence[str] | set[str]) -> list[str]:
        return sum(([f"{s}_up", f"{s}_down"] for s in sources), [])

    @classmethod
    def reduce_shifts(cls, shifts: Sequence[str] | set[str]) -> list[str]:
        return list(set(od.Shift.split_name(shift)[0] for shift in shifts))

    def __init__(self, *args, **kwargs) -> None:
        super().__init__(*args, **kwargs)

        self.shifts = self.expand_shift_sources(self.shift_sources)

    @property
    def shift_sources_repr(self) -> str:
        if not self.shift_sources:
            return "none"
        if len(self.shift_sources) == 1:
            return self.build_repr(self.shift_sources[0])
        return self.build_repr(sorted(self.shift_sources), prepend_count=True)

    def store_parts(self) -> law.util.InsertableDict:
        parts = super().store_parts()
        parts.insert_before("calibrators", "shift_sources", f"shifts__{self.shift_sources_repr}")
        return parts


class DatasetShiftSourcesMixin(ShiftSourcesMixin, DatasetTask):

    # disable the shift parameter
    shift = None
    effective_shift = None
    allow_empty_shift = True

    # allow empty sources, i.e., using only nominal
    allow_empty_shift_sources = True


class ChunkedIOMixin(ConfigTask):

    check_finite_output = luigi.BoolParameter(
        default=False,
        significant=False,
        description="when True, checks whether output arrays only contain finite values before "
        "writing to them to file",
    )
    check_overlapping_inputs = luigi.BoolParameter(
        default=False,
        significant=False,
        description="when True, checks whether columns if input arrays overlap in at least one field",
    )

    # number of events per row group in the merged file
    merging_row_group_size = law.config.get_expanded_int("analysis", "merging_row_group_size", 50_000)

    exclude_params_req = {"check_finite_output", "check_overlapping_inputs"}

    # define default chunk and pool sizes that can be adjusted per inheriting task
    default_chunk_size = ChunkedIOHandler.default_chunk_size
    default_pool_size = ChunkedIOHandler.default_pool_size

    @classmethod
    def raise_if_not_finite(cls, ak_array: ak.Array) -> None:
        """
        Checks whether all values in array *ak_array* are finite.

        The check is performed using the :external+numpy:py:func:`numpy.isfinite` function.

        :param ak_array: Array with events to check.
        :raises ValueError: If any value in *ak_array* is not finite.
        """
        import numpy as np
        from columnflow.columnar_util import get_ak_routes

        for route in get_ak_routes(ak_array):
            if ak.any(~np.isfinite(ak.flatten(route.apply(ak_array), axis=None))):
                raise ValueError(f"found one or more non-finite values in column '{route.column}' of array {ak_array}")

    @classmethod
    def raise_if_overlapping(cls, ak_arrays: Sequence[ak.Array]) -> None:
        """
        Checks whether fields of *ak_arrays* overlap.

        :param ak_arrays: Arrays with fields to check.
        :raises ValueError: If at least one overlap is found.
        """
        from columnflow.columnar_util import get_ak_routes

        # when less than two arrays are given, there cannot be any overlap
        if len(ak_arrays) < 2:
            return

        # determine overlapping routes
        counts = Counter(sum(map(get_ak_routes, ak_arrays), []))
        overlapping_routes = [r for r, c in counts.items() if c > 1]

        # raise
        if overlapping_routes:
            raise ValueError(
                f"found {len(overlapping_routes)} overlapping columns across {len(ak_arrays)} "
                f"columns: {','.join(overlapping_routes)}",
            )

    def iter_chunked_io(self, *args, **kwargs):
        # get the chunked io handler from first arg or create a new one with all args
        if len(args) == 1 and isinstance(args[0], ChunkedIOHandler):
            handler = args[0]
        else:
            # default chunk and pool sizes
            for key in ["chunk_size", "pool_size"]:
                if kwargs.get(key) is None:
                    # get the default from the config, defaulting to the class default
                    kwargs[key] = law.config.get_expanded_int(
                        "analysis",
                        f"{self.task_family}__chunked_io_{key}",
                        getattr(self, f"default_{key}"),
                    )
                # when still not set, remove it and let the handler decide using its defaults
                if kwargs.get(key) is None:
                    kwargs.pop(key, None)
            # create the handler
            handler = ChunkedIOHandler(*args, **kwargs)

        # iterate in the handler context
        with handler:
            self.chunked_io = handler
            msg = f"iterate through {handler.n_entries:_} events in {handler.n_chunks} chunks ..."
            try:
                # measure runtimes excluding IO
                loop_durations = []
                for obj in self.iter_progress(handler, max(handler.n_chunks, 1), msg=msg):
                    t1 = time.perf_counter()

                    # yield the object provided by the handler
                    yield obj

                    # save the runtime
                    loop_durations.append(time.perf_counter() - t1)

                # print runtimes
                self.publish_message(
                    "event processing in loop body took "
                    f"{law.util.human_duration(seconds=sum(loop_durations))}",
                )

            finally:
                self.chunked_io = None

        # eager cleanup
        del handler


class HistHookMixin(ConfigTask):

    hist_hooks = law.CSVParameter(
        default=(),
        description="names of functions in the config's auxiliary dictionary 'hist_hooks' that are invoked before "
        "plotting to update a potentially nested dictionary of histograms; default: empty",
    )

    def _get_hist_hook(self, name: str) -> Callable:
        func = None
        if not self.has_single_config():
            # only check the analysis
            func = self.analysis_inst.x("hist_hooks", {}).get(name)
        elif not (func := self.config_inst.x("hist_hooks", {}).get(name)):
            # check the config, fallback to the analysis
            func = self.analysis_inst.x("hist_hooks", {}).get(name)

        if not func:
            raise KeyError(
                f"hist hook '{name}' not found in 'hist_hooks' for {self.config_mode()} config task {self!r}",
            )

        return func

    def invoke_hist_hooks(
        self,
        hists: dict[od.Config, dict[od.Process, Any]],
<<<<<<< HEAD
=======
        hook_kwargs: dict | None = None,
>>>>>>> 3fb4b872
    ) -> dict[od.Config, dict[od.Process, Any]]:
        """
        Invoke hooks to modify histograms before further processing such as plotting.
        """
        if not self.hist_hooks:
            return hists

        # apply hooks in order
        for hook in self.hist_hooks:
            if hook in {None, "", law.NO_STR}:
                continue

            # get the hook
            func = self._get_hist_hook(hook)

            # validate it
            if not callable(func):
                raise TypeError(f"hist hook '{hook}' is not callable: {func}")

            # invoke it
            self.publish_message(f"invoking hist hook '{hook}'")
            hists = func(self, hists, **(hook_kwargs or {}))

        return hists

    @property
    def hist_hooks_repr(self) -> str:
        """
        Return a string representation of the hist hooks.
        """
        # prepare names
        names = [name for name in self.hist_hooks if name not in {None, "", law.NO_STR}]

        # lookup the functions for an alternative store_name
        names = [
            getattr(self._get_hist_hook(name), "store_name", name)
            for name in names
        ]

        return self.build_repr(names)


class MergeHistogramMixin(
        VariablesMixin,
        law.LocalWorkflow,
):
    only_missing = luigi.BoolParameter(
        default=False,
        description="when True, identify missing variables first and only require histograms of "
                    "missing ones; default: False",
    )
    remove_previous = luigi.BoolParameter(
        default=False,
        significant=False,
        description="when True, remove particlar input histograms after merging; default: False",
    )

    @classmethod
    def req_params(cls, inst: AnalysisTask, **kwargs) -> dict:
        _prefer_cli = law.util.make_set(kwargs.get("_prefer_cli", [])) | {"variables"}
        kwargs["_prefer_cli"] = _prefer_cli
        return super().req_params(inst, **kwargs)

    def create_branch_map(self):
        # create a dummy branch map so that this task could be submitted as a job
        return {0: None}

    def _get_variables(self):
        if self.is_workflow():
            return self.as_branch()._get_variables()

        variables = self.variables

        # optional dynamic behavior: determine not yet created variables and require only those
        if self.only_missing:
            missing = self.output().count(existing=False, keys=True)[1]
            variables = sorted(missing, key=variables.index)

        return variables

    def workflow_requires(self):
        reqs = super().workflow_requires()

        if not self.pilot:
            variables = self._get_variables()
            if variables:
                reqs["hists"] = self.reqs.CreateHistograms.req_different_branching(
                    self,
                    branch=-1,
                    variables=tuple(variables),
                )

        return reqs

    def requires(self):
        # optional dynamic behavior: determine not yet created variables and require only those
        variables = self._get_variables()

        if not variables:
            return []

        return self.reqs.CreateHistograms.req_different_branching(
            self,
            branch=-1,
            variables=tuple(variables),
            workflow="local",
        )

    def output(self):
        return {"hists": law.SiblingFileCollection({
            variable_name: self.target(f"hist__{variable_name}.pickle")
            for variable_name in self.variables
        })}

    @law.decorator.log
    def run(self):
        # preare inputs and outputs
        inputs = self.input()["collection"]
        outputs = self.output()

        # load input histograms
        hists = [
            inp["hists"].load(formatter="pickle")
            for inp in self.iter_progress(inputs.targets.values(), len(inputs), reach=(0, 50))
        ]

        # create a separate file per output variable
        variable_names = list(hists[0].keys())
        for variable_name in self.iter_progress(variable_names, len(variable_names), reach=(50, 100)):
            self.publish_message(f"merging histograms for '{variable_name}'")

            variable_hists = [h[variable_name] for h in hists]
            merged = sum(variable_hists[1:], variable_hists[0].copy())
            outputs["hists"][variable_name].dump(merged, formatter="pickle")

        # optionally remove inputs
        if self.remove_previous:
            inputs.remove()


class ParamsCacheMixin:

    # the get_param_values is called again for every value of this parameter (config by default included)
    cache_param_sep = ["shift", "shift_sources"]

    # dict to store cached params for different tasks
    cache_param_values = dict()

    time_get_params = luigi.BoolParameter(
        default=False,
        description="Whether to report the time taken to load get the parameters",
    )

    no_cached_params = luigi.BoolParameter(
        default=False,
        description="Return normal call to get_param_values and report if it differs from cached output",
    )

    check_cached_params = luigi.BoolParameter(
        default=False,
        description="Return normal call to get_param_values and report if it differs from cached output",
    )

    @classmethod
    def cache_tag(cls, kwargs):
        tag = cls.__name__
        for p in ["config"] + list(cls.cache_param_sep):
            if kwargs.get(p, None):
                tag += f"__{p}_{kwargs[p]}"
        return tag

    @classmethod
    def get_param_values(cls, params, args, kwargs):

        tag = cls.cache_tag(kwargs)
        cache = cls.cache_param_values.setdefault(tag, [])
        if cache:
            # return cached params but overwrite branch(es), dataset, and output/status options
            dct_update = dict(branch=int(kwargs.get("branch", -1)))
            if "dataset" in kwargs:
                dct_update["dataset"] = kwargs["dataset"]
            cached_out = cache[0] | dct_update | {
                k: kwargs.get(k, ()) for k in
                ["print_output", "branches", "print_status", "remove_output", "fetch_output"]
            }

        # call the normal get_param_values first time, or by request
        if any([
            check_cached_params := kwargs.get("check_cached_params", False),
            no_cached_params := kwargs.get("no_cached_params", False),
            first_call := not cache,
        ]):
            if time_get_params := kwargs.get("time_get_params", False):
                tmr = Timer(f"{tag} get_param_values")

            out = super().get_param_values(params, args, kwargs)

            if time_get_params:
                tmr("end of call")

            dct_out = dict(out)

        # store first call to cache
        if first_call:
            cache.append(dct_out)
            cls.cache_param_values[cls.cache_tag(dct_out)] = cache
        # compare cached output to normal call
        elif check_cached_params:
            for key, value in dct_out.items():
                cached_val = cached_out.get(key, None)
                if isinstance(value, (tuple, list)) and isinstance(cached_val, (tuple, list)):
                    value = tuple(value)
                    cached_val = tuple(cached_val)
                if cached_val != value:
                    logger.warning(
                        "normal call to get_param_values yielded output that differs from cached output\n"
                        f"Normal call -> {key} [key]: {value}\n"
                        f"Cached call -> {key} [key]: {cached_val}",
                    )

        return out if no_cached_params or first_call else list(cached_out.items())<|MERGE_RESOLUTION|>--- conflicted
+++ resolved
@@ -65,21 +65,12 @@
     """
     Mixin to include and access single :py:class:`~columnflow.calibration.Calibrator` class.
     """
-<<<<<<< HEAD
 
     calibrator = luigi.Parameter(
         default=RESOLVE_DEFAULT,
         description="the name of the calibrator to be applied; default: value of the 'default_calibrator' analysis aux",
     )
 
-=======
-
-    calibrator = luigi.Parameter(
-        default=RESOLVE_DEFAULT,
-        description="the name of the calibrator to be applied; default: value of the 'default_calibrator' analysis aux",
-    )
-
->>>>>>> 3fb4b872
     @classmethod
     def resolve_param_values_pre_init(cls, params: dict[str, Any]) -> dict[str, Any]:
         params = super().resolve_param_values_pre_init(params)
@@ -101,58 +92,6 @@
         # prefer --calibrator set on task-level via cli
         kwargs["_prefer_cli"] = law.util.make_set(kwargs.get("_prefer_cli", [])) | {"calibrator"}
         return super().req_params(inst, **kwargs)
-<<<<<<< HEAD
-
-    @property
-    def calibrator_repr(self) -> str:
-        """
-        Return a string representation of the calibrator class.
-        """
-        return self.build_repr(self.array_function_cls_repr(self.calibrator))
-
-    def store_parts(self) -> law.util.InsertableDict:
-        """
-        :return: Dictionary with parts that will be translated into an output directory path.
-        """
-        parts = super().store_parts()
-        parts.insert_after(self.config_store_anchor, "calibrator", f"calib__{self.calibrator_repr}")
-        return parts
-
-    @classmethod
-    def get_config_lookup_keys(
-        cls,
-        inst_or_params: CalibratorClassMixin | dict[str, Any],
-    ) -> law.util.InsertiableDict:
-        keys = super().get_config_lookup_keys(inst_or_params)
-
-        # add the calibrator name
-        calibrator = (
-            inst_or_params.get("calibrator")
-            if isinstance(inst_or_params, dict)
-            else getattr(inst_or_params, "calibrator", None)
-        )
-        if calibrator not in (law.NO_STR, None, ""):
-            keys["calibrator"] = f"calib_{calibrator}"
-
-        return keys
-
-
-class CalibratorMixin(ArrayFunctionInstanceMixin, CalibratorClassMixin):
-    """
-    Mixin to include and access a single :py:class:`~columnflow.calibration.Calibrator` instance.
-    """
-
-    calibrator_inst = DerivableInstParameter(
-        default=None,
-        visibility=luigi.parameter.ParameterVisibility.PRIVATE,
-    )
-
-    exclude_params_index = {"calibrator_inst"}
-    exclude_params_repr = {"calibrator_inst"}
-    exclude_params_sandbox = {"calibrator_inst"}
-    exclude_params_remote_workflow = {"calibrator_inst"}
-
-=======
 
     @classmethod
     def get_config_lookup_keys(
@@ -204,14 +143,12 @@
     exclude_params_sandbox = {"calibrator_inst"}
     exclude_params_remote_workflow = {"calibrator_inst"}
 
->>>>>>> 3fb4b872
     # decides whether the task itself invokes the calibrator
     invokes_calibrator = False
 
     @classmethod
     def get_calibrator_dict(cls, params: dict[str, Any]) -> dict[str, Any]:
         return cls.get_array_function_dict(params)
-<<<<<<< HEAD
 
     @classmethod
     def build_calibrator_inst(
@@ -263,73 +200,6 @@
 
         super().get_known_shifts(params, shifts)
 
-    def __init__(self, *args, **kwargs) -> None:
-        super().__init__(*args, **kwargs)
-
-        # overwrite the sandbox when set
-        if self.invokes_calibrator and (sandbox := self.calibrator_inst.get_sandbox()):
-            self.reset_sandbox(sandbox)
-
-    def _array_function_post_init(self, **kwargs) -> None:
-        self.calibrator_inst.run_post_init(task=self, **kwargs)
-        super()._array_function_post_init(**kwargs)
-
-    def teardown_calibrator_inst(self) -> None:
-        if self.calibrator_inst:
-            self.calibrator_inst.run_teardown(task=self)
-
-=======
-
-    @classmethod
-    def build_calibrator_inst(
-        cls,
-        calibrator: str,
-        params: dict[str, Any] | None = None,
-    ) -> Calibrator:
-        """
-        Instantiate and return the :py:class:`~columnflow.calibration.Calibrator` instance.
-
-        :param calibrator: Name of the calibrator class to instantiate.
-        :param params: Arguments forwarded to the calibrator constructor.
-        :raises RuntimeError: If the calibrator class is not :py:attr:`~columnflow.calibration.Calibrator.exposed`.
-        :return: The calibrator instance.
-        """
-        calibrator_cls = Calibrator.get_cls(calibrator)
-        if not calibrator_cls.exposed:
-            raise RuntimeError(f"cannot use unexposed calibrator '{calibrator}' in {cls.__name__}")
-
-        inst_dict = cls.get_calibrator_dict(params) if params else None
-        return calibrator_cls(inst_dict=inst_dict)
-
-    @classmethod
-    def resolve_instances(cls, params: dict[str, Any], shifts: TaskShifts) -> dict[str, Any]:
-        # add the calibrator instance
-        if not params.get("calibrator_inst"):
-            params["calibrator_inst"] = cls.build_calibrator_inst(params["calibrator"], params)
-
-        params = super().resolve_instances(params, shifts)
-
-        return params
-
-    @classmethod
-    def get_known_shifts(
-        cls,
-        params: dict[str, Any],
-        shifts: TaskShifts,
-    ) -> None:
-        """
-        Updates the set of known *shifts* implemented by *this* and upstream tasks.
-
-        :param config_inst: Config instance.
-        :param params: Dictionary of task parameters.
-        :param shifts: TaskShifts object to adjust.
-        """
-        # get the calibrator, update it and add its shifts
-        calibrator_shifts = params["calibrator_inst"].all_shifts
-        (shifts.local if cls.invokes_calibrator else shifts.upstream).update(calibrator_shifts)
-
-        super().get_known_shifts(params, shifts)
-
     @classmethod
     def req_other_calibrator(cls, inst: CalibratorMixin, **kwargs) -> CalibratorMixin:
         """
@@ -362,7 +232,6 @@
         if self.calibrator_inst:
             self.calibrator_inst.run_teardown(task=self, **kwargs)
 
->>>>>>> 3fb4b872
     @property
     def calibrator_repr(self) -> str:
         """
@@ -455,12 +324,8 @@
             else getattr(inst_or_params, "calibrators", None)
         )
         if calibrators not in {law.NO_STR, None, "", ()}:
-<<<<<<< HEAD
-            keys["calibrators"] = [f"calib_{calibrator}" for calibrator in calibrators]
-=======
             prefix = "calib"
             keys[prefix] = [f"{prefix}_{calibrator}" for calibrator in calibrators]
->>>>>>> 3fb4b872
 
         return keys
 
@@ -534,15 +399,6 @@
         # get the calibrators, update them and add their shifts
         for calibrator_inst in params["calibrator_insts"]:
             shifts.upstream |= calibrator_inst.all_shifts
-<<<<<<< HEAD
-
-        super().get_known_shifts(params, shifts)
-
-    def _array_function_post_init(self, **kwargs) -> None:
-        for calibrator_inst in self.calibrator_insts or []:
-            calibrator_inst.run_post_init(task=self, **kwargs)
-        super()._array_function_post_init(**kwargs)
-=======
 
         super().get_known_shifts(params, shifts)
 
@@ -738,7 +594,6 @@
     ) -> None:
         """
         Updates the set of known *shifts* implemented by *this* and upstream tasks.
->>>>>>> 3fb4b872
 
         :param params: Dictionary of task parameters.
         :param shifts: TaskShifts object to adjust.
@@ -752,11 +607,6 @@
     @classmethod
     def req_other_selector(cls, inst: SelectorMixin, **kwargs) -> SelectorMixin:
         """
-<<<<<<< HEAD
-        if not self.calibrators:
-            return "none"
-        return self.build_repr(list(map(self.array_function_inst_repr, self.calibrator_insts)))
-=======
         Same as :py:meth:`req` but overwrites specific arguments for instantiation that simplify requesting a different
         selector instance.
 
@@ -801,7 +651,6 @@
                 sel_repr += "__steps_" + self.build_repr(steps, sep="_")
 
         return sel_repr
->>>>>>> 3fb4b872
 
     def find_keep_columns(self, collection: ColumnCollection) -> set[Route]:
         """
@@ -812,13 +661,6 @@
         """
         columns = super().find_keep_columns(collection)
 
-<<<<<<< HEAD
-        if collection == ColumnCollection.ALL_FROM_CALIBRATORS:
-            columns |= set.union(*(
-                calibrator_inst.produced_columns
-                for calibrator_inst in self.calibrator_insts
-            ))
-=======
         if collection == ColumnCollection.ALL_FROM_SELECTOR:
             columns |= self.selector_inst.produced_columns
 
@@ -895,7 +737,6 @@
         Return a string representation of the reducer class.
         """
         return self.build_repr(self.array_function_cls_repr(self.reducer))
->>>>>>> 3fb4b872
 
     def store_parts(self) -> law.util.InsertableDict:
         """
@@ -906,219 +747,6 @@
         return parts
 
 
-<<<<<<< HEAD
-class SelectorClassMixin(ArrayFunctionClassMixin):
-    """
-    Mixin to include and access single :py:class:`~columnflow.selection.Selector` class.
-    """
-
-    selector = luigi.Parameter(
-        default=RESOLVE_DEFAULT,
-        description="the name of the selector to be applied; default: value of the "
-        "'default_selector' analysis aux",
-    )
-    selector_steps = law.CSVParameter(
-        default=(RESOLVE_DEFAULT,),
-        description="a subset of steps of the selector to apply; uses all steps when empty; "
-        "default: empty",
-        brace_expand=True,
-        parse_empty=True,
-    )
-
-    selector_steps_order_sensitive = False
-
-    exclude_params_repr_empty = {"selector_steps"}
-
-    @classmethod
-    def resolve_param_values_pre_init(cls, params: dict[str, Any]) -> dict[str, Any]:
-        params = super().resolve_param_values_pre_init(params)
-
-        if (container := cls._get_config_container(params)):
-            # resolve the default class if necessary
-            params["selector"] = cls.resolve_config_default(
-                param=params.get("selector"),
-                task_params=params,
-                container=container,
-                default_str="default_selector",
-                multi_strategy="same",
-            )
-
-            # apply selector_steps_groups and default_selector_steps from config
-            if "selector_steps" in params:
-                params["selector_steps"] = cls.resolve_config_default_and_groups(
-                    param=params.get("selector_steps"),
-                    task_params=params,
-                    container=container,
-                    default_str="default_selector_steps",
-                    groups_str="selector_step_groups",
-                    multi_strategy="same",
-                )
-
-        # sort selector steps when the order does not matter
-        if params.get("selector_steps") and not cls.selector_steps_order_sensitive:
-            params["selector_steps"] = tuple(sorted(params["selector_steps"]))
-
-        return params
-
-    @classmethod
-    def req_params(cls, inst: law.Task, **kwargs) -> dict[str, Any]:
-        # prefer --selector and --selector-steps set on task-level via cli
-        kwargs["_prefer_cli"] = law.util.make_set(kwargs.get("_prefer_cli", [])) | {
-            "selector",
-            "selector_steps",
-        }
-        return super().req_params(inst, **kwargs)
-
-    @property
-    def selector_repr(self) -> str:
-        """
-        Return a string representation of the selector class.
-        """
-        sel_repr = self.build_repr(self.array_function_cls_repr(self.selector))
-        steps = self.selector_steps
-        if steps and not self.selector_steps_order_sensitive:
-            steps = sorted(steps)
-        if steps:
-            sel_repr += "__steps_" + self.build_repr(steps, sep="_")
-        return sel_repr
-
-    def store_parts(self) -> law.util.InsertableDict:
-        """
-        :return: Dictionary with parts that will be translated into an output directory path.
-        """
-        parts = super().store_parts()
-        parts.insert_after(self.config_store_anchor, "selector", f"sel__{self.selector_repr}")
-        return parts
-
-    @classmethod
-    def get_config_lookup_keys(
-        cls,
-        inst_or_params: SelectorClassMixin | dict[str, Any],
-    ) -> law.util.InsertiableDict:
-        keys = super().get_config_lookup_keys(inst_or_params)
-
-        # add the selector name
-        selector = (
-            inst_or_params.get("selector")
-            if isinstance(inst_or_params, dict)
-            else getattr(inst_or_params, "selector", None)
-        )
-        if selector not in (law.NO_STR, None, ""):
-            keys["selector"] = f"sel_{selector}"
-
-        return keys
-
-
-class SelectorMixin(ArrayFunctionInstanceMixin, SelectorClassMixin):
-    """
-    Mixin to include and access a single :py:class:`~columnflow.selection.Selector` instance.
-    """
-
-    selector_inst = DerivableInstParameter(
-        default=None,
-        visibility=luigi.parameter.ParameterVisibility.PRIVATE,
-    )
-
-    exclude_params_index = {"selector_inst"}
-    exclude_params_repr = {"selector_inst"}
-    exclude_params_sandbox = {"selector_inst"}
-    exclude_params_remote_workflow = {"selector_inst"}
-
-    # decides whether the task itself invokes the selector
-    invokes_selector = False
-
-    @classmethod
-    def get_selector_dict(cls, params: dict[str, Any]) -> dict[str, Any]:
-        return cls.get_array_function_dict(params)
-
-    @classmethod
-    def build_selector_inst(cls, selector: str, params: dict[str, Any] | None = None) -> Selector:
-        """
-        Instantiate and return the :py:class:`~columnflow.selection.Selector` instance.
-
-        :param selector: Name of the selector class to instantiate.
-        :param params: Arguments forwarded to the selector constructor.
-        :raises RuntimeError: If the selector class is not :py:attr:`~columnflow.selection.Selector.exposed`.
-        :return: The selector instance.
-        """
-        selector_cls = Selector.get_cls(selector)
-        if not selector_cls.exposed:
-            raise RuntimeError(f"cannot use unexposed selector '{selector}' in {cls.__name__}")
-
-        inst_dict = cls.get_selector_dict(params) if params else None
-        return selector_cls(inst_dict=inst_dict)
-
-    @classmethod
-    def resolve_instances(cls, params: dict[str, Any], shifts: TaskShifts) -> dict[str, Any]:
-        # add the selector instance
-        if not params.get("selector_inst"):
-            params["selector_inst"] = cls.build_selector_inst(params["selector"], params)
-
-        params = super().resolve_instances(params, shifts)
-
-        return params
-
-    @classmethod
-    def get_known_shifts(
-        cls,
-        params: dict[str, Any],
-        shifts: TaskShifts,
-    ) -> None:
-        """
-        Updates the set of known *shifts* implemented by *this* and upstream tasks.
-
-        :param params: Dictionary of task parameters.
-        :param shifts: TaskShifts object to adjust.
-        """
-        # get the selector, update it and add its shifts
-        selector_shifts = params["selector_inst"].all_shifts
-        (shifts.local if cls.invokes_selector else shifts.upstream).update(selector_shifts)
-
-        super().get_known_shifts(params, shifts)
-
-    def __init__(self, *args, **kwargs) -> None:
-        super().__init__(*args, **kwargs)
-
-        # overwrite the sandbox when set
-        if self.invokes_selector and (sandbox := self.selector_inst.get_sandbox()):
-            self.reset_sandbox(sandbox)
-
-    def _array_function_post_init(self, **kwargs) -> None:
-        self.selector_inst.run_post_init(task=self, **kwargs)
-        super()._array_function_post_init(**kwargs)
-
-    def teardown_selector_inst(self) -> None:
-        if self.selector_inst:
-            self.selector_inst.run_teardown(task=self)
-
-    @property
-    def selector_repr(self) -> str:
-        """
-        Return a string representation of the selector instance.
-        """
-        sel_repr = self.build_repr(self.array_function_inst_repr(self.selector_inst))
-        # add representation of steps only if this class does not invoke the selector itself
-        if not self.invokes_selector:
-            steps = self.selector_steps
-            if steps and not self.selector_steps_order_sensitive:
-                steps = sorted(steps)
-            if steps:
-                sel_repr += "__steps_" + self.build_repr(steps, sep="_")
-
-        return sel_repr
-
-    def find_keep_columns(self, collection: ColumnCollection) -> set[Route]:
-        """
-        Finds the columns to keep based on the *collection*.
-
-        :param collection: The collection of columns.
-        :return: Set of columns to keep.
-        """
-        columns = super().find_keep_columns(collection)
-
-        if collection == ColumnCollection.ALL_FROM_SELECTOR:
-            columns |= self.selector_inst.produced_columns
-=======
 class ReducerMixin(ArrayFunctionInstanceMixin, ReducerClassMixin):
     """
     Mixin to include and access a single :py:class:`~columnflow.reduction.Reducer` instance.
@@ -1310,79 +938,8 @@
         parts = super().store_parts()
         parts.insert_after(self.config_store_anchor, "producer", f"prod__{self.producer_repr}")
         return parts
->>>>>>> 3fb4b872
-
-        return columns
-
-<<<<<<< HEAD
-
-class ReducerClassMixin(ArrayFunctionClassMixin):
-    """
-    Mixin to include and access single :py:class:`~columnflow.reduction.Reducer` class.
-    """
-
-    reducer = luigi.Parameter(
-        default=RESOLVE_DEFAULT,
-        description="the name of the reducer to be applied; default: value of the 'default_reducer' analysis aux",
-    )
-
-    @classmethod
-    def resolve_param_values_pre_init(cls, params: dict[str, Any]) -> dict[str, Any]:
-        params = super().resolve_param_values_pre_init(params)
-
-        # resolve the default class if necessary
-        if (container := cls._get_config_container(params)):
-            params["reducer"] = cls.resolve_config_default(
-                param=params.get("reducer"),
-                task_params=params,
-                container=container,
-                default_str="default_reducer",
-                multi_strategy="same",
-            )
-
-            # !! to be removed in a future release
-            if not params["reducer"]:
-                # fallback to cf's default and trigger a verbose warning
-                params["reducer"] = "cf_default"
-                docs_url = get_docs_url("user_guide", "02_03_transition.html")
-                code_url = get_code_url("columnflow", "reduction", "default.py")
-                logger.warning_once(
-                    "reducer_undefined",
-                    "the resolution of the '--reducer' parameter resulted in an empty value, most likely caused by a "
-                    f"missing auxiliary field 'default_reducer' in your configuration; see {docs_url} for more "
-                    f"information; using '{params['reducer']}' ({code_url}) as a fallback",
-                )
-
-        return params
-
-    @classmethod
-    def req_params(cls, inst: law.Task, **kwargs) -> dict[str, Any]:
-        # prefer --reducer set on task-level via cli
-        kwargs["_prefer_cli"] = law.util.make_set(kwargs.get("_prefer_cli", [])) | {"reducer"}
-        return super().req_params(inst, **kwargs)
-
-    @property
-    def reducer_repr(self) -> str:
-        """
-        Return a string representation of the reducer class.
-        """
-        return self.build_repr(self.array_function_cls_repr(self.reducer))
-
-    def store_parts(self) -> law.util.InsertableDict:
-        """
-        :return: Dictionary with parts that will be translated into an output directory path.
-        """
-        parts = super().store_parts()
-        parts.insert_after(self.config_store_anchor, "reducer", f"red__{self.reducer_repr}")
-        return parts
-
-    @classmethod
-    def get_config_lookup_keys(
-        cls,
-        inst_or_params: ReducerClassMixin | dict[str, Any],
-    ) -> law.util.InsertiableDict:
-        keys = super().get_config_lookup_keys(inst_or_params)
-=======
+
+
 class ProducerMixin(ArrayFunctionInstanceMixin, ProducerClassMixin):
     """
     Mixin to include and access a single :py:class:`~columnflow.production.Producer` instance.
@@ -1434,71 +991,6 @@
             params["producer_inst"] = cls.build_producer_inst(params["producer"], params)
 
         params = super().resolve_instances(params, shifts)
->>>>>>> 3fb4b872
-
-        # add the reducer name
-        reducer = (
-            inst_or_params.get("reducer")
-            if isinstance(inst_or_params, dict)
-            else getattr(inst_or_params, "reducer", None)
-        )
-        if reducer not in (law.NO_STR, None, ""):
-            keys["reducer"] = f"red_{reducer}"
-
-<<<<<<< HEAD
-        return keys
-
-
-class ReducerMixin(ArrayFunctionInstanceMixin, ReducerClassMixin):
-    """
-    Mixin to include and access a single :py:class:`~columnflow.reduction.Reducer` instance.
-    """
-
-    reducer_inst = DerivableInstParameter(
-        default=None,
-        visibility=luigi.parameter.ParameterVisibility.PRIVATE,
-    )
-
-    exclude_params_index = {"reducer_inst"}
-    exclude_params_repr = {"reducer_inst"}
-    exclude_params_sandbox = {"reducer_inst"}
-    exclude_params_remote_workflow = {"reducer_inst"}
-
-    # decides whether the task itself invokes the reducer
-    invokes_reducer = False
-
-    @classmethod
-    def get_reducer_dict(cls, params: dict[str, Any]) -> dict[str, Any]:
-        return cls.get_array_function_dict(params)
-
-    @classmethod
-    def build_reducer_inst(
-        cls,
-        reducer: str,
-        params: dict[str, Any] | None = None,
-    ) -> Reducer:
-        """
-        Instantiate and return the :py:class:`~columnflow.reduction.Reducer` instance.
-
-        :param reducer: Name of the reducer class to instantiate.
-        :param params: Arguments forwarded to the reducer constructor.
-        :raises RuntimeError: If the reducer class is not :py:attr:`~columnflow.reduction.Reducer.exposed`.
-        :return: The reducer instance.
-        """
-        reducer_cls = Reducer.get_cls(reducer)
-        if not reducer_cls.exposed:
-            raise RuntimeError(f"cannot use unexposed reducer '{reducer}' in {cls.__name__}")
-
-        inst_dict = cls.get_reducer_dict(params) if params else None
-        return reducer_cls(inst_dict=inst_dict)
-
-    @classmethod
-    def resolve_instances(cls, params: dict[str, Any], shifts: TaskShifts) -> dict[str, Any]:
-        # add the reducer instance
-        if not params.get("reducer_inst"):
-            params["reducer_inst"] = cls.build_reducer_inst(params["reducer"], params)
-
-        params = super().resolve_instances(params, shifts)
 
         return params
 
@@ -1511,47 +1003,6 @@
         """
         Updates the set of known *shifts* implemented by *this* and upstream tasks.
 
-        :param config_inst: Config instance.
-        :param params: Dictionary of task parameters.
-        :param shifts: TaskShifts object to adjust.
-        """
-        # get the reducer, update it and add its shifts
-        reducer_shifts = params["reducer_inst"].all_shifts
-        (shifts.local if cls.invokes_reducer else shifts.upstream).update(reducer_shifts)
-
-        super().get_known_shifts(params, shifts)
-
-    def __init__(self, *args, **kwargs) -> None:
-        super().__init__(*args, **kwargs)
-
-        # overwrite the sandbox when set
-        if self.invokes_reducer and (sandbox := self.reducer_inst.get_sandbox()):
-            self.reset_sandbox(sandbox)
-
-    def _array_function_post_init(self, **kwargs) -> None:
-        self.reducer_inst.run_post_init(task=self, **kwargs)
-        super()._array_function_post_init(**kwargs)
-
-    def teardown_reducer_inst(self) -> None:
-        if self.reducer_inst:
-            self.reducer_inst.run_teardown(task=self)
-
-    @property
-    def reducer_repr(self) -> str:
-        """
-        Return a string representation of the reducer instance.
-        """
-        return self.build_repr(self.array_function_inst_repr(self.reducer_inst))
-=======
-    @classmethod
-    def get_known_shifts(
-        cls,
-        params: dict[str, Any],
-        shifts: TaskShifts,
-    ) -> None:
-        """
-        Updates the set of known *shifts* implemented by *this* and upstream tasks.
-
         :param params: Dictionary of task parameters.
         :param shifts: TaskShifts object to adjust.
         """
@@ -1599,7 +1050,6 @@
         Return a string representation of the producer instance.
         """
         return self.build_repr(self.array_function_inst_repr(self.producer_inst))
->>>>>>> 3fb4b872
 
     def find_keep_columns(self, collection: ColumnCollection) -> set[Route]:
         """
@@ -1610,40 +1060,12 @@
         """
         columns = super().find_keep_columns(collection)
 
-<<<<<<< HEAD
-        if collection == ColumnCollection.ALL_FROM_REDUCER:
-            columns |= self.reducer_inst.produced_columns
-=======
         if collection == ColumnCollection.ALL_FROM_CALIBRATOR:
             columns |= self.producer_inst.produced_columns
->>>>>>> 3fb4b872
 
         return columns
 
 
-<<<<<<< HEAD
-class ProducerClassMixin(ArrayFunctionClassMixin):
-    """
-    Mixin to include and access single :py:class:`~columnflow.production.Producer` class.
-    """
-
-    producer = luigi.Parameter(
-        default=RESOLVE_DEFAULT,
-        description="the name of the producer to be applied; default: value of the 'default_producer' analysis aux",
-    )
-
-    @classmethod
-    def resolve_param_values_pre_init(cls, params: dict[str, Any]) -> dict[str, Any]:
-        params = super().resolve_param_values_pre_init(params)
-
-        # resolve the default class if necessary
-        if (container := cls._get_config_container(params)):
-            params["producer"] = cls.resolve_config_default(
-                param=params.get("producer"),
-                task_params=params,
-                container=container,
-                default_str="default_producer",
-=======
 class ProducerClassesMixin(ArrayFunctionClassMixin):
     """
     Mixin to include and access multiple :py:class:`~columnflow.production.Producer` classes.
@@ -1658,261 +1080,6 @@
     )
 
     @classmethod
-    def resolve_param_values_pre_init(
-        cls,
-        params: law.util.InsertableDict[str, Any],
-    ) -> law.util.InsertableDict[str, Any]:
-        params = super().resolve_param_values_pre_init(params)
-
-        # resolve the default classes if necessary
-        if (container := cls._get_config_container(params)):
-            params["producers"] = cls.resolve_config_default_and_groups(
-                param=params.get("producers"),
-                task_params=params,
-                container=container,
-                default_str="default_producer",
-                groups_str="producer_groups",
->>>>>>> 3fb4b872
-                multi_strategy="same",
-            )
-
-        return params
-
-    @classmethod
-    def req_params(cls, inst: law.Task, **kwargs) -> dict[str, Any]:
-<<<<<<< HEAD
-        # prefer --producer set on task-level via cli
-        kwargs["_prefer_cli"] = law.util.make_set(kwargs.get("_prefer_cli", [])) | {"producer"}
-        return super().req_params(inst, **kwargs)
-
-    @property
-    def producer_repr(self) -> str:
-        """
-        Return a string representation of the producer class.
-        """
-        return self.build_repr(self.array_function_cls_repr(self.producer))
-=======
-        # prefer --producers set on task-level via cli
-        kwargs["_prefer_cli"] = law.util.make_set(kwargs.get("_prefer_cli", [])) | {"producers"}
-        return super().req_params(inst, **kwargs)
-
-    @property
-    def producers_repr(self) -> str:
-        """
-        Return a string representation of the producers.
-        """
-        if not self.producers:
-            return "none"
-        return self.build_repr(list(map(self.array_function_cls_repr, self.producers)))
->>>>>>> 3fb4b872
-
-    def store_parts(self) -> law.util.InsertableDict:
-        """
-        :return: Dictionary with parts that will be translated into an output directory path.
-        """
-        parts = super().store_parts()
-<<<<<<< HEAD
-        parts.insert_after(self.config_store_anchor, "producer", f"prod__{self.producer_repr}")
-=======
-        parts.insert_after(self.config_store_anchor, "producers", f"prod__{self.producers_repr}")
->>>>>>> 3fb4b872
-        return parts
-
-    @classmethod
-    def get_config_lookup_keys(
-        cls,
-<<<<<<< HEAD
-        inst_or_params: ProducerClassMixin | dict[str, Any],
-    ) -> law.util.InsertiableDict:
-        keys = super().get_config_lookup_keys(inst_or_params)
-
-        # add the producer name
-        producer = (
-            inst_or_params.get("producer")
-            if isinstance(inst_or_params, dict)
-            else getattr(inst_or_params, "producer", None)
-        )
-        if producer not in (law.NO_STR, None, ""):
-            keys["producer"] = f"prod_{producer}"
-=======
-        inst_or_params: ProducerClassesMixin | dict[str, Any],
-    ) -> law.util.InsertiableDict:
-        keys = super().get_config_lookup_keys(inst_or_params)
-
-        # add the producer names
-        producers = (
-            inst_or_params.get("producers")
-            if isinstance(inst_or_params, dict)
-            else getattr(inst_or_params, "producers", None)
-        )
-        if producers not in {law.NO_STR, None, "", ()}:
-            prefix = "prod"
-            keys[prefix] = [f"{prefix}_{producer}" for producer in producers]
->>>>>>> 3fb4b872
-
-        return keys
-
-
-<<<<<<< HEAD
-class ProducerMixin(ArrayFunctionInstanceMixin, ProducerClassMixin):
-    """
-    Mixin to include and access a single :py:class:`~columnflow.production.Producer` instance.
-    """
-
-    producer_inst = DerivableInstParameter(
-        default=None,
-        visibility=luigi.parameter.ParameterVisibility.PRIVATE,
-    )
-
-    exclude_params_index = {"producer_inst"}
-    exclude_params_repr = {"producer_inst"}
-    exclude_params_sandbox = {"producer_inst"}
-    exclude_params_remote_workflow = {"producer_inst"}
-
-    # decides whether the task itself invokes the producer
-    invokes_producer = False
-=======
-class ProducersMixin(ArrayFunctionInstanceMixin, ProducerClassesMixin):
-    """
-    Mixin to include multiple :py:class:`~columnflow.production.Producer` instances into tasks.
-    """
-
-    producer_insts = DerivableInstsParameter(
-        default=(),
-        visibility=luigi.parameter.ParameterVisibility.PRIVATE,
-    )
-
-    exclude_params_index = {"producer_insts"}
-    exclude_params_repr = {"producer_insts"}
-    exclude_params_sandbox = {"producer_insts"}
-    exclude_params_remote_workflow = {"producer_insts"}
->>>>>>> 3fb4b872
-
-    @classmethod
-    def get_producer_dict(cls, params: dict[str, Any]) -> dict[str, Any]:
-        return cls.get_array_function_dict(params)
-<<<<<<< HEAD
-
-    @classmethod
-    def build_producer_inst(
-        cls,
-        producer: str,
-        params: dict[str, Any] | None = None,
-    ) -> Producer:
-        """
-        Instantiate and return the :py:class:`~columnflow.production.Producer` instance.
-
-        :param producer: Name of the producer class to instantiate.
-        :param params: Arguments forwarded to the producer constructor.
-        :raises RuntimeError: If the producer class is not
-            :py:attr:`~columnflow.production.Producer.exposed`.
-        :return: The producer instance.
-        """
-        producer_cls = Producer.get_cls(producer)
-        if not producer_cls.exposed:
-            raise RuntimeError(f"cannot use unexposed producer '{producer}' in {cls.__name__}")
-
-        inst_dict = cls.get_producer_dict(params) if params else None
-        return producer_cls(inst_dict=inst_dict)
-
-    @classmethod
-    def resolve_instances(cls, params: dict[str, Any], shifts: TaskShifts) -> dict[str, Any]:
-        # add the producer instance
-        if not params.get("producer_inst"):
-            params["producer_inst"] = cls.build_producer_inst(params["producer"], params)
-
-        params = super().resolve_instances(params, shifts)
-
-        return params
-
-    @classmethod
-    def get_known_shifts(
-        cls,
-        params: dict[str, Any],
-        shifts: TaskShifts,
-    ) -> None:
-        """
-        Updates the set of known *shifts* implemented by *this* and upstream tasks.
-=======
-
-    @classmethod
-    def build_producer_insts(
-        cls,
-        producers: Iterable[str],
-        params: dict[str, Any] | None = None,
-    ) -> list[Producer]:
-        """
-        Instantiate and return multiple :py:class:`~columnflow.production.Producer` instances.
-
-        :param producers: Name of the producer class to instantiate.
-        :param params: Arguments forwarded to the producer constructors.
-        :raises RuntimeError: If any producer class is not :py:attr:`~columnflow.production.Producer.exposed`.
-        :return: The list of producer instances.
-        """
-        inst_dict = cls.get_producer_dict(params) if params else None
->>>>>>> 3fb4b872
-
-        :param params: Dictionary of task parameters.
-        :param shifts: TaskShifts object to adjust.
-        """
-        # get the producer, update it and add its shifts
-        producer_shifts = params["producer_inst"].all_shifts
-        (shifts.local if cls.invokes_producer else shifts.upstream).update(producer_shifts)
-
-        super().get_known_shifts(params, shifts)
-
-    def __init__(self, *args, **kwargs) -> None:
-        super().__init__(*args, **kwargs)
-
-        # overwrite the sandbox when set
-        if self.invokes_producer and (sandbox := self.producer_inst.get_sandbox()):
-            self.reset_sandbox(sandbox)
-
-    def _array_function_post_init(self, **kwargs) -> None:
-        self.producer_inst.run_post_init(task=self, **kwargs)
-        super()._array_function_post_init(**kwargs)
-
-    def teardown_producer_inst(self) -> None:
-        if self.producer_inst:
-            self.producer_inst.run_teardown(task=self)
-
-    @property
-    def producer_repr(self) -> str:
-        """
-        Return a string representation of the producer instance.
-        """
-        return self.build_repr(self.array_function_inst_repr(self.producer_inst))
-
-    def find_keep_columns(self, collection: ColumnCollection) -> set[Route]:
-        """
-        Finds the columns to keep based on the *collection*.
-
-        :param collection: The collection of columns.
-        :return: Set of columns to keep.
-        """
-        columns = super().find_keep_columns(collection)
-
-        if collection == ColumnCollection.ALL_FROM_CALIBRATOR:
-            columns |= self.producer_inst.produced_columns
-
-        return columns
-
-
-class ProducerClassesMixin(ArrayFunctionClassMixin):
-    """
-    Mixin to include and access multiple :py:class:`~columnflow.production.Producer` classes.
-    """
-
-    producers = law.CSVParameter(
-        default=(RESOLVE_DEFAULT,),
-        description="comma-separated names of producers to be applied; default: value of the 'default_producer' "
-        "analysis aux",
-        brace_expand=True,
-        parse_empty=True,
-    )
-
-    @classmethod
-<<<<<<< HEAD
     def resolve_param_values_pre_init(
         cls,
         params: law.util.InsertableDict[str, Any],
@@ -1969,7 +1136,8 @@
             else getattr(inst_or_params, "producers", None)
         )
         if producers not in {law.NO_STR, None, "", ()}:
-            keys["producers"] = [f"prod_{producer}" for producer in producers]
+            prefix = "prod"
+            keys[prefix] = [f"{prefix}_{producer}" for producer in producers]
 
         return keys
 
@@ -1988,21 +1156,12 @@
     exclude_params_repr = {"producer_insts"}
     exclude_params_sandbox = {"producer_insts"}
     exclude_params_remote_workflow = {"producer_insts"}
-=======
-    def resolve_instances(cls, params: dict[str, Any], shifts: TaskShifts) -> dict[str, Any]:
-        # add the producer instances
-        if not params.get("producer_insts"):
-            params["producer_insts"] = cls.build_producer_insts(params["producers"], params)
-
-        params = super().resolve_instances(params, shifts)
->>>>>>> 3fb4b872
 
     @classmethod
     def get_producer_dict(cls, params: dict[str, Any]) -> dict[str, Any]:
         return cls.get_array_function_dict(params)
 
     @classmethod
-<<<<<<< HEAD
     def build_producer_insts(
         cls,
         producers: Iterable[str],
@@ -2038,8 +1197,6 @@
         return params
 
     @classmethod
-=======
->>>>>>> 3fb4b872
     def get_known_shifts(
         cls,
         params: dict[str, Any],
@@ -2124,21 +1281,6 @@
 
     @classmethod
     def req_params(cls, inst: law.Task, **kwargs) -> dict[str, Any]:
-<<<<<<< HEAD
-        """
-        Get the required parameters for the task, preferring the ``--ml-model`` set on task-level
-        via CLI.
-
-        This method first checks if the ``--ml-model`` parameter is set at the task-level via the command line. If it
-        is, this parameter is preferred and added to the '_prefer_cli' key in the kwargs dictionary. The method then
-        calls the 'req_params' method of the superclass with the updated kwargs.
-
-        :param inst: The current task instance.
-        :param kwargs: Additional keyword arguments that may contain parameters for the task.
-        :return: A dictionary of parameters required for the task.
-        """
-=======
->>>>>>> 3fb4b872
         # prefer --ml-model set on task-level via cli
         kwargs["_prefer_cli"] = law.util.make_set(kwargs.get("_prefer_cli", [])) | {"ml_model"}
         return super().req_params(inst, **kwargs)
@@ -2310,10 +1452,7 @@
         params["producers"] = law.util.make_tuple(
             ml_model_inst.training_producers(analysis_inst, params["producers"]),
         )
-<<<<<<< HEAD
         params |= ml_model_inst.training_params(analysis_inst, params)
-=======
->>>>>>> 3fb4b872
 
         return params
 
@@ -2378,7 +1517,6 @@
 
         if self.ml_model_inst:
             parts.insert_before("version", "ml_model", f"ml__{self.ml_model_repr}")
-<<<<<<< HEAD
 
         return parts
 
@@ -2403,32 +1541,6 @@
     exclude_params_sandbox = {"preparation_producer_inst"}
     exclude_params_remote_workflow = {"preparation_producer_inst"}
 
-=======
-
-        return parts
-
-    def find_keep_columns(self, collection: ColumnCollection) -> set[Route]:
-        columns = super().find_keep_columns(collection)
-
-        if collection == ColumnCollection.ALL_FROM_ML_EVALUATION and self.ml_model_inst:
-            columns |= set.union(*self.ml_model_inst.produced_columns().values())
-
-        return columns
-
-
-class PreparationProducerMixin(ArrayFunctionInstanceMixin, MLModelMixin):
-
-    preparation_producer_inst = DerivableInstParameter(
-        default=None,
-        visibility=luigi.parameter.ParameterVisibility.PRIVATE,
-    )
-
-    exclude_params_index = {"preparation_producer_inst"}
-    exclude_params_repr = {"preparation_producer_inst"}
-    exclude_params_sandbox = {"preparation_producer_inst"}
-    exclude_params_remote_workflow = {"preparation_producer_inst"}
-
->>>>>>> 3fb4b872
     @classmethod
     def invokes_preparation_producer(cls, params) -> bool:
         return False
@@ -2444,15 +1556,9 @@
             self.preparation_producer_inst.run_post_init(task=self, **kwargs)
         super()._array_function_post_init(**kwargs)
 
-<<<<<<< HEAD
-    def teardown_preparation_producer_inst(self) -> None:
-        if self.preparation_producer_inst:
-            self.preparation_producer_inst.run_teardown(task=self)
-=======
     def teardown_preparation_producer_inst(self, **kwargs) -> None:
         if self.preparation_producer_inst:
             self.preparation_producer_inst.run_teardown(task=self, **kwargs)
->>>>>>> 3fb4b872
 
     @classmethod
     def resolve_instances(cls, params: dict[str, Any], shifts: TaskShifts) -> dict[str, Any]:
@@ -2540,10 +1646,6 @@
     def req_params(cls, inst: law.Task, **kwargs) -> dict:
         # prefer --ml-models set on task-level via cli
         kwargs["_prefer_cli"] = law.util.make_set(kwargs.get("_prefer_cli", [])) | {"ml_models"}
-<<<<<<< HEAD
-
-=======
->>>>>>> 3fb4b872
         return super().req_params(inst, **kwargs)
 
     @property
@@ -2666,54 +1768,7 @@
             prefix = "hist"
             keys[prefix] = f"{prefix}_{producer}"
 
-<<<<<<< HEAD
-class HistProducerClassMixin(ArrayFunctionClassMixin):
-    """
-    Mixin to include and access single :py:class:`~columnflow.histogramming.HistProducer` class.
-    """
-
-    hist_producer = luigi.Parameter(
-        default=RESOLVE_DEFAULT,
-        description="the name of the hist producer to be applied; default: value of the 'default_hist_producer' config",
-    )
-
-    @classmethod
-    def resolve_param_values_pre_init(cls, params: dict[str, Any]) -> dict[str, Any]:
-        params = super().resolve_param_values_pre_init(params)
-
-        # resolve the default class if necessary
-        if (container := cls._get_config_container(params)):
-            params["hist_producer"] = cls.resolve_config_default(
-                param=params.get("hist_producer"),
-                task_params=params,
-                container=container,
-                default_str="default_hist_producer",
-                multi_strategy="same",
-            )
-
-            # !! to be removed in a future release
-            if not params["hist_producer"]:
-                # fallback to cf's default and trigger a verbose warning
-                params["hist_producer"] = "cf_default"
-                docs_url = get_docs_url("user_guide", "02_03_transition.html")
-                code_url = get_code_url("columnflow", "histogramming", "default.py")
-                logger.warning_once(
-                    "hist_producer_undefined",
-                    "the resolution of the '--hist-producer' parameter resulted in an empty value, most likely caused "
-                    f"by a missing auxiliary field 'default_hist_producer' in your configuration; see {docs_url} for "
-                    f"more information; using '{params['hist_producer']}' ({code_url}) as a fallback",
-                )
-
-        return params
-
-    @classmethod
-    def req_params(cls, inst: law.Task, **kwargs) -> dict[str, Any]:
-        # prefer --hist-producer set on task-level via cli
-        kwargs["_prefer_cli"] = law.util.make_set(kwargs.get("_prefer_cli", [])) | {"hist_producer"}
-        return super().req_params(inst, **kwargs)
-=======
         return keys
->>>>>>> 3fb4b872
 
     @property
     def hist_producer_repr(self) -> str:
@@ -2729,42 +1784,13 @@
         parts = super().store_parts()
         parts.insert_after(self.config_store_anchor, "hist_producer", f"hist__{self.hist_producer_repr}")
         return parts
-<<<<<<< HEAD
-
-    @classmethod
-    def get_config_lookup_keys(
-        cls,
-        inst_or_params: HistProducerClassMixin | dict[str, Any],
-    ) -> law.util.InsertiableDict:
-        keys = super().get_config_lookup_keys(inst_or_params)
-
-        # add the hist producer name
-        producer = (
-            inst_or_params.get("hist_producer")
-            if isinstance(inst_or_params, dict)
-            else getattr(inst_or_params, "hist_producer", None)
-        )
-        if producer not in (law.NO_STR, None, ""):
-            keys["hist_producer"] = f"hist_{producer}"
-=======
->>>>>>> 3fb4b872
-
-        return keys
-
-<<<<<<< HEAD
+
 
 class HistProducerMixin(ArrayFunctionInstanceMixin, HistProducerClassMixin):
     """
     Mixin to include and access a single :py:class:`~columnflow.histogramming.HistProducer` instance.
     """
 
-=======
-class HistProducerMixin(ArrayFunctionInstanceMixin, HistProducerClassMixin):
-    """
-    Mixin to include and access a single :py:class:`~columnflow.histogramming.HistProducer` instance.
-    """
-
->>>>>>> 3fb4b872
     hist_producer_inst = DerivableInstParameter(
         default=None,
         visibility=luigi.parameter.ParameterVisibility.PRIVATE,
@@ -2825,33 +1851,6 @@
     ) -> None:
         """
         Updates the set of known *shifts* implemented by *this* and upstream tasks.
-<<<<<<< HEAD
-
-        :param params: Dictionary of task parameters.
-        :param shifts: TaskShifts object to adjust.
-        """
-        # get the hist producer, update it and add its shifts
-        hist_producer_shifts = params["hist_producer_inst"].all_shifts
-        (shifts.local if cls.invokes_hist_producer else shifts.upstream).update(hist_producer_shifts)
-
-        super().get_known_shifts(params, shifts)
-
-    def __init__(self, *args, **kwargs) -> None:
-        super().__init__(*args, **kwargs)
-
-        # overwrite the sandbox when set
-        if self.invokes_hist_producer and (sandbox := self.hist_producer_inst.get_sandbox()):
-            self.reset_sandbox(sandbox)
-
-    def _array_function_post_init(self, **kwargs) -> None:
-        self.hist_producer_inst.run_post_init(task=self, **kwargs)
-        super()._array_function_post_init(**kwargs)
-
-    def teardown_hist_producer_inst(self) -> None:
-        if self.hist_producer_inst:
-            self.hist_producer_inst.run_teardown(task=self)
-
-=======
 
         :param params: Dictionary of task parameters.
         :param shifts: TaskShifts object to adjust.
@@ -2894,7 +1893,6 @@
         if self.hist_producer_inst:
             self.hist_producer_inst.run_teardown(task=self, **kwargs)
 
->>>>>>> 3fb4b872
     @property
     def hist_producer_repr(self) -> str:
         """
@@ -2928,11 +1926,7 @@
         return params
 
     @classmethod
-<<<<<<< HEAD
-    def req_params(cls, inst: law.Task, **kwargs) -> dict:
-=======
     def req_params(cls, inst: law.Task, **kwargs) -> dict[str, Any]:
->>>>>>> 3fb4b872
         # prefer --inference-model set on task-level via cli
         kwargs["_prefer_cli"] = law.util.make_set(kwargs.get("_prefer_cli", [])) | {"inference_model"}
         return super().req_params(inst, **kwargs)
@@ -3271,15 +2265,9 @@
     def resolve_instances(cls, params: dict[str, Any], shifts: TaskShifts) -> dict[str, Any]:
         if not cls.resolution_task_cls:
             raise ValueError(f"resolution_task_cls must be set for multi-config task {cls.task_family}")
-<<<<<<< HEAD
 
         cls.get_known_shifts(params, shifts)
 
-=======
-
-        cls.get_known_shifts(params, shifts)
-
->>>>>>> 3fb4b872
         # we loop over all configs/datasets, but return initial params
         for i, config_inst in enumerate(params["config_insts"]):
             if cls.has_single_config():
@@ -3396,9 +2384,6 @@
                         deep=True,
                     )
                 else:
-<<<<<<< HEAD
-                    processes = config_inst.processes.names()
-=======
                     processes = list(config_inst.processes.names())
                     # protect against overlap between top-level processes
                     to_remove = defaultdict(set)
@@ -3417,7 +2402,6 @@
                             logger.warning(
                                 f"removed '{removed}' from selected processes due to overlap with {reasons}",
                             )
->>>>>>> 3fb4b872
                 if not processes and not cls.allow_empty_processes:
                     raise ValueError(f"no processes found matching {processes_orig}")
             if datasets != law.no_value:
@@ -3481,15 +2465,9 @@
     def resolve_instances(cls, params: dict[str, Any], shifts: TaskShifts) -> dict[str, Any]:
         if not cls.resolution_task_cls:
             raise ValueError(f"resolution_task_cls must be set for multi-config task {cls.task_family}")
-<<<<<<< HEAD
 
         cls.get_known_shifts(params, shifts)
 
-=======
-
-        cls.get_known_shifts(params, shifts)
-
->>>>>>> 3fb4b872
         # we loop over all configs/datasets, but return initial params
         for i, config_inst in enumerate(params["config_insts"]):
             if cls.has_single_config():
@@ -3772,10 +2750,7 @@
     def invoke_hist_hooks(
         self,
         hists: dict[od.Config, dict[od.Process, Any]],
-<<<<<<< HEAD
-=======
         hook_kwargs: dict | None = None,
->>>>>>> 3fb4b872
     ) -> dict[od.Config, dict[od.Process, Any]]:
         """
         Invoke hooks to modify histograms before further processing such as plotting.
