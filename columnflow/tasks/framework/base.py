--- conflicted
+++ resolved
@@ -495,11 +495,6 @@
                 lookup.extend(list(object_groups[name]))
             elif accept_patterns:
                 # must eventually be a pattern, perform an object traversal
-<<<<<<< HEAD
-                for _name in sorted(get_all_object_names()):
-                    if law.util.multi_match(_name, name):
-                        object_names.append(_name)
-=======
                 found = []
                 for _name in sorted(get_all_object_names()):
                     if law.util.multi_match(_name, name):
@@ -511,7 +506,6 @@
         if missing and strict:
             missing_str = ",".join(sorted(missing))
             raise ValueError(f"names/patterns did not yield any matches: {missing_str}")
->>>>>>> 8ed50d86
 
         return law.util.make_unique(object_names)
 
