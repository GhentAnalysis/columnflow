--- conflicted
+++ resolved
@@ -46,18 +46,9 @@
     """
     Container for task-level requirements of different tasks.
 
-<<<<<<< HEAD
-        Can be initialized with other :py:class:`~columnflow.util.DotDict`
-        instances and additional keyword arguments ``kwargs``, which are
-        added.
-        """
-
-    def __init__(self, *others, **kwargs):
-=======
     Can be initialized with other :py:class:`Requirement` instances and additional keyword arguments ``kwargs``,
     which are added.
     """
->>>>>>> df21a64f
 
     def __init__(self, *others, **kwargs) -> None:
         super().__init__()
