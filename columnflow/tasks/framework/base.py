# coding: utf-8

"""
Generic tools and base tasks that are defined along typical objects in an analysis.
"""

from __future__ import annotations

import os
import enum
import importlib
import itertools
import inspect
import functools
import collections
import copy

import luigi
import law
import order as od

from columnflow.columnar_util import mandatory_coffea_columns, Route, ColumnCollection
from columnflow.util import is_regex, DotDict
from columnflow.types import Sequence, Callable, Any, T


# default analysis and config related objects
default_analysis = law.config.get_expanded("analysis", "default_analysis")
default_config = law.config.get_expanded("analysis", "default_config")
default_dataset = law.config.get_expanded("analysis", "default_dataset")

# placeholder to denote a default value that is resolved dynamically
RESOLVE_DEFAULT = "DEFAULT"


class Requirements(DotDict):
    """General class for requirements of different tasks.

        Can be initialized with other :py:class:`~columnflow.util.DotDict`
        instances and additional keyword arguments ``kwargs``, which are
        added.
        """

    def __init__(self, *others, **kwargs):

        super().__init__()

        # add others and kwargs
        for reqs in others + (kwargs,):
            self.update(reqs)


class BaseTask(law.Task):

    task_namespace = law.config.get_expanded("analysis", "cf_task_namespace", "cf")

    # container for upstream requirements for convenience
    reqs = Requirements()


class OutputLocation(enum.Enum):
    """
    Output location flag.
    """

    config = "config"
    local = "local"
    wlcg = "wlcg"
    wlcg_mirrored = "wlcg_mirrored"


class AnalysisTask(BaseTask, law.SandboxTask):

    analysis = luigi.Parameter(
        default=default_analysis,
        description=f"name of the analysis; default: '{default_analysis}'",
    )
    version = luigi.Parameter(
        description="mandatory version that is encoded into output paths",
    )

    allow_empty_sandbox = True
    sandbox = None

    message_cache_size = 25
    local_workflow_require_branches = False
    output_collection_cls = law.SiblingFileCollection

    # defaults for targets
    default_store = "$CF_STORE_LOCAL"
    default_wlcg_fs = law.config.get_expanded("target", "default_wlcg_fs", "wlcg_fs")
    default_output_location = "config"

    exclude_params_index = {"user"}
    exclude_params_req = {"user"}
    exclude_params_repr = {"user"}

    # cached and parsed sections of the law config for faster lookup
    _cfg_outputs_dict = None
    _cfg_versions_dict = None

    @classmethod
    def modify_param_values(cls, params: dict) -> dict:
        params = super().modify_param_values(params)
        params = cls.resolve_param_values(params)
        return params

    @classmethod
    def resolve_param_values(cls, params: dict) -> dict:
        # store a reference to the analysis inst
        if "analysis_inst" not in params and "analysis" in params:
            params["analysis_inst"] = cls.get_analysis_inst(params["analysis"])

        return params

    @classmethod
    def get_analysis_inst(cls, analysis: str) -> od.Analysis:
        # prepare names
        if "." not in analysis:
            raise ValueError(f"invalid analysis format: {analysis}")
        module_id, name = analysis.rsplit(".", 1)

        # import the module
        try:
            mod = importlib.import_module(module_id)
        except ImportError as e:
            raise ImportError(f"cannot import analysis module {module_id}: {e}")

        # get the analysis instance
        analysis_inst = getattr(mod, name, None)
        if analysis_inst is None:
            raise Exception(f"module {module_id} does not contain analysis instance {name}")

        return analysis_inst

    @classmethod
    def req_params(cls, inst: AnalysisTask, **kwargs) -> dict:
        """
        Returns parameters that are jointly defined in this class and another task instance of some
        other class. The parameters are used when calling ``Task.req(self)``.
        """
        # always prefer certain parameters given as task family parameters (--TaskFamily-parameter)
        _prefer_cli = law.util.make_set(kwargs.get("_prefer_cli", [])) | {
            "version", "workflow", "job_workers", "poll_interval", "walltime", "max_runtime",
            "retries", "acceptance", "tolerance", "parallel_jobs", "shuffle_jobs", "htcondor_cpus",
            "htcondor_gpus", "htcondor_memory", "htcondor_pool", "pilot",
        }
        kwargs["_prefer_cli"] = _prefer_cli

        # build the params
        params = super().req_params(inst, **kwargs)

        # when not explicitly set in kwargs and no global value was defined on the cli for the task
        # family, evaluate and use the default value
        if (
            isinstance(getattr(cls, "version", None), luigi.Parameter) and
            "version" not in kwargs and
            not law.parser.global_cmdline_values().get(f"{cls.task_family}_version") and
            cls.task_family != law.parser.root_task().task_family
        ):
            default_version = cls.get_default_version(inst, params)
            if default_version and default_version != law.NO_STR:
                params["version"] = default_version

        return params

    @classmethod
    def _structure_cfg_items(cls, items: list[tuple[str, Any]]) -> dict:
        if not items:
            return {}

        # breakup keys at double underscores and create a nested dictionary
        items_dict = {}
        for key, value in items:
            if not value:
                continue
            d = items_dict
            parts = key.split("__")
            for i, part in enumerate(parts):
                if i < len(parts) - 1:
                    # fill intermediate structure
                    if part not in d:
                        d[part] = {}
                    elif not isinstance(d[part], dict):
                        d[part] = {"*": d[part]}
                    d = d[part]
                else:
                    # assign value to the last nesting level
                    if part in d and isinstance(d[part], dict):
                        d[part]["*"] = value
                    else:
                        d[part] = value

        return items_dict

    @classmethod
    def _get_cfg_outputs_dict(cls):
        if cls._cfg_outputs_dict is None and law.config.has_section("outputs"):
            # collect config item pairs
            skip_keys = {"wlcg_file_systems", "lfn_sources"}
            items = [
                (key, law.config.get_expanded("outputs", key, None, split_csv=True))
                for key, value in law.config.items("outputs")
                if value and key not in skip_keys
            ]
            cls._cfg_outputs_dict = cls._structure_cfg_items(items)

        return cls._cfg_outputs_dict

    @classmethod
    def _get_cfg_versions_dict(cls):
        if cls._cfg_versions_dict is None and law.config.has_section("versions"):
            # collect config item pairs
            items = [
                (key, value)
                for key, value in law.config.items("versions")
                if value
            ]
            cls._cfg_versions_dict = cls._structure_cfg_items(items)

        return cls._cfg_versions_dict

    @classmethod
    def get_default_version(cls, inst: AnalysisTask, params: dict[str, Any]) -> str | None:
        """
        Determines the default version for instances of *this* task class when created through
        :py:meth:`req` from another task *inst* given parameters *params*.

        :param inst: The task instance from which *this* task should be created via :py:meth:`req`.
        :param params: The parameters that are passed to the task instance.
        :return: The default version, or *None* if no default version can be defined.
        """
        # get different attributes by which the default version might be looked up
        keys = cls.get_config_lookup_keys(params)

        # forward to lookup implementation
        version = cls._get_default_version(inst, params, keys)

        # after a version is found, it can still be an exectuable taking the same arguments
        return version(cls, inst, params) if callable(version) else version

    @classmethod
    def _get_default_version(
        cls,
        inst: AnalysisTask,
        params: dict[str, Any],
        keys: law.util.InsertableDict,
    ) -> str | None:
        # try to lookup the version in the analysis's auxiliary data
        analysis_inst = params.get("analysis_inst") or getattr(inst, "analysis_inst", None)
        if analysis_inst:
            version = cls._dfs_key_lookup(keys, analysis_inst.x("versions", {}))
            if version:
                return version

        # try to find it in the analysis section in the law config
        if law.config.has_section("versions"):
            versions_dict = cls._get_cfg_versions_dict()
            if versions_dict:
                version = cls._dfs_key_lookup(keys, versions_dict)
                if version:
                    return version

        # no default version found
        return None

    @classmethod
    def get_config_lookup_keys(
        cls,
        inst_or_params: AnalysisTask | dict[str, Any],
    ) -> law.util.InsertiableDict:
        """
        Returns a dictionary with keys that can be used to lookup state specific values in a config
        or dictionary, such as default task versions or output locations.

        :param inst_or_params: The tasks instance or its parameters.
        :return: A dictionary with keys that can be used for nested lookup.
        """
        keys = law.util.InsertableDict()

        get = (
            inst_or_params.get
            if isinstance(inst_or_params, dict)
            else lambda attr: (getattr(inst_or_params, attr, None))
        )

        # add the analysis name
        analysis = get("analysis")
        if analysis not in {law.NO_STR, None, ""}:
            keys["analysis"] = analysis

        # add the task family
        keys["task_family"] = cls.task_family

        return keys

    @classmethod
    def _dfs_key_lookup(
        cls,
        keys: law.util.InsertableDict[str, str] | Sequence[str],
        nested_dict: dict[str, Any],
        empty_value: Any = None,
    ) -> str | Callable | None:
        # opinionated nested dictionary lookup alongside in ordered sequence of (optional) keys,
        # that allows for patterns in the keys and, interpreting the nested dict as a tree, finds
        # matches in a depth-first (dfs) manner
        if not nested_dict:
            return empty_value

        # the keys to use for the lookup are the values of the keys dict
        keys = collections.deque(keys.values() if isinstance(keys, dict) else keys)

        # start tree traversal using a queue lookup consisting of names and values of tree nodes,
        # as well as the remaining keys (as a deferred function) to compare for that particular path
        lookup = collections.deque([tpl + ((lambda: keys.copy()),) for tpl in nested_dict.items()])
        while lookup:
            pattern, obj, keys_func = lookup.popleft()

            # create the copy of comparison keys on demand
            # (the original sequence is living once on the previous stack until now)
            _keys = keys_func()

            # check if the pattern matches any key
            regex = is_regex(pattern)
            while _keys:
                key = _keys.popleft()
                if law.util.multi_match(key, pattern, regex=regex):
                    # when obj is not a dict, we found the value
                    if not isinstance(obj, dict):
                        return obj
                    # go one level deeper and stop the current iteration
                    keys_func = (lambda _keys: (lambda: _keys.copy()))(_keys)
                    lookup.extendleft(tpl + (keys_func,) for tpl in reversed(obj.items()))
                    break

        # at this point, no value could be found
        return empty_value

    @classmethod
    def get_known_shifts(cls, config_inst: od.Config, params: dict) -> tuple[set[str], set[str]]:
        """
        Returns two sets of shifts in a tuple: shifts implemented by _this_ task, and dependent
        shifts that are implemented by upstream tasks.
        """
        # get shifts from upstream dependencies, consider both their own and upstream shifts as one
        upstream_shifts = set()
        for req in cls.reqs.values():
            upstream_shifts |= set.union(*(req.get_known_shifts(config_inst, params) or (set(),)))

        return set(), upstream_shifts

    @classmethod
    def get_array_function_kwargs(
        cls,
        task: AnalysisTask | None = None,
        **params,
    ) -> dict[str, Any]:
        if task:
            analysis_inst = task.analysis_inst
        elif "analysis_inst" in params:
            analysis_inst = params["analysis_inst"]
        else:
            analysis_inst = cls.get_analysis_inst(params["analysis"])

        return {
            "task": task,
            "analysis_inst": analysis_inst,
        }

    @classmethod
    def get_calibrator_kwargs(cls, *args, **kwargs) -> dict[str, Any]:
        # implemented here only for simplified mro control
        return cls.get_array_function_kwargs(*args, **kwargs)

    @classmethod
    def get_selector_kwargs(cls, *args, **kwargs) -> dict[str, Any]:
        # implemented here only for simplified mro control
        return cls.get_array_function_kwargs(*args, **kwargs)

    @classmethod
    def get_producer_kwargs(cls, *args, **kwargs) -> dict[str, Any]:
        # implemented here only for simplified mro control
        return cls.get_array_function_kwargs(*args, **kwargs)

    @classmethod
    def get_weight_producer_kwargs(cls, *args, **kwargs) -> dict[str, Any]:
        # implemented here only for simplified mro control
        return cls.get_array_function_kwargs(*args, **kwargs)

    @classmethod
    def find_config_objects(
        cls,
        names: str | Sequence[str] | set[str],
        container: od.UniqueObject,
        object_cls: od.UniqueObjectMeta,
        object_groups: dict[str, list] | None = None,
        accept_patterns: bool = True,
        deep: bool = False,
    ) -> list[str]:
        """
        Returns all names of objects of type *object_cls* known to a *container* (e.g.
        :py:class:`od.Analysis` or :py:class:`od.Config`) that match *names*. A name can also be a
        pattern to match if *accept_patterns* is *True*, or, when given, the key of a mapping
        *object_group* that matches group names to object names. When *deep* is *True* the lookup of
        objects in the *container* is recursive. Example:

        .. code-block:: python

            find_config_objects(["st_tchannel_*"], config_inst, od.Dataset)
            # -> ["st_tchannel_t", "st_tchannel_tbar"]
        """
        singular = object_cls.cls_name_singular
        plural = object_cls.cls_name_plural
        _cache = {}

        def get_all_object_names():
            if "all_object_names" not in _cache:
                if deep:
                    _cache["all_object_names"] = {
                        obj.name
                        for obj, _, _ in
                        getattr(container, f"walk_{plural}")()
                    }
                else:
                    _cache["all_object_names"] = set(getattr(container, plural).names())
            return _cache["all_object_names"]

        def has_obj(name):
            if "has_obj_func" not in _cache:
                kwargs = {}
                if object_cls in container._deep_child_classes:
                    kwargs["deep"] = deep
                _cache["has_obj_func"] = functools.partial(
                    getattr(container, f"has_{singular}"),
                    **kwargs,
                )
            return _cache["has_obj_func"](name)

        object_names = []
        lookup = law.util.make_list(names)
        while lookup:
            name = lookup.pop(0)
            if has_obj(name):
                # known object
                object_names.append(name)
            elif object_groups and name in object_groups:
                # a key in the object group dict
                lookup.extend(list(object_groups[name]))
            elif accept_patterns:
                # must eventually be a pattern, perform an object traversal
                name_parts = name.split("-")
                # match all name parts
                matches = [[] for _ in name_parts]
                for i, n in enumerate(name_parts):
                    for _name in sorted(get_all_object_names()):
                        if law.util.multi_match(_name, n):
                            matches[i].append(_name)
                for matches_pair in itertools.product(*matches):
                    object_names.append("-".join(matches_pair))
<<<<<<< HEAD
=======
                    if law.util.multi_match(_name, name):
                        object_names.append(_name)
>>>>>>> 20c7b037

        return law.util.make_unique(object_names)

    @classmethod
    def resolve_config_default(
        cls,
        task_params: dict[str, Any],
        param: str | tuple[str] | None,
        container: str | od.AuxDataMixin = "config_inst",
        default_str: str | None = None,
        multiple: bool = False,
    ) -> str | tuple | Any | None:
        """
        Resolves a given parameter value *param*, checks if it should be placed with a default value
        when empty, and in this case, does the actual default value resolution.

        This resolution is triggered only in case *param* refers to :py:attr:`RESOLVE_DEFAULT`, a
        1-tuple containing this attribute, or *None*, If so, the default is identified via the
        *default_str* from an :py:class:`order.AuxDataMixin` *container* and points to an auxiliary
        that can be either a string or a function. In the latter case, it is called with the task
        class, the container instance, and all task parameters. Note that when no *container* is
        given, *param* is returned unchanged.

        When *multiple* is *True*, a tuple is returned. If *multiple* is *False* and the resolved
        parameter is an iterable, the first entry is returned.

        Example:

        .. code-block:: python

            def resolve_param_values(params):
                params["producer"] = AnalysisTask.resolve_config_default(
                    params,
                    params.get("producer"),
                    container=params["config_inst"]
                    default_str="default_producer",
                    multiple=True,
                )

            config_inst = od.Config(
                id=0,
                name="my_config",
                aux={"default_producer": ["my_producer_1", "my_producer_2"]},
            )

            params = {
                "config_inst": config_inst,
                "producer": RESOLVE_DEFAULT,
            }
            resolve_param_values(params)  # sets params["producer"] to ("my_producer_1", "my_producer_2")

            params = {
                "config_inst": config_inst,
                "producer": "some_other_producer",
            }
            resolve_param_values(params)  # sets params["producer"] to "some_other_producer"

        Example where the default points to a function:

        .. code-block:: python

            def resolve_param_values(params):
                params["ml_model"] = AnalysisTask.resolve_config_default(
                    params,
                    params.get("ml_model"),
                    container=params["config_inst"]
                    default_str="default_ml_model",
                    multiple=True,
                )

            # a function that chooses the ml_model based on an attibute that is set in an inference_model
            def default_ml_model(task_cls, container, task_params):
                default_ml_model = None

                # check if task is using an inference model
                if "inference_model" in task_params.keys():
                    inference_model = task_params.get("inference_model", None)

                    # if inference model is not set, assume it's the container default
                    if inference_model in (None, "NO_STR"):
                        inference_model = container.x.default_inference_model

                    # get the default_ml_model from the inference_model_inst
                    inference_model_inst = columnflow.inference.InferenceModel._subclasses[inference_model]
                    default_ml_model = getattr(inference_model_inst, "ml_model_name", default_ml_model)

                    return default_ml_model

                return default_ml_model

            config_inst = od.Config(
                id=0,
                name="my_config",
                aux={"default_ml_model": default_ml_model},
            )

            @inference_model(ml_model_name="default_ml_model")
            def my_inference_model(self):
                # some inference model implementation
                ...

            params = {"config_inst": config_inst, "ml_model": None, "inference_model": "my_inference_model"}
            resolve_param_values(params)  # sets params["ml_model"] to "my_ml_model"

            params = {"config_inst": config_inst, "ml_model": "some_ml_model", "inference_model": "my_inference_model"}
            resolve_param_values(params)  # sets params["ml_model"] to "some_ml_model"
        """
        # check if the parameter value is to be resolved
        resolve_default = param in (None, RESOLVE_DEFAULT, (RESOLVE_DEFAULT,))

        # interpret missing parameters (e.g. NO_STR) as None
        # (special case: an empty string is usually an active decision, but counts as missing too)
        if law.is_no_param(param) or resolve_default or param == "" or param == ():
            param = None

        # actual resolution
        if resolve_default:
            # get the container inst (mostly a config_inst or analysis_inst)
            if isinstance(container, str):
                container = task_params.get(container)

            # expand default when container is set
            if container and default_str:
                param = container.x(default_str, None) if default_str else None

                # allow default to be a function, taking task parameters as input
                if isinstance(param, Callable):
                    param = param(cls, container, task_params)

        # when still empty, return an empty value
        if param is None:
            return () if multiple else None

        # return either a tuple or the first param, based on the *multiple*
        param = law.util.make_tuple(param)
        return param if multiple else (param[0] if param else None)

    @classmethod
    def resolve_config_default_and_groups(
        cls,
        task_params: dict[str, Any],
        param: str | tuple[str] | None,
        container: str | od.AuxDataMixin = "config_inst",
        default_str: str | None = None,
        groups_str: str | None = None,
    ) -> tuple[str]:
        """
        This method is similar to :py:meth:`~.resolve_config_default` in that it checks if a
        parameter value *param* is empty and should be replaced with a default value. See the
        referenced method for documentation on *task_params*, *param*, *container* and
        *default_str*.

        What this method does in addition is that it checks if the values contained in *param*
        (after default value resolution) refers to a group of values identified via the *groups_str*
        from the :py:class:`order.AuxDataMixin` *container* that maps a string to a tuple of
        strings. If it does, each value in *param* that refers to a group is expanded by the actual
        group values.

        Example:

        .. code-block:: python

            config_inst = od.Config(
                id=0,
                name="my_config",
                aux={
                    "default_producer": ["features_1", "my_producer_group"],
                    "producer_groups": {"my_producer_group": ["features_2", "features_3"]},
                },
            )

            params = {"producer": RESOLVE_DEFAULT}

            AnalysisTask.resolve_config_default_and_groups(
                params,
                params.get("producer"),
                container=config_inst,
                default_str="default_producer",
                groups_str="producer_groups",
            )
            # -> ("features_1", "features_2", "features_3")
        """
        # resolve the parameter
        param = cls.resolve_config_default(
            task_params=task_params,
            param=param,
            container=container,
            default_str=default_str,
            multiple=True,
        )
        if not param:
            return param

        # get the container inst and return if it's not set
        if isinstance(container, str):
            container = task_params.get(container, None)

        if not container:
            return param

        # expand groups recursively
        if groups_str and container.x(groups_str, {}):
            param_groups = container.x(groups_str)
            values = []
            lookup = law.util.make_list(param)
            handled_groups = set()
            while lookup:
                value = lookup.pop(0)
                if value in param_groups:
                    if value in handled_groups:
                        raise Exception(
                            f"definition of '{groups_str}' contains circular references involving "
                            f"group '{value}'",
                        )
                    lookup = law.util.make_list(param_groups[value]) + lookup
                    handled_groups.add(value)
                else:
                    values.append(value)
            param = values

        return law.util.make_tuple(param)

    def __init__(self, *args, **kwargs):
        super().__init__(*args, **kwargs)

        # store the analysis instance
        self.analysis_inst = self.get_analysis_inst(self.analysis)

        # cached values added and accessed by cached_value()
        self._cached_values = {}

    def cached_value(self, key: str, func: Callable[[], T]) -> T:
        """
        Upon first invocation, the function *func* is called and its return value is stored under
        *key* in :py:attr:`_cached_values`. Subsequent calls with the same *key* return the cached
        value.

        :param key: The key under which the value is stored.
        :param func: The function that is called to generate the value.
        :return: The cached value.
        """
        if key not in self._cached_values:
            self._cached_values[key] = func()
        return self._cached_values[key]

    def store_parts(self) -> law.util.InsertableDict:
        """
        Returns a :py:class:`law.util.InsertableDict` whose values are used to create a store path.
        For instance, the parts ``{"keyA": "a", "keyB": "b", 2: "c"}`` lead to the path "a/b/c". The
        keys can be used by subclassing tasks to overwrite values.

        :return: Dictionary with parts to create a path to store intermediary results.
        """
        parts = law.util.InsertableDict()

        # add the analysis name
        parts["analysis"] = self.analysis_inst.name

        # in this base class, just add the task class name
        parts["task_family"] = self.task_family

        # add the version when set
        if self.version is not None:
            parts["version"] = self.version

        return parts

    def _get_store_parts_modifier(
        self,
        modifier: str | Callable[[AnalysisTask, dict], dict],
    ) -> Callable[[AnalysisTask, dict], dict] | None:
        if isinstance(modifier, str):
            # interpret it as a name of an entry in the store_parts_modifiers aux entry
            modifier = self.analysis_inst.x("store_parts_modifiers", {}).get(modifier)

        return modifier if callable(modifier) else None

    def local_path(
        self,
        *path,
        store_parts_modifier: str | Callable[[AnalysisTask, dict], dict] | None = None,
        **kwargs,
    ) -> str:
        """ local_path(*path, store=None, fs=None, store_parts_modifier=None)
        Joins path fragments from *store* (defaulting to :py:attr:`default_store`),
        :py:meth:`store_parts` and *path* and returns the joined path. In case a *fs* is defined,
        it should refer to the config section of a local file system, and consequently, *store* is
        not prepended to the returned path as the resolution of absolute paths is handled by that
        file system.
        """
        # if no fs is set, determine the main store directory
        parts = ()
        if not kwargs.pop("fs", None):
            store = kwargs.get("store") or self.default_store
            parts += (store,)

        # get and optional modify the store parts
        store_parts = self.store_parts()
        store_parts_modifier = self._get_store_parts_modifier(store_parts_modifier)
        if callable(store_parts_modifier):
            store_parts = store_parts_modifier(self, store_parts)

        # concatenate all parts that make up the path and join them
        parts += tuple(store_parts.values()) + path
        path = os.path.join(*map(str, parts))

        return path

    def local_target(
        self,
        *path,
        store_parts_modifier: str | Callable[[AnalysisTask, dict], dict] | None = None,
        **kwargs,
    ):
        """ local_target(*path, dir=False, store=None, fs=None, store_parts_modifier=None, **kwargs)
        Creates either a local file or directory target, depending on *dir*, forwarding all *path*
        fragments, *store* and *fs* to :py:meth:`local_path` and all *kwargs* the respective target
        class.
        """
        _dir = kwargs.pop("dir", False)
        store = kwargs.pop("store", None)
        fs = kwargs.get("fs", None)

        # select the target class
        cls = law.LocalDirectoryTarget if _dir else law.LocalFileTarget

        # create the local path
        path = self.local_path(*path, store=store, fs=fs, store_parts_modifier=store_parts_modifier)

        # create the target instance and return it
        return cls(path, **kwargs)

    def wlcg_path(
        self,
        *path,
        store_parts_modifier: str | Callable[[AnalysisTask, dict], dict] | None = None,
    ) -> str:
        """
        Joins path fragments from *store_parts()* and *path* and returns the joined path.

        The full URI to the target is not considered as it is usually defined in ``[wlcg_fs]``
        sections in the law config and hence subject to :py:func:`wlcg_target`.
        """
        # get and optional modify the store parts
        store_parts = self.store_parts()
        store_parts_modifier = self._get_store_parts_modifier(store_parts_modifier)
        if callable(store_parts_modifier):
            store_parts = store_parts_modifier(self, store_parts)

        # concatenate all parts that make up the path and join them
        parts = tuple(store_parts.values()) + path
        path = os.path.join(*map(str, parts))

        return path

    def wlcg_target(
        self,
        *path,
        store_parts_modifier: str | Callable[[AnalysisTask, dict], dict] | None = None,
        **kwargs,
    ):
        """ wlcg_target(*path, dir=False, fs=default_wlcg_fs, store_parts_modifier=None, **kwargs)
        Creates either a remote WLCG file or directory target, depending on *dir*, forwarding all
        *path* fragments to :py:meth:`wlcg_path` and all *kwargs* the respective target class. When
        *None*, *fs* defaults to the *default_wlcg_fs* class level attribute.
        """
        _dir = kwargs.pop("dir", False)
        if not kwargs.get("fs"):
            kwargs["fs"] = self.default_wlcg_fs

        # select the target class
        cls = law.wlcg.WLCGDirectoryTarget if _dir else law.wlcg.WLCGFileTarget

        # create the local path
        path = self.wlcg_path(*path, store_parts_modifier=store_parts_modifier)

        # create the target instance and return it
        return cls(path, **kwargs)

    def target(self, *path, **kwargs):
        """ target(*path, location=None, **kwargs)
        """
        # get the default location
        location = kwargs.pop("location", self.default_output_location)

        # parse it and obtain config values if necessary
        if isinstance(location, str):
            location = OutputLocation[location]
        if location == OutputLocation.config:
            lookup_keys = self.get_config_lookup_keys(self)
            outputs_dict = self._get_cfg_outputs_dict()
            location = copy.deepcopy(self._dfs_key_lookup(lookup_keys, outputs_dict))
            if not location:
                self.logger.debug(
                    f"no option 'outputs::{self.task_family}' found in law.cfg to obtain target "
                    "location, falling back to 'local'",
                )
                location = ["local"]
            location[0] = OutputLocation[location[0]]
        location = law.util.make_list(location)

        # forward to correct function
        if location[0] == OutputLocation.local:
            # get other options
            loc, store_parts_modifier = (location[1:] + [None, None])[:2]
            loc_key = "fs" if (loc and law.config.has_section(loc)) else "store"
            kwargs.setdefault(loc_key, loc)
            kwargs.setdefault("store_parts_modifier", store_parts_modifier)
            return self.local_target(*path, **kwargs)

        if location[0] == OutputLocation.wlcg:
            # get other options
            fs, store_parts_modifier = (location[1:] + [None, None])[:2]
            kwargs.setdefault("fs", fs)
            kwargs.setdefault("store_parts_modifier", store_parts_modifier)
            return self.wlcg_target(*path, **kwargs)

        if location[0] == OutputLocation.wlcg_mirrored:
            # get other options
            loc, wlcg_fs, store_parts_modifier = (location[1:] + [None, None, None])[:3]
            kwargs.setdefault("store_parts_modifier", store_parts_modifier)
            # create the local target
            local_kwargs = kwargs.copy()
            loc_key = "fs" if (loc and law.config.has_section(loc)) else "store"
            local_kwargs.setdefault(loc_key, loc)
            local_target = self.local_target(*path, **local_kwargs)
            # create the wlcg target
            wlcg_kwargs = kwargs.copy()
            wlcg_kwargs.setdefault("fs", wlcg_fs)
            wlcg_target = self.wlcg_target(*path, **wlcg_kwargs)
            # build the mirrored target from these two
            mirrored_target_cls = (
                law.MirroredFileTarget
                if isinstance(local_target, law.LocalFileTarget)
                else law.MirroredDirectoryTarget
            )
            return mirrored_target_cls(
                path=local_target.abspath,
                remote_target=wlcg_target,
                local_target=local_target,
            )

        raise Exception(f"cannot determine output location based on '{location}'")

    def get_parquet_writer_opts(self, repeating_values: bool = False) -> dict[str, Any]:
        """
        Returns an option dictionary that can be passed as *writer_opts* to
        :py:meth:`~law.pyarrow.merge_parquet_task`, for instance, at the end of chunked processing
        steps that produce a single parquet file. See :py:class:`~pyarrow.parquet.ParquetWriter` for
        valid options.

        This method can be overwritten in subclasses to customize the exact behavior.

        :param repeating_values: Whether the values to be written have predominantly repeating
            values, in which case differnt compression and encoding strategies are followed.
        :return: A dictionary with options that can be passed to parquet writer objects.
        """
        # use dict encoding if values are repeating
        dict_encoding = bool(repeating_values)

        # build and return options
        return {
            "compression": "ZSTD",
            "compression_level": 1,
            "use_dictionary": dict_encoding,
        }


class ConfigTask(AnalysisTask):

    config = luigi.Parameter(
        default=default_config,
        description=f"name of the analysis config to use; default: '{default_config}'",
    )

    @classmethod
    def resolve_param_values(cls, params: dict) -> dict:
        params = super().resolve_param_values(params)

        # store a reference to the config inst
        if "config_inst" not in params and "analysis_inst" in params and "config" in params:
            params["config_inst"] = params["analysis_inst"].get_config(params["config"])

        return params

    @classmethod
    def _get_default_version(
        cls,
        inst: AnalysisTask,
        params: dict[str, Any],
        keys: law.util.InsertableDict,
    ) -> str | None:
        # try to lookup the version in the config's auxiliary data
        config_inst = params.get("config_inst") or getattr(inst, "config_inst", None)
        if config_inst:
            version = cls._dfs_key_lookup(keys, config_inst.x("versions", {}))
            if version:
                return version

        return super()._get_default_version(inst, params, keys)

    @classmethod
    def get_config_lookup_keys(
        cls,
        inst_or_params: ConfigTask | dict[str, Any],
    ) -> law.util.InsertiableDict:
        keys = super().get_config_lookup_keys(inst_or_params)

        get = (
            inst_or_params.get
            if isinstance(inst_or_params, dict)
            else lambda attr: (getattr(inst_or_params, attr, None))
        )

        # add the config name in front of the task family
        config = get("config")
        if config not in {law.NO_STR, None, ""}:
            keys.insert_before("task_family", "config", config)

        return keys

    @classmethod
    def get_array_function_kwargs(cls, task=None, **params):
        kwargs = super().get_array_function_kwargs(task=task, **params)

        if task:
            kwargs["config_inst"] = task.config_inst
        elif "config_inst" in params:
            kwargs["config_inst"] = params["config_inst"]
        elif "config" in params and "analysis_inst" in kwargs:
            kwargs["config_inst"] = kwargs["analysis_inst"].get_config(params["config"])

        return kwargs

    def __init__(self, *args, **kwargs):
        super().__init__(*args, **kwargs)

        # store a reference to the config instance
        self.config_inst = self.analysis_inst.get_config(self.config)

    def store_parts(self):
        parts = super().store_parts()

        # add the config name
        parts.insert_after("task_family", "config", self.config_inst.name)

        return parts

    def find_keep_columns(self: ConfigTask, collection: ColumnCollection) -> set[Route]:
        """
        Returns a set of :py:class:`Route` objects describing columns that should be kept given a
        type of column *collection*.

        :param collection: The collection to return.
        :return: A set of :py:class:`Route` objects.
        """
        columns = set()

        if collection == ColumnCollection.MANDATORY_COFFEA:
            columns |= set(Route(c) for c in mandatory_coffea_columns)

        return columns

    def _expand_keep_column(
        self: ConfigTask,
        column:
            ColumnCollection | Route | str |
            Sequence[str | int | slice | type(Ellipsis) | list | tuple],
    ) -> set[Route]:
        """
        Expands a *column* into a set of :py:class:`Route` objects. *column* can be a
        :py:class:`ColumnCollection`, a string, or any type that is accepted by :py:class:`Route`.
        Collections are expanded through :py:meth:`find_keep_columns`.

        :param column: The column to expand.
        :return: A set of :py:class:`Route` objects.
        """
        # expand collections
        if isinstance(column, ColumnCollection):
            return self.find_keep_columns(column)

        # brace expand strings
        if isinstance(column, str):
            return set(map(Route, law.util.brace_expand(column)))

        # let Route handle it
        return {Route(column)}


class ShiftTask(ConfigTask):

    shift = luigi.Parameter(
        default="nominal",
        description="name of a systematic shift to apply; must fulfill order.Shift naming rules; "
        "default: 'nominal'",
    )
    local_shift = luigi.Parameter(default=law.NO_STR)

    # skip passing local_shift to cli completion, req params and sandboxing
    exclude_params_index = {"local_shift"}
    exclude_params_req = {"local_shift"}
    exclude_params_sandbox = {"local_shift"}
    exclude_params_remote_workflow = {"local_shift"}

    allow_empty_shift = False

    @classmethod
    def modify_param_values(cls, params):
        """
        When "config" and "shift" are set, this method evaluates them to set the global shift.
        For that, it takes the shifts stored in the config instance and compares it with those
        defined by this class.
        """
        params = super().modify_param_values(params)

        # get params
        config_inst = params.get("config_inst")
        requested_shift = params.get("shift")
        requested_local_shift = params.get("local_shift")

        # require that the config is set
        if config_inst in (None, law.NO_STR):
            return params

        # require that the shift is set and known
        if requested_shift in (None, law.NO_STR):
            if cls.allow_empty_shift:
                params["shift"] = law.NO_STR
                params["local_shift"] = law.NO_STR
                return params
            raise Exception(f"no shift found in params: {params}")
        if requested_shift not in config_inst.shifts:
            raise ValueError(f"shift {requested_shift} unknown to {config_inst}")

        # determine the known shifts for this class
        shifts, upstream_shifts = cls.get_known_shifts(config_inst, params)

        # actual shift resolution: compare the requested shift to known ones
        # local_shift -> the requested shift if implemented by the task itself, else nominal
        # shift       -> the requested shift if implemented by this task
        #                or an upsteam task (== global shift), else nominal
        if requested_local_shift in (None, law.NO_STR):
            if requested_shift in shifts:
                params["shift"] = requested_shift
                params["local_shift"] = requested_shift
            elif requested_shift in upstream_shifts:
                params["shift"] = requested_shift
                params["local_shift"] = "nominal"
            else:
                params["shift"] = "nominal"
                params["local_shift"] = "nominal"

        # store references
        params["global_shift_inst"] = config_inst.get_shift(params["shift"])
        params["local_shift_inst"] = config_inst.get_shift(params["local_shift"])

        return params

    @classmethod
    def resolve_param_values(cls, params: dict) -> dict:
        params = super().resolve_param_values(params)

        # set default shift
        if params.get("shift") in (None, law.NO_STR):
            params["shift"] = "nominal"

        return params

    @classmethod
    def get_array_function_kwargs(cls, task=None, **params):
        kwargs = super().get_array_function_kwargs(task=task, **params)

        if task:
            if task.local_shift_inst:
                kwargs["local_shift_inst"] = task.local_shift_inst
            if task.global_shift_inst:
                kwargs["global_shift_inst"] = task.global_shift_inst
        else:
            if "local_shift_inst" in params:
                kwargs["local_shift_inst"] = params["local_shift_inst"]
            if "global_shift_inst" in params:
                kwargs["global_shift_inst"] = params["global_shift_inst"]

        return kwargs

    @classmethod
    def get_config_lookup_keys(
        cls,
        inst_or_params: ShiftTask | dict[str, Any],
    ) -> law.util.InsertiableDict:
        keys = super().get_config_lookup_keys(inst_or_params)

        get = (
            inst_or_params.get
            if isinstance(inst_or_params, dict)
            else lambda attr: (getattr(inst_or_params, attr, None))
        )

        # add the (global) shift name
        shift = get("shift")
        if shift not in {law.NO_STR, None, ""}:
            keys["shift"] = shift

        return keys

    def __init__(self, *args, **kwargs):
        super().__init__(*args, **kwargs)

        # store references to the shift instances
        self.local_shift_inst = None
        self.global_shift_inst = None
        if self.shift not in (None, law.NO_STR) and self.local_shift not in (None, law.NO_STR):
            self.global_shift_inst = self.config_inst.get_shift(self.shift)
            self.local_shift_inst = self.config_inst.get_shift(self.local_shift)

    def store_parts(self):
        parts = super().store_parts()

        # add the shift name
        if self.global_shift_inst:
            parts.insert_after("config", "shift", self.global_shift_inst.name)

        return parts


class DatasetTask(ShiftTask):

    dataset = luigi.Parameter(
        default=default_dataset,
        description=f"name of the dataset to process; default: '{default_dataset}'",
    )

    file_merging = None

    @classmethod
    def resolve_param_values(cls, params):
        params = super().resolve_param_values(params)

        # store a reference to the dataset inst
        if "dataset_inst" not in params and "config_inst" in params and "dataset" in params:
            params["dataset_inst"] = params["config_inst"].get_dataset(params["dataset"])

        return params

    @classmethod
    def get_known_shifts(cls, config_inst: od.Config, params: dict) -> tuple[set[str], set[str]]:
        # dataset can have shifts, that are considered as upstream shifts
        shifts, upstream_shifts = super().get_known_shifts(config_inst, params)

        dataset_inst = params.get("dataset_inst")
        if dataset_inst:
            if dataset_inst.is_data:
                # clear all shifts for data
                shifts.clear()
                upstream_shifts.clear()
            else:
                # extend with dataset variations for mc
                upstream_shifts |= set(dataset_inst.info.keys())

        return shifts, upstream_shifts

    @classmethod
    def get_config_lookup_keys(
        cls,
        inst_or_params: DatasetTask | dict[str, Any],
    ) -> law.util.InsertiableDict:
        keys = super().get_config_lookup_keys(inst_or_params)

        get = (
            inst_or_params.get
            if isinstance(inst_or_params, dict)
            else lambda attr: (getattr(inst_or_params, attr, None))
        )

        # add the dataset name before the shift name
        dataset = get("dataset")
        if dataset not in {law.NO_STR, None, ""}:
            keys.insert_before("shift", "dataset", dataset)

        return keys

    @classmethod
    def get_array_function_kwargs(cls, task=None, **params):
        kwargs = super().get_array_function_kwargs(task=task, **params)

        if task:
            kwargs["dataset_inst"] = task.dataset_inst
        elif "dataset_inst" in params:
            kwargs["dataset_inst"] = params["dataset_inst"]
        elif "dataset" in params and "config_inst" in kwargs:
            kwargs["dataset_inst"] = kwargs["config_inst"].get_dataset(params["dataset"])

        return kwargs

    def __init__(self, *args, **kwargs):
        super().__init__(*args, **kwargs)

        # store references to the dataset instance
        self.dataset_inst = self.config_inst.get_dataset(self.dataset)

        # store dataset info for the global shift
        key = (
            self.global_shift_inst.name
            if self.global_shift_inst and self.global_shift_inst.name in self.dataset_inst.info
            else "nominal"
        )
        self.dataset_info_inst = self.dataset_inst.get_info(key)

    def store_parts(self):
        parts = super().store_parts()

        # insert the dataset
        parts.insert_after("config", "dataset", self.dataset_inst.name)

        return parts

    @property
    def file_merging_factor(self) -> int:
        """
        Returns the number of files that are handled in one branch. When the :py:attr:`file_merging`
        attribute is set to a positive integer, this value is returned. Otherwise, if the value is
        zero, the original number of files is used instead.

        Consecutive merging steps are not handled yet.
        """
        n_files = self.dataset_info_inst.n_files

        if isinstance(self.file_merging, int):
            # interpret the file_merging attribute as the merging factor itself
            # zero means "merge all in one"
            if self.file_merging < 0:
                raise ValueError(f"invalid file_merging value {self.file_merging}")
            n_merge = n_files if self.file_merging == 0 else self.file_merging
        else:
            # no merging at all
            n_merge = 1

        return n_merge

    def create_branch_map(self):
        """
        Define the branch map for when this task is used as a workflow. By default, use the merging
        information provided by :py:attr:`file_merging_factor` to return a dictionary which maps
        branches to one or more input file indices. E.g. `1 -> [3, 4, 5]` would mean that branch 1
        is simultaneously handling input file indices 3, 4 and 5.
        """
        n_merge = self.file_merging_factor
        n_files = self.dataset_info_inst.n_files

        # use iter_chunks which splits a list of length n_files into chunks of maximum size n_merge
        chunks = law.util.iter_chunks(n_files, n_merge)

        # use enumerate for simply indexing
        return dict(enumerate(chunks))


class CommandTask(AnalysisTask):
    """
    A task that provides convenience methods to work with shell commands, i.e., printing them on the
    command line and executing them with error handling.
    """

    print_command = law.CSVParameter(
        default=(),
        significant=False,
        description="print the command that this task would execute but do not run any task; this "
        "CSV parameter accepts a single integer value which sets the task recursion depth to also "
        "print the commands of required tasks (0 means non-recursive)",
    )
    custom_args = luigi.Parameter(
        default="",
        description="custom arguments that are forwarded to the underlying command; they might not "
        "be encoded into output file paths; empty default",
    )

    exclude_index = True
    exclude_params_req = {"custom_args"}
    interactive_params = AnalysisTask.interactive_params + ["print_command"]

    run_command_in_tmp = False

    def _print_command(self, args):
        max_depth = int(args[0])

        print(f"print task commands with max_depth {max_depth}")

        for dep, _, depth in self.walk_deps(max_depth=max_depth, order="pre"):
            offset = depth * ("|" + law.task.interactive.ind)
            print(offset)

            print("{}> {}".format(offset, dep.repr(color=True)))
            offset += "|" + law.task.interactive.ind

            if isinstance(dep, CommandTask):
                # when dep is a workflow, take the first branch
                text = law.util.colored("command", style="bright")
                if isinstance(dep, law.BaseWorkflow) and dep.is_workflow():
                    dep = dep.as_branch(0)
                    text += " (from branch {})".format(law.util.colored("0", "red"))
                text += ": "

                cmd = dep.build_command()
                if cmd:
                    cmd = law.util.quote_cmd(cmd) if isinstance(cmd, (list, tuple)) else cmd
                    text += law.util.colored(cmd, "cyan")
                else:
                    text += law.util.colored("empty", "red")
                print(offset + text)
            else:
                print(offset + law.util.colored("not a CommandTask", "yellow"))

    def build_command(self):
        # this method should build and return the command to run
        raise NotImplementedError

    def touch_output_dirs(self):
        # keep track of created uris so we can avoid creating them twice
        handled_parent_uris = set()

        for outp in law.util.flatten(self.output()):
            # get the parent directory target
            parent = None
            if isinstance(outp, law.SiblingFileCollection):
                parent = outp.dir
            elif isinstance(outp, law.FileSystemFileTarget):
                parent = outp.parent

            # create it
            if parent and parent.uri() not in handled_parent_uris:
                parent.touch()
                handled_parent_uris.add(parent.uri())

    def run_command(self, cmd, optional=False, **kwargs):
        # proper command encoding
        cmd = (law.util.quote_cmd(cmd) if isinstance(cmd, (list, tuple)) else cmd).strip()

        # when no cwd was set and run_command_in_tmp is True, create a tmp dir
        if "cwd" not in kwargs and self.run_command_in_tmp:
            tmp_dir = law.LocalDirectoryTarget(is_tmp=True)
            tmp_dir.touch()
            kwargs["cwd"] = tmp_dir.abspath
        self.publish_message("cwd: {}".format(kwargs.get("cwd", os.getcwd())))

        # call it
        with self.publish_step("running '{}' ...".format(law.util.colored(cmd, "cyan"))):
            p, lines = law.util.readable_popen(cmd, shell=True, executable="/bin/bash", **kwargs)
            for line in lines:
                print(line)

        # raise an exception when the call failed and optional is not True
        if p.returncode != 0 and not optional:
            raise Exception(f"command failed with exit code {p.returncode}: {cmd}")

        return p

    @law.decorator.log
    @law.decorator.notify
    @law.decorator.safe_output
    def run(self, **kwargs):
        self.pre_run_command()

        # default run implementation
        # first, create all output directories
        self.touch_output_dirs()

        # build the command
        cmd = self.build_command()

        # run it
        self.run_command(cmd, **kwargs)

        self.post_run_command()

    def pre_run_command(self):
        return

    def post_run_command(self):
        return


def wrapper_factory(
    base_cls: law.task.base.Task,
    require_cls: AnalysisTask,
    enable: Sequence[str],
    cls_name: str | None = None,
    attributes: dict | None = None,
    docs: str | None = None,
) -> law.task.base.Register:
    """Factory function creating wrapper task classes, inheriting from *base_cls* and
    :py:class:`~law.task.base.WrapperTask`, that do nothing but require multiple instances of *require_cls*.
    Unless *cls_name* is defined, the name of the created class defaults to the name of
    *require_cls* plus "Wrapper". Additional *attributes* are added as class-level members when
    given.

    The instances of *require_cls* to be required in the
    :py:meth:`~.wrapper_factory.Wrapper.requires()` method can be controlled by task parameters.
    These parameters can be enabled through the string sequence *enable*, which currently accepts:

        - ``configs``, ``skip_configs``
        - ``shifts``, ``skip_shifts``
        - ``datasets``, ``skip_datasets``

    This allows to easily build wrapper tasks that loop over (combinations of) parameters that are
    either defined in the analysis or config, which would otherwise lead to mostly redundant code.
    Example:

    .. code-block:: python

        class MyTask(DatasetTask):
            ...

        MyTaskWrapper = wrapper_factory(
            base_cls=ConfigTask,
            require_cls=MyTask,
            enable=["datasets", "skip_datasets"],
        )

        # this allows to run (e.g.)
        # law run MyTaskWrapper --datasets st_* --skip-datasets *_tbar

    When building the requirements, the full combinatorics of parameters is considered. However,
    certain conditions apply depending on enabled features. For instance, in order to use the
    "configs" feature (adding a parameter "--configs" to the created class, allowing to loop over a
    list of config instances known to an analysis), *require_cls* must be at least a
    :py:class:`ConfigTask` accepting "--config" (mind the singular form), whereas *base_cls* must
    explicitly not.

    :param base_cls: Base class for this wrapper
    :param require_cls: :py:class:`~law.task.base.Task` class to be wrapped
    :param enable: Enable these parameters to control the wrapped
        :py:class:`~law.task.base.Task` class instance.
        Currently allowed parameters are: "configs", "skip_configs",
        "shifts", "skip_shifts", "datasets", "skip_datasets"
    :param cls_name: Name of the wrapper instance. If :py:attr:`None`, defaults to the
        name of the :py:class:`~law.task.base.WrapperTask` class + `"Wrapper"`
    :param attributes: Add these attributes as class-level members of the
        new :py:class:`~law.task.base.WrapperTask` class
    :param docs: Manually set the documentation string `__doc__` of the new
        :py:class:`~law.task.base.WrapperTask` class instance
    :raises ValueError: If a parameter provided with `enable` is not in the list
        of known parameters
    :raises TypeError: If any parameter in `enable` is incompatible with the
        :py:class:`~law.task.base.WrapperTask` class instance or the inheritance
        structure of corresponding classes
    :raises ValueError: when `configs` are enabled but not found in the analysis
        config instance
    :raises ValueError: when `shifts` are enabled but not found in the analysis
        config instance
    :raises ValueError: when `datasets` are enabled but not found in the analysis
        config instance
    :return: The new :py:class:`~law.task.base.WrapperTask` for the
        :py:class:`~law.task.base.Task` class `required_cls`
    """
    # check known features
    known_features = [
        "configs", "skip_configs",
        "shifts", "skip_shifts",
        "datasets", "skip_datasets",
    ]
    for feature in enable:
        if feature not in known_features:
            raise ValueError(
                f"unknown enabled feature '{feature}', known features are "
                f"'{','.join(known_features)}'",
            )

    # treat base_cls as a tuple
    base_classes = law.util.make_tuple(base_cls)
    base_cls = base_classes[0]

    # define wrapper feature flags
    has_configs = "configs" in enable
    has_skip_configs = has_configs and "skip_configs" in enable
    has_shifts = "shifts" in enable
    has_skip_shifts = has_shifts and "skip_shifts" in enable
    has_datasets = "datasets" in enable
    has_skip_datasets = has_datasets and "skip_datasets" in enable

    # helper to check if enabled features are compatible with required and base class
    def check_class_compatibility(name, min_require_cls, max_base_cls):
        if not issubclass(require_cls, min_require_cls):
            raise TypeError(
                f"when the '{name}' feature is enabled, require_cls must inherit from "
                f"{min_require_cls}, but {require_cls} does not",
            )
        if issubclass(base_cls, min_require_cls):
            raise TypeError(
                f"when the '{name}' feature is enabled, base_cls must not inherit from "
                f"{min_require_cls}, but {base_cls} does",
            )
        if not issubclass(max_base_cls, base_cls):
            raise TypeError(
                f"when the '{name}' feature is enabled, base_cls must be a super class of "
                f"{max_base_cls}, but {base_cls} is not",
            )

    # check classes
    if has_configs:
        check_class_compatibility("configs", ConfigTask, AnalysisTask)
    if has_shifts:
        check_class_compatibility("shifts", ShiftTask, ConfigTask)
    if has_datasets:
        check_class_compatibility("datasets", DatasetTask, ShiftTask)

    # create the class
    class Wrapper(*base_classes, law.WrapperTask):

        if has_configs:
            configs = law.CSVParameter(
                default=(default_config,),
                description="names or name patterns of configs to use; can also be the key of a "
                "mapping defined in the 'config_groups' auxiliary data of the analysis; "
                f"default: {default_config}",
                brace_expand=True,
            )
        if has_skip_configs:
            skip_configs = law.CSVParameter(
                default=(),
                description="names or name patterns of configs to skip after evaluating --configs; "
                "can also be the key of a mapping defined in the 'config_groups' auxiliary data "
                "of the analysis; empty default",
                brace_expand=True,
            )
        if has_datasets:
            datasets = law.CSVParameter(
                default=("*",),
                description="names or name patterns of datasets to use; can also be the key of a "
                "mapping defined in the 'dataset_groups' auxiliary data of the corresponding "
                "config; default: ('*',)",
                brace_expand=True,
            )
        if has_skip_datasets:
            skip_datasets = law.CSVParameter(
                default=(),
                description="names or name patterns of datasets to skip after evaluating "
                "--datasets; can also be the key of a mapping defined in the 'dataset_groups' "
                "auxiliary data of the corresponding config; empty default",
                brace_expand=True,
            )
        if has_shifts:
            shifts = law.CSVParameter(
                default=("nominal",),
                description="names or name patterns of shifts to use; can also be the key of a "
                "mapping defined in the 'shift_groups' auxiliary data of the corresponding "
                "config; default: ('nominal',)",
                brace_expand=True,
            )
        if has_skip_shifts:
            skip_shifts = law.CSVParameter(
                default=(),
                description="names or name patterns of shifts to skip after evaluating --shifts; "
                "can also be the key of a mapping defined in the 'shift_groups' auxiliary data "
                "of the corresponding config; empty default",
                brace_expand=True,
            )

        def __init__(self, *args, **kwargs):
            super().__init__(*args, **kwargs)

            # store wrapper flags
            self.wrapper_require_cls = require_cls
            self.wrapper_has_configs = has_configs and self.configs
            self.wrapper_has_skip_configs = has_skip_configs
            self.wrapper_has_shifts = has_shifts and self.shifts
            self.wrapper_has_skip_shifts = has_skip_shifts
            self.wrapper_has_datasets = has_datasets and self.datasets
            self.wrapper_has_skip_datasets = has_skip_datasets

            # store wrapped fields
            self.wrapper_fields = [
                field for field in ["config", "shift", "dataset"]
                if getattr(self, f"wrapper_has_{field}s")
            ]

            # build the parameter space
            self.wrapper_parameters = self._build_wrapper_parameters()

        def _build_wrapper_parameters(self):
            # collect a list of tuples whose order corresponds to wrapper_fields
            params = []

            # get the target config instances
            if self.wrapper_has_configs:
                configs = self.find_config_objects(
                    self.configs,
                    self.analysis_inst,
                    od.Config,
                    self.analysis_inst.x("config_groups", {}),
                )
                if not configs:
                    raise ValueError(
                        f"no configs found in analysis {self.analysis_inst} matching {self.configs}",
                    )
                if self.wrapper_has_skip_configs:
                    skip_configs = self.find_config_objects(
                        self.skip_configs,
                        self.analysis_inst,
                        od.Config,
                        self.analysis_inst.x("config_groups", {}),
                    )
                    configs = [c for c in configs if c not in skip_configs]
                    if not configs:
                        raise ValueError(
                            f"no configs found in analysis {self.analysis_inst} after skipping "
                            f"{self.skip_configs}",
                        )
                config_insts = list(map(self.analysis_inst.get_config, sorted(configs)))
            else:
                config_insts = [self.config_inst]

            # for the remaining fields, build the full combinatorics per config_inst
            for config_inst in config_insts:
                # sequences for building combinatorics
                prod_sequences = []
                if self.wrapper_has_configs:
                    prod_sequences.append([config_inst.name])

                # find all shifts
                if self.wrapper_has_shifts:
                    shifts = self.find_config_objects(
                        self.shifts,
                        config_inst,
                        od.Shift,
                        config_inst.x("shift_groups", {}),
                    )
                    if not shifts:
                        raise ValueError(
                            f"no shifts found in config {config_inst} matching {self.shifts}",
                        )
                    if self.wrapper_has_skip_shifts:
                        skip_shifts = self.find_config_objects(
                            self.skip_shifts,
                            config_inst,
                            od.Shift,
                            config_inst.x("shift_groups", {}),
                        )
                        shifts = [s for s in shifts if s not in skip_shifts]
                    if not shifts:
                        raise ValueError(
                            f"no shifts found in config {config_inst} after skipping "
                            f"{self.skip_shifts}",
                        )
                    # move "nominal" to the front if present
                    shifts = sorted(shifts)
                    if "nominal" in shifts:
                        shifts.insert(0, shifts.pop(shifts.index("nominal")))
                    prod_sequences.append(shifts)

                # find all datasets
                if self.wrapper_has_datasets:
                    datasets = self.find_config_objects(
                        self.datasets,
                        config_inst,
                        od.Dataset,
                        config_inst.x("dataset_groups", {}),
                    )
                    if not datasets:
                        raise ValueError(
                            f"no datasets found in config {config_inst} matching "
                            f"{self.datasets}",
                        )
                    if self.wrapper_has_skip_datasets:
                        skip_datasets = self.find_config_objects(
                            self.skip_datasets,
                            config_inst,
                            od.Dataset,
                            config_inst.x("dataset_groups", {}),
                        )
                        datasets = [d for d in datasets if d not in skip_datasets]
                        if not datasets:
                            raise ValueError(
                                f"no datasets found in config {config_inst} after skipping "
                                f"{self.skip_datasets}",
                            )
                    prod_sequences.append(sorted(datasets))

                # add the full combinatorics
                params.extend(itertools.product(*prod_sequences))

            return params

        def requires(self) -> Requirements:
            """Collect requirements defined by the underlying ``require_cls``
            of the :py:class:`~law.task.base.WrapperTask` depending on optional
            additional parameters.

            :return: Requirements for the :py:class:`~law.task.base.WrapperTask`
                instance.
            """
            # build all requirements based on the parameter space
            reqs = {}

            for values in self.wrapper_parameters:
                params = dict(zip(self.wrapper_fields, values))

                # allow custom checks and updates
                params = self.update_wrapper_params(params)
                if not params:
                    continue

                # add the requirement if not present yet
                req = self.wrapper_require_cls.req(self, **params)
                if req not in reqs.values():
                    reqs[values] = req

            return reqs

        def update_wrapper_params(self, params):
            return params

        # add additional class-level members
        if attributes:
            locals().update(attributes)

    # overwrite __module__ to point to the module of the calling stack
    frame = inspect.stack()[1]
    module = inspect.getmodule(frame[0])
    Wrapper.__module__ = module.__name__

    # overwrite __name__
    Wrapper.__name__ = cls_name or require_cls.__name__ + "Wrapper"

    # set docs
    if docs:
        Wrapper.__docs__ = docs

    return Wrapper<|MERGE_RESOLUTION|>--- conflicted
+++ resolved
@@ -457,11 +457,6 @@
                             matches[i].append(_name)
                 for matches_pair in itertools.product(*matches):
                     object_names.append("-".join(matches_pair))
-<<<<<<< HEAD
-=======
-                    if law.util.multi_match(_name, name):
-                        object_names.append(_name)
->>>>>>> 20c7b037
 
         return law.util.make_unique(object_names)
 
