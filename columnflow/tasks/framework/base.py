# coding: utf-8

"""
Generic tools and base tasks that are defined along typical objects in an analysis.
"""

from __future__ import annotations

import os
import abc
import enum
import importlib
import itertools
import inspect
import functools
import collections
import copy
import subprocess
from dataclasses import dataclass, field

import luigi
import law
import order as od

from columnflow.columnar_util import mandatory_coffea_columns, Route, ColumnCollection
<<<<<<< HEAD
from columnflow.util import is_regex, prettify, DotDict
=======
from columnflow.util import get_docs_url, is_regex, prettify, DotDict, freeze
>>>>>>> 8004828c
from columnflow.types import Sequence, Callable, Any, T


logger = law.logger.get_logger(__name__)
logger_dev = law.logger.get_logger(f"{__name__}-dev")

# default analysis and config related objects
default_analysis = law.config.get_expanded("analysis", "default_analysis")
default_config = law.config.get_expanded("analysis", "default_config")
default_dataset = law.config.get_expanded("analysis", "default_dataset")
default_repr_max_len = law.config.get_expanded_int("analysis", "repr_max_len")
default_repr_max_count = law.config.get_expanded_int("analysis", "repr_max_count")
default_repr_hash_len = law.config.get_expanded_int("analysis", "repr_hash_len")

# placeholder to denote a default value that is resolved dynamically
RESOLVE_DEFAULT = "DEFAULT"


class Requirements(DotDict):
    """
    Container for task-level requirements of different tasks.

    Can be initialized with other :py:class:`Requirement` instances and additional keyword arguments ``kwargs``,
    which are added.
    """

    def __init__(self, *others, **kwargs) -> None:
        super().__init__()

        # add others and kwargs
        for reqs in others + (kwargs,):
            self.update(reqs)


class OutputLocation(enum.Enum):
    """
    Output location flag.
    """

    config = "config"
    local = "local"
    wlcg = "wlcg"
    wlcg_mirrored = "wlcg_mirrored"


@dataclass
class TaskShifts:
    """
    Container for *local* and *upstream* shifts at a point in the task graph.
    """
    # NOTE: maybe these should be a dict of sets (one set per config) to allow for different shifts
    # per config

    local: set[str] = field(default_factory=set)
    upstream: set[str] = field(default_factory=set)

<<<<<<< HEAD
=======
    def __hash__(self) -> int:
        return hash((frozenset(self.local), frozenset(self.upstream)))

>>>>>>> 8004828c

class BaseTask(law.Task):

    task_namespace = law.config.get_expanded("analysis", "cf_task_namespace", "cf")

    # container for upstream requirements for convenience
    reqs = Requirements()

    def get_params_dict(self) -> dict[str, Any]:
        return {
            attr: getattr(self, attr)
            for attr, param in self.get_params()
            if isinstance(param, luigi.Parameter)
        }


class AnalysisTask(BaseTask, law.SandboxTask):

    analysis = luigi.Parameter(
        default=default_analysis,
        description=f"name of the analysis; default: '{default_analysis}'",
    )
    version = luigi.Parameter(
        description="mandatory version that is encoded into output paths",
    )
    notify_slack = law.slack.NotifySlackParameter(significant=False)
    notify_mattermost = law.mattermost.NotifyMattermostParameter(significant=False)
    notify_custom = law.NotifyCustomParameter(significant=False)

    allow_empty_sandbox = True
    sandbox = None

    message_cache_size = 25
    local_workflow_require_branches = False
    output_collection_cls = law.SiblingFileCollection

    # defaults for targets
    default_store = "$CF_STORE_LOCAL"
    default_wlcg_fs = law.config.get_expanded("target", "default_wlcg_fs", "wlcg_fs")
    default_output_location = "config"

    exclude_params_index = {"user"}
    exclude_params_req = {"user", "notify_slack", "notify_mattermost", "notify_custom"}
    exclude_params_repr = {"user", "notify_slack", "notify_mattermost", "notify_custom"}
    exclude_params_branch = {"user"}
    exclude_params_workflow = {"user", "notify_slack", "notify_mattermost", "notify_custom"}

    # cached and parsed sections of the law config for faster lookup
    _cfg_outputs_dict = None
    _cfg_versions_dict = None
    _cfg_resources_dict = None

    @classmethod
    def modify_param_values(cls, params: dict[str, Any]) -> dict[str, Any]:
        params = super().modify_param_values(params)
        params = cls.resolve_param_values(params)
        return params

    @classmethod
    def resolve_param_values(cls, params: dict[str, Any]) -> dict[str, Any]:
        # store a reference to the analysis inst
        if "analysis_inst" not in params and "analysis" in params:
            params["analysis_inst"] = cls.get_analysis_inst(params["analysis"])

        return params

    @classmethod
    def get_analysis_inst(cls, analysis: str) -> od.Analysis:
        # prepare names
        if "." not in analysis:
            raise ValueError(f"invalid analysis format: {analysis}")
        module_id, name = analysis.rsplit(".", 1)

        # import the module
        try:
            mod = importlib.import_module(module_id)
        except ImportError as e:
            raise ImportError(f"cannot import analysis module {module_id}: {e}")

        # get the analysis instance
        analysis_inst = getattr(mod, name, None)
        if analysis_inst is None:
            raise Exception(f"module {module_id} does not contain analysis instance {name}")

        return analysis_inst

    @classmethod
    def req_params(cls, inst: AnalysisTask, **kwargs) -> dict[str, Any]:
        """
        Returns parameters that are jointly defined in this class and another task instance of some
        other class. The parameters are used when calling ``Task.req(self)``.
        """
        # always prefer certain parameters given as task family parameters (--TaskFamily-parameter)
        _prefer_cli = law.util.make_set(kwargs.get("_prefer_cli", [])) | {
            "version", "workflow", "job_workers", "poll_interval", "walltime", "max_runtime",
            "retries", "acceptance", "tolerance", "parallel_jobs", "shuffle_jobs", "htcondor_cpus",
            "htcondor_gpus", "htcondor_memory", "htcondor_disk", "htcondor_pool", "pilot", "remote_claw_sandbox",
        }
        kwargs["_prefer_cli"] = _prefer_cli

        # build the params
        params = super().req_params(inst, **kwargs)

        # evaluate and use the default version in case
        # - "version" is an actual parameter object of cls, and
        # - "version" is not explicitly set in kwargs, and
        # - no global value was defined on the cli for the task family, and
        # - if cls and inst belong to the same family, they differ in the keys used for the config lookup
        if (
            isinstance(getattr(cls, "version", None), luigi.Parameter) and
            "version" not in kwargs and
            not law.parser.global_cmdline_values().get(f"{cls.task_family}_version") and
<<<<<<< HEAD
            cls.task_family != law.parser.root_task_cls().task_family
=======
            (
                cls.task_family != inst.task_family or
                freeze(cls.get_config_lookup_keys(params)) != freeze(inst.get_config_lookup_keys(params))
            )
>>>>>>> 8004828c
        ):
            default_version = cls.get_default_version(inst, params)
            if default_version and default_version != law.NO_STR:
                params["version"] = default_version

        return params

    @classmethod
    def _structure_cfg_items(cls, items: list[tuple[str, Any]]) -> dict[str, Any]:
        if not items:
            return {}

        # apply brace expansion to keys
        items = sum((
            [(_key, value) for _key in law.util.brace_expand(key)]
            for key, value in items
        ), [])

        # breakup keys at double underscores and create a nested dictionary
        items_dict = {}
        for key, value in items:
            if not value:
                continue
            d = items_dict
            parts = key.split("__")
            for i, part in enumerate(parts):
                if i < len(parts) - 1:
                    # fill intermediate structure
                    if part not in d:
                        d[part] = {}
                    elif not isinstance(d[part], dict):
                        d[part] = {"*": d[part]}
                    d = d[part]
                else:
                    # assign value to the last nesting level
                    if part in d and isinstance(d[part], dict):
                        d[part]["*"] = value
                    else:
                        d[part] = value

        return items_dict

    @classmethod
    def _get_cfg_outputs_dict(cls) -> dict[str, Any]:
        if cls._cfg_outputs_dict is None and law.config.has_section("outputs"):
            # collect config item pairs
            skip_keys = {"wlcg_file_systems", "lfn_sources"}
            items = [
                (key, law.config.get_expanded("outputs", key, None, split_csv=True))
                for key, value in law.config.items("outputs")
                if value and key not in skip_keys
            ]
            cls._cfg_outputs_dict = cls._structure_cfg_items(items)

        return cls._cfg_outputs_dict

    @classmethod
    def _get_cfg_versions_dict(cls) -> dict[str, Any]:
        if cls._cfg_versions_dict is None and law.config.has_section("versions"):
            # collect config item pairs
            items = [
                (key, value)
                for key, value in law.config.items("versions")
                if value
            ]
            cls._cfg_versions_dict = cls._structure_cfg_items(items)

        return cls._cfg_versions_dict

    @classmethod
    def _get_cfg_resources_dict(cls) -> dict[str, Any]:
        if cls._cfg_resources_dict is None and law.config.has_section("resources"):
            # helper to split resource values into key-value pairs themselves
            def parse(key: str, value: str) -> tuple[str, list[tuple[str, Any]]]:
                params = []
                for part in value.split(","):
                    part = part.strip()
                    if not part:
                        continue
                    if "=" not in part:
                        logger.warning_once(
                            f"invalid_resource_{key}",
                            f"resource for key {key} contains invalid instruction {part}, skipping",
                        )
                        continue
                    param, value = (s.strip() for s in part.split("=", 1))
                    params.append((param, value))
                return key, params

            # collect config item pairs
            items = [
                parse(key, value)
                for key, value in law.config.items("resources")
                if value and not key.startswith("_")
            ]
            cls._cfg_resources_dict = cls._structure_cfg_items(items)

        return cls._cfg_resources_dict

    @classmethod
    def get_default_version(cls, inst: AnalysisTask, params: dict[str, Any]) -> str | None:
        """
        Determines the default version for instances of *this* task class when created through :py:meth:`req` from
        another task *inst* given parameters *params*.

        :param inst: The task instance from which *this* task should be created via :py:meth:`req`.
        :param params: The parameters that are passed to the task instance.
        :return: The default version, or *None* if no default version can be defined.
        """
        # get different attributes by which the default version might be looked up
        keys = cls.get_config_lookup_keys(params)

        # forward to lookup implementation
        version = cls._get_default_version(inst, params, keys)

        # after a version is found, it can still be an exectuable taking the same arguments
        return version(cls, inst, params) if callable(version) else version

    @classmethod
    def _get_default_version(
        cls,
        inst: AnalysisTask,
        params: dict[str, Any],
        keys: law.util.InsertableDict,
    ) -> str | None:
        # try to lookup the version in the analysis's auxiliary data
        analysis_inst = getattr(inst, "analysis_inst", None)
        if analysis_inst:
            version = cls._dfs_key_lookup(keys, analysis_inst.x("versions", {}))
            if version:
                return version

        # try to find it in the analysis section in the law config
        if law.config.has_section("versions"):
            versions_dict = cls._get_cfg_versions_dict()
            if versions_dict:
                version = cls._dfs_key_lookup(keys, versions_dict)
                if version:
                    return version

        # no default version found
        return None

    @classmethod
    def get_config_lookup_keys(
        cls,
        inst_or_params: AnalysisTask | dict[str, Any],
    ) -> law.util.InsertiableDict:
        """
        Returns a dictionary with keys that can be used to lookup state specific values in a config or dictionary, such
        as default task versions or output locations.

        :param inst_or_params: The tasks instance or its parameters.
        :return: A dictionary with keys that can be used for nested lookup.
        """
        keys = law.util.InsertableDict()

        # add the analysis name
        analysis = (
            inst_or_params.get("analysis")
            if isinstance(inst_or_params, dict)
            else getattr(inst_or_params, "analysis", None)
        )
        if analysis not in {law.NO_STR, None, ""}:
            prefix = "ana"
            keys[prefix] = f"{prefix}_{analysis}"

        # add the task family
        prefix = "task"
        keys[prefix] = f"{prefix}_{cls.task_family}"

        # for backwards compatibility, add the task family again without the prefix
        # (TODO: this should be removed in the future)
        keys[f"{prefix}_compat"] = cls.task_family

        return keys

    @classmethod
    def _dfs_key_lookup(
        cls,
        keys: law.util.InsertableDict[str, str | Sequence[str]] | Sequence[str | Sequence[str]],
        nested_dict: dict[str, Any],
        empty_value: Any = None,
    ) -> str | Callable | None:
        # opinionated nested dictionary lookup alongside in ordered sequence of (optional) keys,
        # that allows for patterns in the keys and, interpreting the nested dict as a tree, finds
        # matches in a depth-first (dfs) manner
        if not nested_dict:
            return empty_value

        # the keys to use for the lookup are the flattened values of the keys dict
<<<<<<< HEAD
        flat_keys = collections.deque(law.util.flatten(keys.values() if isinstance(keys, dict) else keys))
=======
        flat_keys = law.util.flatten(keys.values() if isinstance(keys, dict) else keys)
>>>>>>> 8004828c

        # start tree traversal using a queue lookup consisting of names and values of tree nodes,
        # as well as the remaining keys (as a deferred function) to compare for that particular path
        lookup = collections.deque([tpl + ((lambda: flat_keys.copy()),) for tpl in nested_dict.items()])
        while lookup:
            pattern, obj, keys_func = lookup.popleft()

            # create the copy of comparison keys on demand
            # (the original sequence is living once on the previous stack until now)
            _keys = keys_func()

            # check if the pattern matches any key
            regex = is_regex(pattern)
            for i, key in enumerate(_keys):
                if law.util.multi_match(key, pattern, regex=regex):
                    # for a limited time, show a deprecation warning when the old task family key was matched
                    # (old = no "task_" prefix)
                    # TODO: remove once deprecated
                    if "task_compat" in keys and key == keys["task_compat"]:
                        docs_url = get_docs_url(
                            "user_guide",
                            "best_practices.html",
                            anchor="selecting-output-locations",
                        )
                        logger.warning_once(
                            "dfs_lookup_old_task_key",
                            f"during the lookup of a pinned location, version or resource value of a '{cls.__name__}' "
                            f"task, an entry matched based on the task family '{key}' that misses the new 'task_' "
                            "prefix; please update the pinned entries in your law.cfg file by adding the 'task_' "
                            f"prefix to entries that contain the task family, e.g. 'task_{key}: VALUE'; support for "
                            f"missing prefixes will be removed in a future version; see {docs_url} for more info",
                        )
                    # remove the matched key from remaining lookup keys
                    _keys.pop(i)
                    # when obj is not a dict, we found the value
                    if not isinstance(obj, dict):
                        return obj
                    # go one level deeper and stop the current iteration
                    keys_func = (lambda _keys: (lambda: _keys.copy()))(_keys)
                    lookup.extendleft(tpl + (keys_func,) for tpl in reversed(obj.items()))
                    break

        # at this point, no value could be found
        return empty_value

    @classmethod
    def get_array_function_dict(cls, params: dict[str, Any]) -> dict[str, Any]:
        if "analysis_inst" in params:
            analysis_inst = params["analysis_inst"]
        else:
            analysis_inst = cls.get_analysis_inst(params["analysis"])

        return {"analysis_inst": analysis_inst}

    @classmethod
    def find_config_objects(
        cls,
        names: str | Sequence[str] | set[str],
        container: od.UniqueObject | Sequence[od.UniqueObject],
        object_cls: od.UniqueObjectMeta,
        groups_str: str | None = None,
        accept_patterns: bool = True,
        deep: bool = False,
        strict: bool = False,
        multi_strategy: str = "first",
    ) -> list[str] | dict[od.UniqueObject, list[str]]:
        """
        Returns all names of objects of type *object_cls* known to a *container* (e.g. :py:class:`od.Analysis` or
        :py:class:`od.Config`) that match *names*. A name can also be a pattern to match if *accept_patterns* is *True*,
        or, when given, the key of a mapping named *group_str* in the container auxiliary data that matches group names
        to object names.

        When *deep* is *True* the lookup of objects in the *container* is recursive. When *strict* is *True*, an error
        is raised if no matches are found for any of the *names*.

        *container* can also refer to a sequence of container objects. If this is the case, the default object retrieval
        is performed for all of them and the resulting values can be handled with five different strategies, controlled
        via *multi_strategy*:

            - ``"first"``: The first resolved name is returned.
            - ``"same"``: The resolved names are forced to be identical and an exception is raised if they differ. The
                first resolved value is returned.
            - ``"union"``: The set union of all resolved names is returned in a list.
            - ``"intersection"``: The set intersection of all resolved names is returned in a list.
            - ``"all"``: The resolved values are returned in a dictionary mapped to their respective container.

        Example:

        .. code-block:: python

            find_config_objects(names=["st_tchannel_*"], container=config_inst, object_cls=od.Dataset)
            # -> ["st_tchannel_t", "st_tchannel_tbar"]
        """
        # when the container is a sequence, find objects per container and apply the multi_strategy
        if isinstance(container, (list, tuple)):
            if multi_strategy not in (strategies := {"first", "same", "union", "intersection", "all"}):
                raise ValueError(f"invalid multi_strategy: {multi_strategy}, must be one of {','.join(strategies)}")

            all_object_names = {
                _container: cls.find_config_objects(
                    names=names,
                    container=_container,
                    object_cls=object_cls,
                    groups_str=groups_str,
                    accept_patterns=accept_patterns,
                    deep=deep,
                    strict=strict,
                )
                for _container in container
            }

            if multi_strategy == "all":
                return all_object_names
            if multi_strategy == "first":
                return all_object_names[container[0]]
            if multi_strategy == "union":
                return list(set.union(*map(set, all_object_names.values())))
            if multi_strategy == "intersection":
                return list(set.intersection(*map(set, all_object_names.values())))
            # "same", so check that values are identical
            first = all_object_names[container[0]]
            if not all(all_object_names[c] == first for c in container[1:]):
                raise ValueError(
                    f"different objects found across containers looking for '{object_cls}' objects '{names}':\n"
                    f"{prettify(all_object_names)}",
                )
            return first

        # prepare value caching
        singular = object_cls.cls_name_singular
        plural = object_cls.cls_name_plural
        _cache: dict[str, set[str]] = {}

        def get_all_object_names() -> set[str]:
            if "all_object_names" not in _cache:
                if deep:
                    _cache["all_object_names"] = {obj.name for obj, _, _ in getattr(container, f"walk_{plural}")()}
                else:
                    _cache["all_object_names"] = set(getattr(container, plural).names())
            return _cache["all_object_names"]

        def has_obj(name: str) -> bool:
            if "has_obj_func" not in _cache:
                kwargs = {}
                if object_cls in container._deep_child_classes:
                    kwargs["deep"] = deep
                _cache["has_obj_func"] = functools.partial(getattr(container, f"has_{singular}"), **kwargs)
            return _cache["has_obj_func"](name)

        object_names = []
        lookup = law.util.make_list(names)
        missing = set()
        while lookup:
            name = lookup.pop(0)
            if has_obj(name):
                # known object
                object_names.append(name)
            elif groups_str and name in (object_groups := container.x(groups_str, {})):
                # a key in the object group dict
                lookup.extend(list(object_groups[name]))
            elif accept_patterns:
                # must eventually be a pattern, perform an object traversal
                found = []
                for _name in sorted(get_all_object_names()):
                    if law.util.multi_match(_name, name):
                        found.append(_name)
                if not found:
                    missing.add(name)
                object_names.extend(found)

        if missing and strict:
            missing_str = ",".join(sorted(missing))
            raise ValueError(f"names/patterns did not yield any matches: {missing_str}")

        return law.util.make_unique(object_names)

    @classmethod
    def resolve_config_default(
        cls,
        *,
        param: Any,
        task_params: dict[str, Any],
        container: str | od.AuxDataMixin | Sequence[od.AuxDataMixin],
        default_str: str | None = None,
        multi_strategy: str = "first",
    ) -> Any | list[Any] | dict[od.AuxDataMixin, Any]:
        """
        Resolves a given parameter value *param*, checks if it should be placed with a default value when empty, and in
        this case, does the actual default value resolution.

        This resolution is triggered only in case *param* refers to :py:attr:`RESOLVE_DEFAULT`, a 1-tuple containing
        this attribute, or *None*. If so, the default is identified via the *default_str* from an
        :py:class:`order.AuxDataMixin` *container* and points to an auxiliary that can be either a string or a function.
        In the latter case, it is called with the task class, the container instance, and all task parameters. Note that
        when no *container* is given, *param* is returned unchanged.

        *container* can also refer to a sequence of :py:class:`order.AuxDataMixin` objects. If this is the case, the
        default resolution is performed for all of them and the resulting values can be handled with five different
        strategies, controlled via *multi_strategy*:

            - ``"first"``: The first resolved value is returned.
            - ``"same"``: The resolved values are forced to be identical and an exception is raised if they differ. The
                first resolved value is returned.
            - ``"union"``: The set union of all resolved values is returned in a list.
            - ``"intersection"``: The set intersection of all resolved values is returned in a list.
            - ``"all"``: The resolved values are returned in a dictionary mapped to their respective container.

        Example:

        .. code-block:: python

            # assuming this is your config
            config_inst = od.Config(
                id=1,
                name="my_config",
                aux={
                    "default_selector": "my_selector",
                },
            )

            # and these are the task parameters
            params = {
                "config_inst": config_inst,
            }

            AnalysisTask.resolve_config_default(
                param=RESOLVE_DEFAULT,
                task_params=params,
                container=config_inst,  # <-- same as passing the "config_inst" key of params
                default_str="default_selector",
            )
            # -> "my_selector"

        Example where the default points to a function:

        .. code-block:: python

            def default_selector(task_cls, config_inst, task_params) -> str:
                # determine the selector based on dynamic conditions
                return "my_other_selector

            config_inst = od.Config(
                id=1,
                name="my_config",
                aux={
                    "default_selector": default_selector,  # <-- function
                },
            )

           AnalysisTask.resolve_config_default(
                param=RESOLVE_DEFAULT,
                task_params=params,
                container=config_inst,
                default_str="default_selector",
            )
            # -> "my_other_selector"
        """
        if multi_strategy not in (strategies := {"first", "same", "union", "intersection", "all"}):
            raise ValueError(f"invalid multi_strategy: {multi_strategy}, must be one of {','.join(strategies)}")

        # check if the parameter value is to be resolved
        resolve_default = param in (None, RESOLVE_DEFAULT, (RESOLVE_DEFAULT,))

        return_single_value = True if param is None or isinstance(param, str) else False

        # interpret missing parameters (e.g. NO_STR) as None
        # (special case: an empty string is usually an active decision, but counts as missing too)
        if law.is_no_param(param) or resolve_default or param == "":
            param = None

        # get the container inst (typically a config_inst or analysis_inst)
        if isinstance(container, str):
            container = task_params.get(container)
            if not container:
                return param

        # actual resolution
        params: dict[od.AuxDataMixin, Any]
        if resolve_default:
            params = {}
            for _container in law.util.make_list(container):
                _param = param
                # expand default when container is set
                if _container and default_str:
                    _param = _container.x(default_str, None)
                    # allow default to be a function, taking task parameters as input
                    if isinstance(_param, Callable):
                        _param = _param(cls, _container, task_params)
                    # handle empty values and return type
                    if not return_single_value:
                        _param = () if _param is None else law.util.make_tuple(_param)
                    elif isinstance(_param, (list, tuple)):
                        _param = _param[0] if _param else None

                params[_container] = _param
        else:
            params = {_container: param for _container in law.util.make_list(container)}

        # handle values
        if not isinstance(container, (list, tuple)):
            return params[container]
        if multi_strategy == "all":
            return params
        if multi_strategy == "first":
            return params[container[0]]
        # NOTE: in there two strategies, we loose all order information
        if multi_strategy == "union":
            return list(set.union(*map(set, params.values())))
        if multi_strategy == "intersection":
            return list(set.intersection(*map(set, params.values())))
        # "same", so check that values are identical
        first = params[container[0]]
        if not all(params[c] == first for c in container[1:]):
            default_str_repr = f" for '{default_str}'" if default_str else ""
            raise ValueError(f"multiple default values found{default_str_repr} in {container}: {params}")
        return first

    @classmethod
    def resolve_config_default_and_groups(
        cls,
        *,
        param: Any,
        task_params: dict[str, Any],
        container: str | od.AuxDataMixin | Sequence[od.AuxDataMixin],
        groups_str: str,
        default_str: str | None = None,
        multi_strategy: str = "first",
        debug=False,
    ) -> Any | list[Any] | dict[od.AuxDataMixin, Any]:
        """
        This method is similar to :py:meth:`~.resolve_config_default` in that it checks if a parameter value *param* is
        empty and should be replaced with a default value. All arguments except for *groups_str* are forwarded to this
        method.

        What this method does in addition is that it checks if the values contained in *param* (after default value
        resolution) refers to a group of values identified via the *groups_str* from the :py:class:`order.AuxDataMixin`
        *container* that maps a string to a tuple of strings. If it does, each value in *param* that refers to a group
        is expanded by the actual group values.

        Example:

        .. code-block:: python

            # assuming this is your config
            config_inst = od.Config(
                id=1,
                name="my_config",
                aux={
                    "default_producer": "my_producers",
                    "producer_groups": {
                        "my_producers": ["producer_1", "producer_2"],
                        "my_other_producers": ["my_producers", "producer_3", "producer_4"],
                    },
                },
            )

            # and these are the task parameters
            params = {
                "config_inst": config_inst,
            }

            AnalysisTask.resolve_config_default_and_groups(
                param=RESOLVE_DEFAULT,
                task_params=params,
                container=config_inst,  # <-- same as passing the "config_inst" key of params
                default_str="default_producer",
                groups_str="producer_groups",
            )
            # -> ["producer_1", "producer_2"]

        Example showing recursive group expansion:

        .. code-block:: python

            # assuming config_inst and params are the same as above

            AnalysisTask.resolve_config_default_and_groups(
                param="my_other_producers",  # <-- points to a group that contains another group
                task_params=params,
                container=config_inst,
                default_str="default_producer",  # <-- not used as param is set explicitly
                groups_str="producer_groups",
            )
            # -> ["producer_1", "producer_2", "producer_3", "producer_4"]
        """
        if multi_strategy not in (strategies := {"first", "same", "union", "intersection", "all"}):
            raise ValueError(f"invalid multi_strategy: {multi_strategy}, must be one of {','.join(strategies)}")

        # get the container
        if isinstance(container, str):
            container = task_params.get(container, None)
        if not container:
            return param
        containers = law.util.make_list(container)

        # resolve the parameter
        params: dict[od.AuxDataMixin, Any] = cls.resolve_config_default(
            param=param,
            task_params=task_params,
            container=containers,
            default_str=default_str,
            multi_strategy="all",
        )
        if not params:
            return param

        # expand groups recursively
        values = {}
        for _container, _param in params.items():
            if not (param_groups := _container.x(groups_str, {})):
                values[_container] = law.util.make_tuple(_param)
                continue
            lookup = collections.deque(law.util.make_list(_param))
            handled_groups = set()
            _values = []
            while lookup:
                value = lookup.popleft()
                if value in param_groups:
                    if value in handled_groups:
                        raise Exception(
                            f"definition of '{groups_str}' contains circular references involving group '{value}'",
                        )
                    lookup.extendleft(law.util.make_list(param_groups[value]))
                    handled_groups.add(value)
                else:
                    _values.append(value)
            values[_container] = tuple(_values)

        # handle values
        if not isinstance(container, (list, tuple)):
            return values[container]
        if multi_strategy == "all":
            return values
        if multi_strategy == "first":
            return values[container[0]]
        if multi_strategy == "union":
            return list(set.union(*map(set, values.values())))
        if multi_strategy == "intersection":
            return list(set.intersection(*map(set, values.values())))
        # "same", so check that values are identical
        first = values[container[0]]
        if not all(values[c] == first for c in container[1:]):
            default_str_repr = f" for '{default_str}'" if default_str else ""
            raise ValueError(
                f"multiple default values found{default_str_repr} after expanding groups '{groups_str}' in "
                f"{containers}: {values}",
            )
        return first
<<<<<<< HEAD

    @classmethod
    def build_repr(
        cls,
        objects: Any | Sequence[Any],
        *,
        sep: str = "__",
        prepend_count: bool = False,
        max_len: int = default_repr_max_len,
        max_count: int = default_repr_max_count,
        hash_len: int = default_repr_hash_len,
    ) -> str:
        """
        Generic method to construct a string representation given a single or a sequece of *objects*.

        :param objects: The object or objects to be represented.
        :param sep: The separator used to join the objects.
        :param prepend_count: When *True*, the number of objects is prepended to the string, followed by *sep*.
        :param max_len: The maximum length of the string. If exceeded, the string is truncated and hashed.
        :param max_count: The maximum number of objects to include in the string. Additional objects are hashed, but
            only if the resulting representation length does not exceed *max_len*. If so, the overall truncation and
            hashing is applied instead.
        :param hash_len: The length of the hash that is appended to the string when it is truncated.
        :return: The string representation.
        """
        if 0 < max_len < hash_len:
            raise ValueError(f"max_len must be greater than hash_len: {max_len} <= {hash_len}")

        # join objects when a sequence is given
        if isinstance(objects, (list, tuple)):
            r = f"{len(objects)}{sep}" if prepend_count else ""
            # truncate when requested and the expected length will not exceed max_len, in which case the overall
            # truncation applies the hashing
            if (
                0 < max_count < len(objects) and
                not (0 < max_len < (len(r) + sum(map(len, objects[:max_count])) + len(sep) * max_count + hash_len))
            ):
                r += sep.join(objects[:max_count])
                r += f"{sep}{law.util.create_hash(objects[max_count:], l=hash_len)}"
            else:
                r += sep.join(objects)
        else:
            r = str(objects)

        # handle overall truncation
        if max_len > 0 and len(r) > max_len:
            r = f"{r[:max_len - hash_len - len(sep)]}{sep}{law.util.create_hash(r, l=hash_len)}"

=======

    @classmethod
    def build_repr(
        cls,
        objects: Any | Sequence[Any],
        *,
        sep: str = "__",
        prepend_count: bool = False,
        max_len: int = default_repr_max_len,
        max_count: int = default_repr_max_count,
        hash_len: int = default_repr_hash_len,
    ) -> str:
        """
        Generic method to construct a string representation given a single or a sequece of *objects*.

        :param objects: The object or objects to be represented.
        :param sep: The separator used to join the objects.
        :param prepend_count: When *True*, the number of objects is prepended to the string, followed by *sep*.
        :param max_len: The maximum length of the string. If exceeded, the string is truncated and hashed.
        :param max_count: The maximum number of objects to include in the string. Additional objects are hashed, but
            only if the resulting representation length does not exceed *max_len*. If so, the overall truncation and
            hashing is applied instead.
        :param hash_len: The length of the hash that is appended to the string when it is truncated.
        :return: The string representation.
        """
        if 0 < max_len < hash_len:
            raise ValueError(f"max_len must be greater than hash_len: {max_len} <= {hash_len}")

        # join objects when a sequence is given
        if isinstance(objects, (list, tuple)):
            r = f"{len(objects)}{sep}" if prepend_count else ""
            # truncate when requested and the expected length will not exceed max_len, in which case the overall
            # truncation applies the hashing
            if (
                0 < max_count < len(objects) and
                not (0 < max_len < (len(r) + sum(map(len, objects[:max_count])) + len(sep) * max_count + hash_len))
            ):
                r += sep.join(objects[:max_count])
                r += f"{sep}{law.util.create_hash(objects[max_count:], l=hash_len)}"
            else:
                r += sep.join(objects)
        else:
            r = str(objects)

        # handle overall truncation
        if max_len > 0 and len(r) > max_len:
            r = f"{r[:max_len - hash_len - len(sep)]}{sep}{law.util.create_hash(r, l=hash_len)}"

>>>>>>> 8004828c
        return r

    def __init__(self, *args, **kwargs) -> None:
        super().__init__(*args, **kwargs)

        # store the analysis instance
        self.analysis_inst = self.get_analysis_inst(self.analysis)

        # cached values added and accessed by cached_value()
        self._cached_values = {}

    def cached_value(self, key: str, func: Callable[[], T]) -> T:
        """
        Upon first invocation, the function *func* is called and its return value is stored under *key* in
        :py:attr:`_cached_values`. Subsequent calls with the same *key* return the cached value.

        :param key: The key under which the value is stored.
        :param func: The function that is called to generate the value.
        :return: The cached value.
        """
        if key not in self._cached_values:
            self._cached_values[key] = func()
        return self._cached_values[key]

    def reset_sandbox(self, sandbox: str) -> None:
        """
        Resets the sandbox to a new *sandbox* value.
        """
        # do nothing if the value actualy does not change
        if self.sandbox == sandbox:
            return

        # change it and rebuild the sandbox inst when already initialized
        self.sandbox = sandbox
        if self._sandbox_initialized:
            self._initialize_sandbox(force=True)

    def store_parts(self) -> law.util.InsertableDict:
        """
        Returns a :py:class:`law.util.InsertableDict` whose values are used to create a store path. For instance, the
        parts ``{"keyA": "a", "keyB": "b", 2: "c"}`` lead to the path "a/b/c". The keys can be used by subclassing tasks
        to overwrite values.

        :return: Dictionary with parts that will be translated into an output directory path.
        """
        parts = law.util.InsertableDict()

        # add the analysis name
        parts["analysis"] = self.analysis_inst.name

        # in this base class, just add the task class name
        parts["task_family"] = self.task_family

        # add the version when set
        if self.version is not None:
            parts["version"] = self.version

        return parts

    def _get_store_parts_modifier(
        self,
        modifier: str | Callable[[AnalysisTask, dict], dict],
    ) -> Callable[[AnalysisTask, dict], dict] | None:
        if isinstance(modifier, str):
            # interpret it as a name of an entry in the store_parts_modifiers aux entry
            modifier = self.analysis_inst.x("store_parts_modifiers", {}).get(modifier)

        return modifier if callable(modifier) else None

    def local_path(
        self,
        *path,
        store_parts_modifier: str | Callable[[AnalysisTask, dict], dict] | None = None,
        **kwargs,
    ) -> str:
        """ local_path(*path, store=None, fs=None, store_parts_modifier=None)
        Joins path fragments from *store* (defaulting to :py:attr:`default_store`), :py:meth:`store_parts` and *path*
        and returns the joined path. In case a *fs* is defined, it should refer to the config section of a local file
        system, and consequently, *store* is not prepended to the returned path as the resolution of absolute paths is
        handled by that file system.
        """
        # if no fs is set, determine the main store directory
        parts = ()
        if not kwargs.pop("fs", None):
            store = kwargs.get("store") or self.default_store
            parts += (store,)

        # get and optional modify the store parts
        store_parts = self.store_parts()
        store_parts_modifier = self._get_store_parts_modifier(store_parts_modifier)
        if callable(store_parts_modifier):
            store_parts = store_parts_modifier(self, store_parts)

        # concatenate all parts that make up the path and join them
        parts += tuple(store_parts.values()) + path
        path = os.path.join(*map(str, parts))

        return path

    def local_target(
        self,
        *path,
        store_parts_modifier: str | Callable[[AnalysisTask, dict], dict] | None = None,
        **kwargs,
    ) -> law.LocalTarget:
        """ local_target(*path, dir=False, store=None, fs=None, store_parts_modifier=None, **kwargs)
        Creates either a local file or directory target, depending on *dir*, forwarding all *path* fragments, *store*
        and *fs* to :py:meth:`local_path` and all *kwargs* the respective target class.
        """
        _dir = kwargs.pop("dir", False)
        store = kwargs.pop("store", None)
        fs = kwargs.get("fs", None)

        # select the target class
        cls = law.LocalDirectoryTarget if _dir else law.LocalFileTarget

        # create the local path
        path = self.local_path(*path, store=store, fs=fs, store_parts_modifier=store_parts_modifier)

        # create the target instance and return it
        return cls(path, **kwargs)

    def wlcg_path(
        self,
        *path,
        store_parts_modifier: str | Callable[[AnalysisTask, dict], dict] | None = None,
    ) -> str:
        """
        Joins path fragments from *store_parts()* and *path* and returns the joined path.

        The full URI to the target is not considered as it is usually defined in ``[wlcg_fs]`` sections in the law
        config and hence subject to :py:func:`wlcg_target`.
        """
        # get and optional modify the store parts
        store_parts = self.store_parts()
        store_parts_modifier = self._get_store_parts_modifier(store_parts_modifier)
        if callable(store_parts_modifier):
            store_parts = store_parts_modifier(self, store_parts)

        # concatenate all parts that make up the path and join them
        parts = tuple(store_parts.values()) + path
        path = os.path.join(*map(str, parts))

        return path

    def wlcg_target(
        self,
        *path,
        store_parts_modifier: str | Callable[[AnalysisTask, dict], dict] | None = None,
        **kwargs,
    ) -> law.wclg.WLCGTarget:
        """ wlcg_target(*path, dir=False, fs=default_wlcg_fs, store_parts_modifier=None, **kwargs)
        Creates either a remote WLCG file or directory target, depending on *dir*, forwarding all *path* fragments to
        :py:meth:`wlcg_path` and all *kwargs* the respective target class. When *None*, *fs* defaults to the
        *default_wlcg_fs* class level attribute.
        """
        _dir = kwargs.pop("dir", False)
        if not kwargs.get("fs"):
            kwargs["fs"] = self.default_wlcg_fs

        # select the target class
        cls = law.wlcg.WLCGDirectoryTarget if _dir else law.wlcg.WLCGFileTarget

        # create the local path
        path = self.wlcg_path(*path, store_parts_modifier=store_parts_modifier)

        # create the target instance and return it
        return cls(path, **kwargs)

    def target(self, *path, **kwargs) -> law.LocalTarget | law.wlcg.WLCGTarget | law.MirroredTarget:
        """ target(*path, location=None, **kwargs)
        """
        # get the default location
        location = kwargs.pop("location", self.default_output_location)

        # parse it and obtain config values if necessary
        if isinstance(location, str):
            location = OutputLocation[location]
        if location == OutputLocation.config:
            lookup_keys = self.get_config_lookup_keys(self)
            outputs_dict = self._get_cfg_outputs_dict()
            location = copy.deepcopy(self._dfs_key_lookup(lookup_keys, outputs_dict))
            if not location:
                self.logger.debug(
                    f"no option 'outputs::{self.task_family}' found in law.cfg to obtain target "
                    "location, falling back to 'local'",
                )
                location = ["local"]
            location[0] = OutputLocation[location[0]]
        location = law.util.make_list(location)

        # forward to correct function
        if location[0] == OutputLocation.local:
            # get other options
            loc, store_parts_modifier = (location[1:] + [None, None])[:2]
            loc_key = "fs" if (loc and law.config.has_section(loc)) else "store"
            kwargs.setdefault(loc_key, loc)
            kwargs.setdefault("store_parts_modifier", store_parts_modifier)
            return self.local_target(*path, **kwargs)

        if location[0] == OutputLocation.wlcg:
            # get other options
            fs, store_parts_modifier = (location[1:] + [None, None])[:2]
            kwargs.setdefault("fs", fs)
            kwargs.setdefault("store_parts_modifier", store_parts_modifier)
            return self.wlcg_target(*path, **kwargs)

        if location[0] == OutputLocation.wlcg_mirrored:
            # get other options
            loc, wlcg_fs, store_parts_modifier = (location[1:] + [None, None, None])[:3]
            kwargs.setdefault("store_parts_modifier", store_parts_modifier)
            # create the wlcg target
            wlcg_kwargs = kwargs.copy()
            wlcg_kwargs.setdefault("fs", wlcg_fs)
            wlcg_target = self.wlcg_target(*path, **wlcg_kwargs)
            # TODO: add rule for falling back to wlcg target?
            # create the local target
            local_kwargs = kwargs.copy()
            loc_key = "fs" if (loc and law.config.has_section(loc)) else "store"
            local_kwargs.setdefault(loc_key, loc)
            local_target = self.local_target(*path, **local_kwargs)
            # build the mirrored target from these two
            mirrored_target_cls = (
                law.MirroredFileTarget
                if isinstance(local_target, law.LocalFileTarget)
                else law.MirroredDirectoryTarget
            )
            # whether to wait for local synchrnoization (for debugging purposes)
            local_sync = law.util.flag_to_bool(os.getenv("CF_MIRRORED_TARGET_LOCAL_SYNC", "true"))
            # create and return the target
            return mirrored_target_cls(
                path=local_target.abspath,
                remote_target=wlcg_target,
                local_target=local_target,
                local_sync=local_sync,
            )

        raise Exception(f"cannot determine output location based on '{location}'")

    def get_parquet_writer_opts(self, repeating_values: bool = False) -> dict[str, Any]:
        """
        Returns an option dictionary that can be passed as *writer_opts* to :py:meth:`~law.pyarrow.merge_parquet_task`,
        for instance, at the end of chunked processing steps that produce a single parquet file. See
        :py:class:`~pyarrow.parquet.ParquetWriter` for valid options.

        This method can be overwritten in subclasses to customize the exact behavior.

        :param repeating_values: Whether the values to be written have predominantly repeating values, in which case
            differnt compression and encoding strategies are followed.
        :return: A dictionary with options that can be passed to parquet writer objects.
        """
        # use dict encoding if values are repeating
        dict_encoding = bool(repeating_values)

        # build and return options
        return {
            "compression": "ZSTD",
            "compression_level": 1,
            "use_dictionary": dict_encoding,
            # ensure that after merging, the resulting parquet structure is the same as that of the
            # input files, e.g. do not switch from "*.list.item.*" to "*.list.element*." structures,
            # see https://github.com/scikit-hep/awkward/issues/3331 and
            # https://github.com/apache/arrow/issues/31731
            "use_compliant_nested_type": False,
        }


class ConfigTask(AnalysisTask):

    config = luigi.Parameter(
        default=default_config,
        description=f"name of the analysis config to use; default: '{default_config}'",
    )
    configs = law.CSVParameter(
        default=(default_config,),
        description=f"comma-separated names of analysis configs to use; default: '{default_config}'",
        brace_expand=True,
    )
    known_shifts = luigi.Parameter(
        default=None,
        visibility=luigi.parameter.ParameterVisibility.PRIVATE,
    )

    exclude_params_req = {"known_shifts"}
    exclude_params_sandbox = {"known_shifts"}
    exclude_params_remote_workflow = {"known_shifts"}
    exclude_params_index = {"known_shifts"}
    exclude_params_repr = {"known_shifts"}

    # the field in the store parts behind which the new part is inserted
    # added here for subclasses that typically refer to the store part added by _this_ class
    config_store_anchor = "config"
<<<<<<< HEAD

    @classmethod
    def modify_task_attributes(cls) -> None:
        """
        Hook that is called by law's task register meta class right after subclass creation to update class-level
        attributes.
        """
        super().modify_task_attributes()

        # single/multi config adjustments in case the switch has been specified
        if isinstance(cls.single_config, bool):
            remove_attr = "configs" if cls.has_single_config() else "config"
            if getattr(cls, remove_attr, law.no_value) != law.no_value:
                setattr(cls, remove_attr, None)

    @abc.abstractproperty
    def single_config(cls) -> bool:
        # flag that should be set to True or False by classes that should be instantiated
        # (this is wrapped into an abstract instance property as a safe-guard against instantiation of a misconfigured
        # subclass, but when actually specified, this is to be realized as a boolean class attribute or property)
        ...

    @classmethod
    def has_single_config(cls) -> bool:
        """
        Returns whether the class is configured to use a single config.

        :raises AttributeError: When the class does not specify the *single_config* attribute.
        :return: *True* if the class uses a single config, *False* otherwise.
        """
        single_config = cls.single_config
        if not isinstance(single_config, bool):
            raise AttributeError(f"unspecified 'single_config' attribute in {cls}: {single_config}")
        return single_config

    @classmethod
=======

    @classmethod
    def modify_task_attributes(cls) -> None:
        """
        Hook that is called by law's task register meta class right after subclass creation to update class-level
        attributes.
        """
        super().modify_task_attributes()

        # single/multi config adjustments in case the switch has been specified
        if isinstance(cls.single_config, bool):
            remove_attr = "configs" if cls.has_single_config() else "config"
            if getattr(cls, remove_attr, law.no_value) != law.no_value:
                setattr(cls, remove_attr, None)

    @abc.abstractproperty
    def single_config(cls) -> bool:
        # flag that should be set to True or False by classes that should be instantiated
        # (this is wrapped into an abstract instance property as a safe-guard against instantiation of a misconfigured
        # subclass, but when actually specified, this is to be realized as a boolean class attribute or property)
        ...

    @classmethod
    def has_single_config(cls) -> bool:
        """
        Returns whether the class is configured to use a single config.

        :raises AttributeError: When the class does not specify the *single_config* attribute.
        :return: *True* if the class uses a single config, *False* otherwise.
        """
        single_config = cls.single_config
        if not isinstance(single_config, bool):
            raise AttributeError(f"unspecified 'single_config' attribute in {cls}: {single_config}")
        return single_config

    @classmethod
>>>>>>> 8004828c
    def ensure_single_config(cls, value: bool, *, attr: str | None = None) -> None:
        """
        Ensures that the :py:attr:`single_config` flag of this task is set to *value* by raising an exception if it is
        not. This method is typically used to guard the access to attributes. If so, *attr* is used in the exception
        message to reflect this.

        :param value: The value to compare the flag with.
        :param attr: The attribute that triggered the check.
        """
        single_config = cls.has_single_config()
        if single_config != value:
            if attr:
                s = "multiple configs" if single_config else "a single config"
                msg = f"cannot access attribute '{attr}' when task '{cls}' has {s}"
            else:
                s = "multiple configs" if value else "a single config"
                msg = f"task '{cls}' expected to use {s}"
            raise Exception(msg)

    @classmethod
    def config_mode(cls) -> str:
        """
        Returns a string representation of this task's config mode.

        :return: "single" if the task has a single config, "multi" otherwise.
        """
        return "single" if cls.has_single_config() else "multi"

    @classmethod
    def _get_config_container(cls, params: dict[str, Any]) -> od.Config | list[od.Config] | None:
        """
        Extracts the single or multiple config instances from task parameters *params*, or *None* if neither is found.

        :param params: Dictionary of task parameters.
        :return: The config instance(s) or *None*.
        """
        if cls.has_single_config():
            if (config_inst := params.get("config_inst")):
                return config_inst
        elif (config_insts := params.get("config_insts")):
            return config_insts
        return None

    @classmethod
    def resolve_param_values(cls, params: dict[str, Any]) -> dict[str, Any]:
        params = super().resolve_param_values(params)

        if (analysis_inst := params.get("analysis_inst")):
            # store a reference to the config inst(s)
            if cls.has_single_config():
                if "config_inst" not in params and "config" in params:
                    params["config_inst"] = analysis_inst.get_config(params["config"])
                    params["config_insts"] = [params["config_inst"]]
            else:
                if "config_insts" not in params and "configs" in params:
                    params["config_insts"] = list(map(analysis_inst.get_config, params["configs"]))

        # resolving of parameters that is required before ArrayFunctions etc. can be initialized
        params = cls.resolve_param_values_pre_init(params)

        # check if shifts are already known
        if params.get("known_shifts", None) is None:
            logger_dev.debug(f"{cls.task_family}: shifts unknown")

            # initialize ArrayFunctions etc. and collect known shifts
            shifts = params["known_shifts"] = TaskShifts()
            params = cls.resolve_instances(params, shifts)
            params["known_shifts"] = shifts

        # resolving of parameters that can only be performed after ArrayFunction initialization
        params = cls.resolve_param_values_post_init(params)

        # resolving of shifts
        params = cls.resolve_shifts(params)

        return params

    @classmethod
    def resolve_instances(cls, params: dict[str, Any], shifts: TaskShifts) -> dict[str, Any]:
        """
        Build the array function instances.
        For single-config/dataset tasks, resolve_instances is implemented by mixin classes such as the ProducersMixin.
        For multi-config tasks, resolve_instances from the upstream task is called for each config instance. If the
        resolve_instances function needs to be called for other combinations of parameters (e.g. per dataset), it can be
        overwritten by the task class.

        :param params: Dictionary of task parameters.
        :param shifts: Collection of local and global shifts.
        :return: Updated dictionary of task parameters.
        """
        cls.get_known_shifts(params, shifts)

        if not cls.resolution_task_cls:
            params["known_shifts"] = shifts
            return params

        logger_dev.debug(
            f"{cls.task_family}: uses ConfigTask.resolve_instances base implementation; "
            f"upsteam_task_cls was defined as {cls.resolution_task_cls}; ",
        )
        # base implementation for ConfigTasks that do not define any datasets.
        # Needed for e.g. MergeShiftedHistograms
        if cls.has_single_config():
            _params = params.copy()
            _params = cls.resolution_task_cls.resolve_instances(params, shifts)
            cls.resolution_task_cls.get_known_shifts(_params, shifts)
        else:
            for config_inst in params["config_insts"]:
                _params = {
                    **params,
                    "config_inst": config_inst,
                    "config": config_inst.name,
                }
                _params = cls.resolution_task_cls.resolve_instances(_params, shifts)
                cls.resolution_task_cls.get_known_shifts(_params, shifts)

        params["known_shifts"] = shifts
<<<<<<< HEAD

        return params

    @classmethod
    def resolve_param_values_pre_init(cls, params: dict[str, Any]) -> dict[str, Any]:
        """
        Resolve parameters before the array function instances have been initialized.

        :param params: Dictionary of task parameters.
        :return: Updated dictionary of task parameters.
        """
        return params

    @classmethod
    def resolve_param_values_post_init(cls, params: dict[str, Any]) -> dict[str, Any]:
        """
        Resolve parameters after the array function instances have been initialized.

        :param params: Dictionary of task parameters.
        :return: Updated dictionary of task parameters.
        """
        return params

    @classmethod
    def resolve_shifts(cls, params: dict[str, Any]) -> dict[str, Any]:
        """
        Resolve shifts

        :param params: Dictionary of task parameters.
        :return: Updated dictionary of task parameters.
        """
        # called within modify_param_values to resolve shifts after all other parameters have been resolved
        return params

    @classmethod
    def get_known_shifts(
        cls,
        params: dict[str, Any],
        shifts: TaskShifts,
    ) -> None:
        """
        Adjusts the local and upstream fields of the *shifts* object to include shifts implemented
        by _this_ task, and dependent shifts that are implemented by upstream tasks.

        :param params: Dictionary of task parameters.
        :param shifts: TaskShifts object to adjust.
        """
        return params

    resolution_task_cls = None

    @classmethod
    def req_params(cls, inst: law.Task, *args, **kwargs) -> dict[str, Any]:
        params = super().req_params(inst, *args, **kwargs)

        # manually add known shifts between workflows and branches
        if isinstance(inst, law.BaseWorkflow) and inst.__class__ == cls and getattr(inst, "known_shifts", None):
            params["known_shifts"] = inst.known_shifts
=======
>>>>>>> 8004828c

        return params

    @classmethod
<<<<<<< HEAD
=======
    def resolve_param_values_pre_init(cls, params: dict[str, Any]) -> dict[str, Any]:
        """
        Resolve parameters before the array function instances have been initialized.

        :param params: Dictionary of task parameters.
        :return: Updated dictionary of task parameters.
        """
        return params

    @classmethod
    def resolve_param_values_post_init(cls, params: dict[str, Any]) -> dict[str, Any]:
        """
        Resolve parameters after the array function instances have been initialized.

        :param params: Dictionary of task parameters.
        :return: Updated dictionary of task parameters.
        """
        return params

    @classmethod
    def resolve_shifts(cls, params: dict[str, Any]) -> dict[str, Any]:
        """
        Resolve shifts

        :param params: Dictionary of task parameters.
        :return: Updated dictionary of task parameters.
        """
        # called within modify_param_values to resolve shifts after all other parameters have been resolved
        return params

    @classmethod
    def get_known_shifts(
        cls,
        params: dict[str, Any],
        shifts: TaskShifts,
    ) -> None:
        """
        Adjusts the local and upstream fields of the *shifts* object to include shifts implemented
        by _this_ task, and dependent shifts that are implemented by upstream tasks.

        :param params: Dictionary of task parameters.
        :param shifts: TaskShifts object to adjust.
        """
        return params

    resolution_task_cls = None

    @classmethod
    def req_params(cls, inst: law.Task, **kwargs) -> dict[str, Any]:
        # manually add known shifts between workflows and branches
        if (
            "known_shifts" not in kwargs and
            isinstance(inst, law.BaseWorkflow) and
            inst.__class__ == cls and
            getattr(inst, "known_shifts", None)
        ):
            kwargs["known_shifts"] = inst.known_shifts

        return super().req_params(inst, **kwargs)

    @classmethod
>>>>>>> 8004828c
    def _multi_sequence_repr(
        cls,
        values: Sequence[str] | Sequence[Sequence[str]],
        sort: bool = False,
    ) -> str:
        """
        Returns a string representation of a singly (for single config) or doubly (for multi config) nested sequence of
        string *values*. In the former case, the values are sorted if *sort* is *True* and formed into a representation.
        The behavior of the latter case depends on whether values are identical between configs. If they are, handle
        them as a single sequence. Otherwise, the representation consists of the number of values per config and a hash
        of the combined, flat values.

        :param values: Nested values.
        :param sort: Whether to sort the values.
        :return: A string representation.
        """
        # empty case
        if not values:
            return "none"

        # optional sorting helper
        maybe_sort = (lambda vals: sorted(vals)) if sort else (lambda vals: vals)

        # helper to perform the single representation, assuming already sorted values
        def single_repr(values: Sequence[str]) -> str:
            if not values:
                return None
            if len(values) == 1:
                return values[0]
            return f"{len(values)}_{law.util.create_hash(values)}"

        # single case
        if not isinstance(values[0], (list, tuple)):
            return single_repr(maybe_sort(values))
        # multi case with a single sequence
        if len(values) == 1:
            return single_repr(maybe_sort(values[0]))
        # multi case with identical sequences
        values = [maybe_sort(_values) for _values in values]
        if all(_values == values[0] for _values in values[1:]):
            return single_repr(values[0])
        # build full representation
        _repr = "_".join(map(str, map(len, values)))
        all_values = sum(values, [])
        return _repr + f"_{law.util.create_hash(all_values)}"

    @classmethod
    def broadcast_to_configs(cls, value: Any, name: str, n_config_insts: int) -> tuple[Any]:
        if not isinstance(value, tuple) or not value:
            value = (value,)
        if len(value) == 1:
            value *= n_config_insts
        elif len(value) != n_config_insts:
            raise ValueError(
                f"number of {name} sequences ({len(value)}) does not match number of configs "
                f"({n_config_insts})",
            )
        return value

    @classmethod
    def _get_default_version(
        cls,
        inst: AnalysisTask,
        params: dict[str, Any],
        keys: law.util.InsertableDict,
    ) -> str | None:
        # try to lookup the version in the config's auxiliary data
        if isinstance(inst, ConfigTask) and inst.has_single_config():
            version = cls._dfs_key_lookup(keys, inst.config_inst.x("versions", {}))
            if version:
                return version

        return super()._get_default_version(inst, params, keys)

    @classmethod
    def get_config_lookup_keys(
        cls,
        inst_or_params: ConfigTask | dict[str, Any],
    ) -> law.util.InsertiableDict:
        keys = super().get_config_lookup_keys(inst_or_params)

        # add the config name in front of the task family
        config = (
            inst_or_params.get("config")
            if isinstance(inst_or_params, dict)
            else getattr(inst_or_params, "config", None)
        )
        if config not in {law.NO_STR, None, ""}:
            prefix = "cfg"
            keys.insert_before("task", prefix, f"{prefix}_{config}")

        return keys

    @classmethod
    def get_array_function_dict(cls, params: dict[str, Any]) -> dict[str, Any]:
        cls.ensure_single_config(True, attr="get_array_function_dict")
<<<<<<< HEAD

        kwargs = super().get_array_function_dict(params)

=======

        kwargs = super().get_array_function_dict(params)

>>>>>>> 8004828c
        if "config_inst" in params:
            kwargs["config_inst"] = params["config_inst"]
        elif "config" in params and "analysis_inst" in kwargs:
            kwargs["config_inst"] = kwargs["analysis_inst"].get_config(params["config"])

        return kwargs

    def __init__(self, *args, **kwargs) -> None:
        super().__init__(*args, **kwargs)

        # store a reference to the config instances
        self.config_insts = [
            self.analysis_inst.get_config(config)
            for config in ([self.config] if self.has_single_config() else self.configs)
        ]
        if self.has_single_config():
            self.config_inst = self.config_insts[0]
<<<<<<< HEAD

    @property
    def config_repr(self) -> str:
        return "__".join(config_inst.name for config_inst in self.config_insts)

=======

    @property
    def config_repr(self) -> str:
        return "__".join(config_inst.name for config_inst in sorted(self.config_insts, key=lambda c: c.id))

>>>>>>> 8004828c
    def store_parts(self) -> law.util.InsertableDict:
        parts = super().store_parts()

        # add the config name
        parts.insert_after("task_family", "config", self.config_repr)

        return parts

    def find_keep_columns(self, collection: ColumnCollection) -> set[Route]:
        """
        Returns a set of :py:class:`Route` objects describing columns that should be kept given a
        type of column *collection*.

        :param collection: The collection to return.
        :return: A set of :py:class:`Route` objects.
        """
        columns = set()

        if collection == ColumnCollection.MANDATORY_COFFEA:
            columns |= set(Route(c) for c in mandatory_coffea_columns)

        return columns

    def _expand_keep_column(
        self,
        column:
            ColumnCollection | Route | str |
            Sequence[str | int | slice | type(Ellipsis) | list | tuple],
    ) -> set[Route]:
        """
        Expands a *column* into a set of :py:class:`Route` objects. *column* can be a :py:class:`ColumnCollection`, a
        string, or any type that is accepted by :py:class:`Route`. Collections are expanded through
        :py:meth:`find_keep_columns`.

        :param column: The column to expand.
        :return: A set of :py:class:`Route` objects.
        """
        # expand collections
        if isinstance(column, ColumnCollection):
            return self.find_keep_columns(column)

        # brace expand strings
        if isinstance(column, str):
            return set(map(Route, law.util.brace_expand(column)))

        # let Route handle it
        return {Route(column)}


class ShiftTask(ConfigTask):

    shift = luigi.Parameter(
        default="nominal",
        description="name of a systematic shift to apply; must fulfill order.Shift naming rules; "
        "default: 'nominal'",
    )
    local_shift = luigi.Parameter(default=law.NO_STR)

    # skip passing local_shift to cli completion, req params and sandboxing
    exclude_params_index = {"local_shift"}
    exclude_params_req = {"local_shift"}
    exclude_params_sandbox = {"local_shift"}
    exclude_params_remote_workflow = {"local_shift"}

    allow_empty_shift = False

    @classmethod
    def resolve_shifts(cls, params: dict[str, Any]) -> dict[str, Any]:
        params = super().resolve_shifts(params)

        if "known_shifts" not in params:
            raise Exception(f"{cls.task_family}: known shifts should be resolved before calling 'resolve_shifts'")
        known_shifts = params["known_shifts"]

        # get configs
        config_insts = params.get("config_insts")

        # require that the shift is set and known
        if (requested_shift := params.get("shift")) in (None, law.NO_STR):
            if not cls.allow_empty_shift:
                raise Exception(f"no shift found in params: {params}")
            global_shift = local_shift = law.NO_STR
        else:
            # check if the shift is known to one of the configs
            shift_defined_in_config = False
            for config_inst in config_insts:
                if requested_shift not in config_inst.shifts:
                    logger_dev.debug(f"shift {requested_shift} unknown to config {config_inst}")
                else:
                    shift_defined_in_config = True
            if not shift_defined_in_config:
                raise ValueError(f"shift {requested_shift} unknown to all configs")

            # actual shift resolution: compare the requested shift to known ones
            # local_shift -> the requested shift if implemented by the task itself, else nominal
            # shift       -> the requested shift if implemented by this task
            #                or an upsteam task (== global shift), else nominal
            global_shift = requested_shift
            if (local_shift := params.get("local_shift")) in {None, law.NO_STR}:
                # check cases
                if requested_shift in known_shifts.local:
                    local_shift = requested_shift
                elif requested_shift in known_shifts.upstream:
                    local_shift = "nominal"
                else:
                    global_shift = "nominal"
                    local_shift = "nominal"
<<<<<<< HEAD

        # store parameters
        params["shift"] = global_shift
        params["local_shift"] = local_shift

        # store references to shift instances
        if (
            params["shift"] != law.NO_STR and
            params["local_shift"] != law.NO_STR and
            (not params.get("global_shift_insts") or not params.get("local_shift_insts"))
        ):
            params["global_shift_insts"] = {}
            params["local_shift_insts"] = {}

            get_shift_or_nominal = lambda config, shift: config.get_shift(shift, default=config.get_shift("nominal"))

            for config_inst in config_insts:
                params["global_shift_insts"][config_inst] = get_shift_or_nominal(config_inst, params["shift"])
                params["local_shift_insts"][config_inst] = get_shift_or_nominal(config_inst, params["local_shift"])

            if cls.has_single_config():
                config_inst = params["config_inst"]
                params["global_shift_inst"] = params["global_shift_insts"][config_inst]
                params["local_shift_inst"] = params["local_shift_insts"][config_inst]

=======

        # store parameters
        params["shift"] = global_shift
        params["local_shift"] = local_shift

        # store references to shift instances
        if (
            params["shift"] != law.NO_STR and
            params["local_shift"] != law.NO_STR and
            (not params.get("global_shift_insts") or not params.get("local_shift_insts"))
        ):
            params["global_shift_insts"] = {}
            params["local_shift_insts"] = {}

            get_shift_or_nominal = lambda config, shift: config.get_shift(shift, default=config.get_shift("nominal"))

            for config_inst in config_insts:
                params["global_shift_insts"][config_inst] = get_shift_or_nominal(config_inst, params["shift"])
                params["local_shift_insts"][config_inst] = get_shift_or_nominal(config_inst, params["local_shift"])

            if cls.has_single_config():
                config_inst = params["config_inst"]
                params["global_shift_inst"] = params["global_shift_insts"][config_inst]
                params["local_shift_inst"] = params["local_shift_insts"][config_inst]

>>>>>>> 8004828c
        return params

    @classmethod
    def get_config_lookup_keys(
        cls,
        inst_or_params: ShiftTask | dict[str, Any],
    ) -> law.util.InsertiableDict:
        keys = super().get_config_lookup_keys(inst_or_params)

        # add the (global) shift name
        shift = (
            inst_or_params.get("shift")
            if isinstance(inst_or_params, dict)
            else getattr(inst_or_params, "shift", None)
        )
        if shift not in (law.NO_STR, None, ""):
<<<<<<< HEAD
            keys["shift"] = shift
=======
            prefix = "shift"
            keys[prefix] = f"{prefix}_{shift}"
>>>>>>> 8004828c

        return keys

    def __init__(self, *args, **kwargs) -> None:
        super().__init__(*args, **kwargs)

        # store references to the shift instances
        self.global_shift_insts = None
        self.local_shift_insts = None
        if self.shift not in (None, law.NO_STR) and self.local_shift not in (None, law.NO_STR):
            get = lambda c, s: c.get_shift(s if s in c.shifts else "nominal")
            self.global_shift_insts = {
                config_inst: get(config_inst, self.shift)
                for config_inst in self.config_insts
            }
            self.local_shift_insts = {
                config_inst: get(config_inst, self.local_shift)
                for config_inst in self.config_insts
            }
        if self.has_single_config():
            self.global_shift_inst = None
            self.local_shift_inst = None
            if self.global_shift_insts:
                self.global_shift_inst = self.global_shift_insts[self.config_inst]
                self.local_shift_inst = self.local_shift_insts[self.config_inst]

    def store_parts(self) -> law.util.InsertableDict:
        parts = super().store_parts()

        # add the shift name
        if self.global_shift_insts:
            parts.insert_after(self.config_store_anchor, "shift", self.shift)

        return parts


class DatasetTask(ShiftTask):

    # all dataset tasks are meant to work for a single config
    single_config = True

    dataset = luigi.Parameter(
        default=default_dataset,
        description=f"name of the dataset to process; default: '{default_dataset}'",
    )

    file_merging = None

    @classmethod
    def resolve_param_values_pre_init(cls, params: dict[str, Any]) -> dict[str, Any]:
        params = super().resolve_param_values_pre_init(params)

        # store a reference to the dataset inst
        if "dataset_inst" not in params and "config_inst" in params and "dataset" in params:
            params["dataset_inst"] = params["config_inst"].get_dataset(params["dataset"])

        return params

    @classmethod
<<<<<<< HEAD
=======
    def resolve_param_values(cls, params: dict[str, Any]) -> dict[str, Any]:
        params = super().resolve_param_values(params)

        # also add a reference to the info instance when a global shift is defined
        if "dataset_inst" in params and "global_shift_inst" in params:
            shift_name = params["global_shift_inst"].name
            params["dataset_info_inst"] = (
                params["dataset_inst"].get_info(shift_name)
                if shift_name in params["dataset_inst"].info
                else params["dataset_inst"].get_info("nominal")
            )

        return params

    @classmethod
>>>>>>> 8004828c
    def get_known_shifts(
        cls,
        params: dict[str, Any],
        shifts: TaskShifts,
    ) -> None:
        # dataset can have shifts, that are considered as upstream shifts
        super().get_known_shifts(params, shifts)

        if (dataset_inst := params.get("dataset_inst")):
            if dataset_inst.is_data:
                # clear all shifts for data
                shifts.local.clear()
                shifts.upstream.clear()
            else:
                # extend with dataset variations for mc
                shifts.upstream |= set(dataset_inst.info.keys())

    @classmethod
    def get_config_lookup_keys(
        cls,
        inst_or_params: DatasetTask | dict[str, Any],
    ) -> law.util.InsertiableDict:
        keys = super().get_config_lookup_keys(inst_or_params)

        # add the dataset name before the shift name
        dataset = (
            inst_or_params.get("dataset")
            if isinstance(inst_or_params, dict)
            else getattr(inst_or_params, "dataset", None)
        )
        if dataset not in {law.NO_STR, None, ""}:
            prefix = "dataset"
            keys.insert_before("shift", prefix, f"{prefix}_{dataset}")

        return keys

    @classmethod
    def get_array_function_dict(cls, params: dict[str, Any]) -> dict[str, Any]:
        kwargs = super().get_array_function_dict(params)

        if "dataset_inst" in params:
            kwargs["dataset_inst"] = params["dataset_inst"]
        elif "dataset" in params and "config_inst" in kwargs:
            kwargs["dataset_inst"] = kwargs["config_inst"].get_dataset(params["dataset"])

        return kwargs

    def __init__(self, *args, **kwargs) -> None:
        super().__init__(*args, **kwargs)

        # store references to the dataset instance
        self.dataset_inst = self.config_inst.get_dataset(self.dataset)

        # store dataset info for the global shift
        key = (
            self.global_shift_inst.name
            if self.global_shift_inst and self.global_shift_inst.name in self.dataset_inst.info
            else "nominal"
        )
        self.dataset_info_inst = self.dataset_inst.get_info(key)

    def store_parts(self) -> law.util.InsertableDict:
        parts = super().store_parts()

        # insert the dataset
        parts.insert_after(self.config_store_anchor, "dataset", self.dataset_inst.name)

        return parts

    @property
    def file_merging_factor(self) -> int:
        """
        Returns the number of files that are handled in one branch. When the :py:attr:`file_merging`
        attribute is set to a positive integer, this value is returned. Otherwise, if the value is
        zero, the original number of files is used instead.

        Consecutive merging steps are not handled yet.
        """
        n_files = self.dataset_info_inst.n_files

        if isinstance(self.file_merging, int):
            # interpret the file_merging attribute as the merging factor itself
            # zero means "merge all in one"
            if self.file_merging < 0:
                raise ValueError(f"invalid file_merging value {self.file_merging}")
            n_merge = n_files if self.file_merging == 0 else self.file_merging
        else:
            # no merging at all
            n_merge = 1

        return n_merge

    def create_branch_map(self):
        """
        Define the branch map for when this task is used as a workflow. By default, use the merging
        information provided by :py:attr:`file_merging_factor` to return a dictionary which maps
        branches to one or more input file indices. E.g. `1 -> [3, 4, 5]` would mean that branch 1
        is simultaneously handling input file indices 3, 4 and 5.
        """
        n_merge = self.file_merging_factor
        n_files = self.dataset_info_inst.n_files

        # use iter_chunks which splits a list of length n_files into chunks of maximum size n_merge
        chunks = law.util.iter_chunks(n_files, n_merge)

        # use enumerate for simply indexing
        return dict(enumerate(chunks))


class CommandTask(AnalysisTask):
    """
    A task that provides convenience methods to work with shell commands, i.e., printing them on the
    command line and executing them with error handling.
    """

    print_command = law.CSVParameter(
        default=(),
        significant=False,
        description="print the command that this task would execute but do not run any task; this "
        "CSV parameter accepts a single integer value which sets the task recursion depth to also "
        "print the commands of required tasks (0 means non-recursive)",
    )
    custom_args = luigi.Parameter(
        default="",
        description="custom arguments that are forwarded to the underlying command; they might not "
        "be encoded into output file paths; empty default",
    )

    exclude_index = True
    exclude_params_req = {"custom_args"}
    interactive_params = AnalysisTask.interactive_params + ["print_command"]

    run_command_in_tmp = False

    def _print_command(self, args) -> None:
        max_depth = int(args[0])

        print(f"print task commands with max_depth {max_depth}")

        for dep, _, depth in self.walk_deps(max_depth=max_depth, order="pre"):
            offset = depth * ("|" + law.task.interactive.ind)
            print(offset)

            print("{}> {}".format(offset, dep.repr(color=True)))
            offset += "|" + law.task.interactive.ind

            if isinstance(dep, CommandTask):
                # when dep is a workflow, take the first branch
                text = law.util.colored("command", style="bright")
                if isinstance(dep, law.BaseWorkflow) and dep.is_workflow():
                    dep = dep.as_branch(0)
                    text += " (from branch {})".format(law.util.colored("0", "red"))
                text += ": "

                cmd = dep.build_command()
                if cmd:
                    cmd = law.util.quote_cmd(cmd) if isinstance(cmd, (list, tuple)) else cmd
                    text += law.util.colored(cmd, "cyan")
                else:
                    text += law.util.colored("empty", "red")
                print(offset + text)
            else:
                print(offset + law.util.colored("not a CommandTask", "yellow"))

    def build_command(self) -> str | list[str]:
        # this method should build and return the command to run
        raise NotImplementedError

    def touch_output_dirs(self) -> None:
        # keep track of created uris so we can avoid creating them twice
        handled_parent_uris = set()

        for outp in law.util.flatten(self.output()):
            # get the parent directory target
            parent = None
            if isinstance(outp, law.SiblingFileCollection):
                parent = outp.dir
            elif isinstance(outp, law.FileSystemFileTarget):
                parent = outp.parent

            # create it
            if parent and parent.uri() not in handled_parent_uris:
                parent.touch()
                handled_parent_uris.add(parent.uri())

    def run_command(self, cmd: str | list[str], optional: bool = False, **kwargs) -> subprocess.Popen:
        # proper command encoding
        cmd = (law.util.quote_cmd(cmd) if isinstance(cmd, (list, tuple)) else cmd).strip()

        # when no cwd was set and run_command_in_tmp is True, create a tmp dir
        if "cwd" not in kwargs and self.run_command_in_tmp:
            tmp_dir = law.LocalDirectoryTarget(is_tmp=True)
            tmp_dir.touch()
            kwargs["cwd"] = tmp_dir.abspath
        self.publish_message("cwd: {}".format(kwargs.get("cwd", os.getcwd())))

        # call it
        with self.publish_step("running '{}' ...".format(law.util.colored(cmd, "cyan"))):
            p, lines = law.util.readable_popen(cmd, shell=True, executable="/bin/bash", **kwargs)
            for line in lines:
                print(line)

        # raise an exception when the call failed and optional is not True
        if p.returncode != 0 and not optional:
            raise Exception(f"command failed with exit code {p.returncode}: {cmd}")

        return p

    @law.decorator.log
    @law.decorator.notify
    @law.decorator.safe_output
    def run(self, **kwargs):
        self.pre_run_command()

        # default run implementation
        # first, create all output directories
        self.touch_output_dirs()

        # build the command
        cmd = self.build_command()

        # run it
        self.run_command(cmd, **kwargs)

        self.post_run_command()

    def pre_run_command(self) -> None:
        return

    def post_run_command(self) -> None:
        return


def wrapper_factory(
    base_cls: law.task.base.Task,
    require_cls: AnalysisTask,
    enable: Sequence[str],
    cls_name: str | None = None,
    attributes: dict | None = None,
    docs: str | None = None,
) -> law.task.base.Register:
    """
    Factory function creating wrapper task classes, inheriting from *base_cls* and
    :py:class:`~law.task.base.WrapperTask`, that do nothing but require multiple instances of *require_cls*. Unless
    *cls_name* is defined, the name of the created class defaults to the name of *require_cls* plus "Wrapper".
    Additional *attributes* are added as class-level members when given.

    The instances of *require_cls* to be required in the :py:meth:`~.wrapper_factory.Wrapper.requires()` method can be
    controlled by task parameters. These parameters can be enabled through the string sequence *enable*, which currently
    accepts:

        - ``configs``, ``skip_configs``
        - ``shifts``, ``skip_shifts``
        - ``datasets``, ``skip_datasets``

    This allows to easily build wrapper tasks that loop over (combinations of) parameters that are either defined in the
    analysis or config, which would otherwise lead to mostly redundant code.

    Example:

    .. code-block:: python

        class MyTask(DatasetTask):
            ...

        MyTaskWrapper = wrapper_factory(
            base_cls=ConfigTask,
            require_cls=MyTask,
            enable=["datasets", "skip_datasets"],
        )

        # this allows to run (e.g.)
        # law run MyTaskWrapper --datasets st_* --skip-datasets *_tbar

    When building the requirements, the full combinatorics of parameters is considered. However, certain conditions
    apply depending on enabled features. For instance, in order to use the "configs" feature (adding a parameter
    "--configs" to the created class, allowing to loop over a list of config instances known to an analysis),
    *require_cls* must be at least a :py:class:`ConfigTask` accepting "--config" (mind the singular form), whereas
    *base_cls* must explicitly not.

    :param base_cls: Base class for this wrapper
    :param require_cls: :py:class:`~law.task.base.Task` class to be wrapped
    :param enable: Enable these parameters to control the wrapped :py:class:`~law.task.base.Task` class instance.
        Currently allowed parameters are: "configs", "skip_configs", "shifts", "skip_shifts", "datasets",
        "skip_datasets"
    :param cls_name: Name of the wrapper instance. If :py:attr:`None`, defaults to the name of the
        :py:class:`~law.task.base.WrapperTask` class + `"Wrapper"`
    :param attributes: Add these attributes as class-level members of the new :py:class:`~law.task.base.WrapperTask`
        class
    :param docs: Manually set the documentation string `__doc__` of the new :py:class:`~law.task.base.WrapperTask` class
        instance
    :raises ValueError: If a parameter provided with `enable` is not in the list of known parameters
    :raises TypeError: If any parameter in `enable` is incompatible with the :py:class:`~law.task.base.WrapperTask`
        class instance or the inheritance structure of corresponding classes
    :raises ValueError: when `configs` are enabled but not found in the analysis config instance
    :raises ValueError: when `shifts` are enabled but not found in the analysis config instance
    :raises ValueError: when `datasets` are enabled but not found in the analysis config instance
    :return: The new :py:class:`~law.task.base.WrapperTask` for the :py:class:`~law.task.base.Task` class `required_cls`
    """
    # check known features
    known_features = [
        "configs", "skip_configs",
        "shifts", "skip_shifts",
        "datasets", "skip_datasets",
    ]
    for feature in enable:
        if feature not in known_features:
            raise ValueError(
                f"unknown enabled feature '{feature}', known features are "
                f"'{','.join(known_features)}'",
            )

    # treat base_cls as a tuple
    base_classes = law.util.make_tuple(base_cls)
    base_cls = base_classes[0]

    # define wrapper feature flags
    has_configs = "configs" in enable
    has_skip_configs = has_configs and "skip_configs" in enable
    has_shifts = "shifts" in enable
    has_skip_shifts = has_shifts and "skip_shifts" in enable
    has_datasets = "datasets" in enable
    has_skip_datasets = has_datasets and "skip_datasets" in enable

    # helper to check if enabled features are compatible with required and base class
    def check_class_compatibility(name, min_require_cls, max_base_cls):
        if not issubclass(require_cls, min_require_cls):
            raise TypeError(
                f"when the '{name}' feature is enabled, require_cls must inherit from {min_require_cls}, but "
                f"{require_cls} does not",
            )
        if issubclass(base_cls, min_require_cls):
            raise TypeError(
                f"when the '{name}' feature is enabled, base_cls must not inherit from {min_require_cls}, but "
                f"{base_cls} does",
            )
        if not issubclass(max_base_cls, base_cls):
            raise TypeError(
                f"when the '{name}' feature is enabled, base_cls must be a super class of {max_base_cls}, but "
                f"{base_cls} is not",
            )

    # check classes
    if has_configs:
        check_class_compatibility("configs", ConfigTask, AnalysisTask)
    if has_shifts:
        check_class_compatibility("shifts", ShiftTask, ConfigTask)
    if has_datasets:
        check_class_compatibility("datasets", DatasetTask, ShiftTask)

    # create the class
    class Wrapper(*base_classes, law.WrapperTask):

        exclude_params_repr_empty = set()
        exclude_params_req_set = set()

        if has_configs:
            configs = law.CSVParameter(
                default=(default_config,),
                description="names or name patterns of configs to use; can also be the key of a mapping defined in the "
                f"'config_groups' auxiliary data of the analysis; default: {default_config}",
                brace_expand=True,
            )
            exclude_params_req_set.add("configs")
        if has_skip_configs:
            skip_configs = law.CSVParameter(
                default=(),
                description="names or name patterns of configs to skip after evaluating --configs; can also be the key "
                "of a mapping defined in the 'config_groups' auxiliary data of the analysis; empty default",
                brace_expand=True,
            )
            exclude_params_repr_empty.add("skip_configs")
            exclude_params_req_set.add("skip_configs")
        if has_datasets:
            datasets = law.CSVParameter(
                default=("*",),
                description="names or name patterns of datasets to use; can also be the key of a mapping defined in "
                "the 'dataset_groups' auxiliary data of the corresponding config; default: ('*',)",
                brace_expand=True,
            )
            exclude_params_req_set.add("datasets")
        if has_skip_datasets:
            skip_datasets = law.CSVParameter(
                default=(),
                description="names or name patterns of datasets to skip after evaluating --datasets; can also be the "
                "key of a mapping defined in the 'dataset_groups' auxiliary data of the corresponding config; empty "
                "default",
                brace_expand=True,
            )
            exclude_params_repr_empty.add("skip_datasets")
            exclude_params_req_set.add("skip_datasets")
        if has_shifts:
            shifts = law.CSVParameter(
                default=("nominal",),
                description="names or name patterns of shifts to use; can also be the key of a mapping defined in the "
                "'shift_groups' auxiliary data of the corresponding config; default: ('nominal',)",
                brace_expand=True,
            )
            exclude_params_req_set.add("shifts")
        if has_skip_shifts:
            skip_shifts = law.CSVParameter(
                default=(),
                description="names or name patterns of shifts to skip after evaluating --shifts; can also be the key "
                "of a mapping defined in the 'shift_groups' auxiliary data of the corresponding config; empty default",
                brace_expand=True,
            )
            exclude_params_repr_empty.add("skip_shifts")
            exclude_params_req_set.add("skip_shifts")

        def __init__(self, *args, **kwargs) -> None:
            super().__init__(*args, **kwargs)

            # store wrapper flags
            self.wrapper_require_cls = require_cls
            self.wrapper_has_configs = has_configs and self.configs
            self.wrapper_has_skip_configs = has_skip_configs
            self.wrapper_has_shifts = has_shifts and self.shifts
            self.wrapper_has_skip_shifts = has_skip_shifts
            self.wrapper_has_datasets = has_datasets and self.datasets
            self.wrapper_has_skip_datasets = has_skip_datasets

            # store wrapped fields
            self.wrapper_fields = [
                field for field in ["config", "shift", "dataset"]
                if getattr(self, f"wrapper_has_{field}s")
            ]

            # build the parameter space
            self.wrapper_parameters = self._build_wrapper_parameters()

        def _build_wrapper_parameters(self):
            # collect a list of tuples whose order corresponds to wrapper_fields
            params = []

            # get the target config instances
            if self.wrapper_has_configs:
                configs = self.find_config_objects(
                    names=self.configs,
                    container=self.analysis_inst,
                    object_cls=od.Config,
                    groups_str="config_groups",
                )
                if not configs:
                    raise ValueError(f"no configs found in analysis {self.analysis_inst} matching {self.configs}")
                if self.wrapper_has_skip_configs:
                    skip_configs = self.find_config_objects(
                        names=self.skip_configs,
                        container=self.analysis_inst,
                        object_cls=od.Config,
                        groups_str="config_groups",
                    )
                    configs = [c for c in configs if c not in skip_configs]
                    if not configs:
                        raise ValueError(
                            f"no configs found in analysis {self.analysis_inst} after skipping {self.skip_configs}",
                        )
                config_insts = list(map(self.analysis_inst.get_config, sorted(configs)))
            else:
                config_insts = [self.config_inst]

            # for the remaining fields, build the full combinatorics per config_inst
            for config_inst in config_insts:
                # sequences for building combinatorics
                prod_sequences = []
                if self.wrapper_has_configs:
                    prod_sequences.append([config_inst.name])

                # find all shifts
                if self.wrapper_has_shifts:
                    shifts = self.find_config_objects(
                        names=self.shifts,
                        container=config_inst,
                        object_cls=od.Shift,
                        groups_str="shift_groups",
                    )
                    if not shifts:
                        raise ValueError(f"no shifts found in config {config_inst} matching {self.shifts}")
                    if self.wrapper_has_skip_shifts:
                        skip_shifts = self.find_config_objects(
                            names=self.skip_shifts,
                            container=config_inst,
                            object_cls=od.Shift,
                            groups_str="shift_groups",
                        )
                        shifts = [s for s in shifts if s not in skip_shifts]
                    if not shifts:
                        raise ValueError(f"no shifts found in config {config_inst} after skipping {self.skip_shifts}")
                    # move "nominal" to the front if present
                    shifts = sorted(shifts)
                    if "nominal" in shifts:
                        shifts.insert(0, shifts.pop(shifts.index("nominal")))
                    prod_sequences.append(shifts)

                # find all datasets
                if self.wrapper_has_datasets:
                    datasets = self.find_config_objects(
                        names=self.datasets,
                        container=config_inst,
                        object_cls=od.Dataset,
                        groups_str="dataset_groups",
                    )
                    if not datasets:
                        raise ValueError(f"no datasets found in config {config_inst} matching {self.datasets}")
                    if self.wrapper_has_skip_datasets:
                        skip_datasets = self.find_config_objects(
                            names=self.skip_datasets,
                            container=config_inst,
                            object_cls=od.Dataset,
                            groups_str="dataset_groups",
                        )
                        datasets = [d for d in datasets if d not in skip_datasets]
                        if not datasets:
                            raise ValueError(
                                f"no datasets found in config {config_inst} after skipping {self.skip_datasets}",
                            )
                    prod_sequences.append(sorted(datasets))

                # add the full combinatorics
                params.extend(itertools.product(*prod_sequences))

            return params

        def requires(self) -> dict:
            # build all requirements based on the parameter space
            reqs = {}

            for values in self.wrapper_parameters:
                params = dict(zip(self.wrapper_fields, values))

                # allow custom checks and updates
                params = self.update_wrapper_params(params)
                if not params:
                    continue

                # add the requirement if not present yet
                req = self.wrapper_require_cls.req(self, **params)
                if req not in reqs.values():
                    reqs[values] = req

            return reqs

        def update_wrapper_params(self, params):
            return params

        # add additional class-level members
        if attributes:
            locals().update(attributes)

    # overwrite __module__ to point to the module of the calling stack
    frame = inspect.stack()[1]
    module = inspect.getmodule(frame[0])
    Wrapper.__module__ = module.__name__

    # overwrite __name__
    Wrapper.__name__ = cls_name or f"{require_cls.__name__}Wrapper"

    # set docs
    if docs:
        Wrapper.__docs__ = docs

    return Wrapper<|MERGE_RESOLUTION|>--- conflicted
+++ resolved
@@ -23,11 +23,7 @@
 import order as od
 
 from columnflow.columnar_util import mandatory_coffea_columns, Route, ColumnCollection
-<<<<<<< HEAD
-from columnflow.util import is_regex, prettify, DotDict
-=======
 from columnflow.util import get_docs_url, is_regex, prettify, DotDict, freeze
->>>>>>> 8004828c
 from columnflow.types import Sequence, Callable, Any, T
 
 
@@ -84,12 +80,9 @@
     local: set[str] = field(default_factory=set)
     upstream: set[str] = field(default_factory=set)
 
-<<<<<<< HEAD
-=======
     def __hash__(self) -> int:
         return hash((frozenset(self.local), frozenset(self.upstream)))
 
->>>>>>> 8004828c
 
 class BaseTask(law.Task):
 
@@ -202,14 +195,10 @@
             isinstance(getattr(cls, "version", None), luigi.Parameter) and
             "version" not in kwargs and
             not law.parser.global_cmdline_values().get(f"{cls.task_family}_version") and
-<<<<<<< HEAD
-            cls.task_family != law.parser.root_task_cls().task_family
-=======
             (
                 cls.task_family != inst.task_family or
                 freeze(cls.get_config_lookup_keys(params)) != freeze(inst.get_config_lookup_keys(params))
             )
->>>>>>> 8004828c
         ):
             default_version = cls.get_default_version(inst, params)
             if default_version and default_version != law.NO_STR:
@@ -401,11 +390,7 @@
             return empty_value
 
         # the keys to use for the lookup are the flattened values of the keys dict
-<<<<<<< HEAD
-        flat_keys = collections.deque(law.util.flatten(keys.values() if isinstance(keys, dict) else keys))
-=======
         flat_keys = law.util.flatten(keys.values() if isinstance(keys, dict) else keys)
->>>>>>> 8004828c
 
         # start tree traversal using a queue lookup consisting of names and values of tree nodes,
         # as well as the remaining keys (as a deferred function) to compare for that particular path
@@ -854,7 +839,6 @@
                 f"{containers}: {values}",
             )
         return first
-<<<<<<< HEAD
 
     @classmethod
     def build_repr(
@@ -903,56 +887,6 @@
         if max_len > 0 and len(r) > max_len:
             r = f"{r[:max_len - hash_len - len(sep)]}{sep}{law.util.create_hash(r, l=hash_len)}"
 
-=======
-
-    @classmethod
-    def build_repr(
-        cls,
-        objects: Any | Sequence[Any],
-        *,
-        sep: str = "__",
-        prepend_count: bool = False,
-        max_len: int = default_repr_max_len,
-        max_count: int = default_repr_max_count,
-        hash_len: int = default_repr_hash_len,
-    ) -> str:
-        """
-        Generic method to construct a string representation given a single or a sequece of *objects*.
-
-        :param objects: The object or objects to be represented.
-        :param sep: The separator used to join the objects.
-        :param prepend_count: When *True*, the number of objects is prepended to the string, followed by *sep*.
-        :param max_len: The maximum length of the string. If exceeded, the string is truncated and hashed.
-        :param max_count: The maximum number of objects to include in the string. Additional objects are hashed, but
-            only if the resulting representation length does not exceed *max_len*. If so, the overall truncation and
-            hashing is applied instead.
-        :param hash_len: The length of the hash that is appended to the string when it is truncated.
-        :return: The string representation.
-        """
-        if 0 < max_len < hash_len:
-            raise ValueError(f"max_len must be greater than hash_len: {max_len} <= {hash_len}")
-
-        # join objects when a sequence is given
-        if isinstance(objects, (list, tuple)):
-            r = f"{len(objects)}{sep}" if prepend_count else ""
-            # truncate when requested and the expected length will not exceed max_len, in which case the overall
-            # truncation applies the hashing
-            if (
-                0 < max_count < len(objects) and
-                not (0 < max_len < (len(r) + sum(map(len, objects[:max_count])) + len(sep) * max_count + hash_len))
-            ):
-                r += sep.join(objects[:max_count])
-                r += f"{sep}{law.util.create_hash(objects[max_count:], l=hash_len)}"
-            else:
-                r += sep.join(objects)
-        else:
-            r = str(objects)
-
-        # handle overall truncation
-        if max_len > 0 and len(r) > max_len:
-            r = f"{r[:max_len - hash_len - len(sep)]}{sep}{law.util.create_hash(r, l=hash_len)}"
-
->>>>>>> 8004828c
         return r
 
     def __init__(self, *args, **kwargs) -> None:
@@ -1245,7 +1179,6 @@
     # the field in the store parts behind which the new part is inserted
     # added here for subclasses that typically refer to the store part added by _this_ class
     config_store_anchor = "config"
-<<<<<<< HEAD
 
     @classmethod
     def modify_task_attributes(cls) -> None:
@@ -1282,44 +1215,6 @@
         return single_config
 
     @classmethod
-=======
-
-    @classmethod
-    def modify_task_attributes(cls) -> None:
-        """
-        Hook that is called by law's task register meta class right after subclass creation to update class-level
-        attributes.
-        """
-        super().modify_task_attributes()
-
-        # single/multi config adjustments in case the switch has been specified
-        if isinstance(cls.single_config, bool):
-            remove_attr = "configs" if cls.has_single_config() else "config"
-            if getattr(cls, remove_attr, law.no_value) != law.no_value:
-                setattr(cls, remove_attr, None)
-
-    @abc.abstractproperty
-    def single_config(cls) -> bool:
-        # flag that should be set to True or False by classes that should be instantiated
-        # (this is wrapped into an abstract instance property as a safe-guard against instantiation of a misconfigured
-        # subclass, but when actually specified, this is to be realized as a boolean class attribute or property)
-        ...
-
-    @classmethod
-    def has_single_config(cls) -> bool:
-        """
-        Returns whether the class is configured to use a single config.
-
-        :raises AttributeError: When the class does not specify the *single_config* attribute.
-        :return: *True* if the class uses a single config, *False* otherwise.
-        """
-        single_config = cls.single_config
-        if not isinstance(single_config, bool):
-            raise AttributeError(f"unspecified 'single_config' attribute in {cls}: {single_config}")
-        return single_config
-
-    @classmethod
->>>>>>> 8004828c
     def ensure_single_config(cls, value: bool, *, attr: str | None = None) -> None:
         """
         Ensures that the :py:attr:`single_config` flag of this task is set to *value* by raising an exception if it is
@@ -1437,73 +1332,10 @@
                 cls.resolution_task_cls.get_known_shifts(_params, shifts)
 
         params["known_shifts"] = shifts
-<<<<<<< HEAD
 
         return params
 
     @classmethod
-    def resolve_param_values_pre_init(cls, params: dict[str, Any]) -> dict[str, Any]:
-        """
-        Resolve parameters before the array function instances have been initialized.
-
-        :param params: Dictionary of task parameters.
-        :return: Updated dictionary of task parameters.
-        """
-        return params
-
-    @classmethod
-    def resolve_param_values_post_init(cls, params: dict[str, Any]) -> dict[str, Any]:
-        """
-        Resolve parameters after the array function instances have been initialized.
-
-        :param params: Dictionary of task parameters.
-        :return: Updated dictionary of task parameters.
-        """
-        return params
-
-    @classmethod
-    def resolve_shifts(cls, params: dict[str, Any]) -> dict[str, Any]:
-        """
-        Resolve shifts
-
-        :param params: Dictionary of task parameters.
-        :return: Updated dictionary of task parameters.
-        """
-        # called within modify_param_values to resolve shifts after all other parameters have been resolved
-        return params
-
-    @classmethod
-    def get_known_shifts(
-        cls,
-        params: dict[str, Any],
-        shifts: TaskShifts,
-    ) -> None:
-        """
-        Adjusts the local and upstream fields of the *shifts* object to include shifts implemented
-        by _this_ task, and dependent shifts that are implemented by upstream tasks.
-
-        :param params: Dictionary of task parameters.
-        :param shifts: TaskShifts object to adjust.
-        """
-        return params
-
-    resolution_task_cls = None
-
-    @classmethod
-    def req_params(cls, inst: law.Task, *args, **kwargs) -> dict[str, Any]:
-        params = super().req_params(inst, *args, **kwargs)
-
-        # manually add known shifts between workflows and branches
-        if isinstance(inst, law.BaseWorkflow) and inst.__class__ == cls and getattr(inst, "known_shifts", None):
-            params["known_shifts"] = inst.known_shifts
-=======
->>>>>>> 8004828c
-
-        return params
-
-    @classmethod
-<<<<<<< HEAD
-=======
     def resolve_param_values_pre_init(cls, params: dict[str, Any]) -> dict[str, Any]:
         """
         Resolve parameters before the array function instances have been initialized.
@@ -1565,7 +1397,6 @@
         return super().req_params(inst, **kwargs)
 
     @classmethod
->>>>>>> 8004828c
     def _multi_sequence_repr(
         cls,
         values: Sequence[str] | Sequence[Sequence[str]],
@@ -1662,15 +1493,9 @@
     @classmethod
     def get_array_function_dict(cls, params: dict[str, Any]) -> dict[str, Any]:
         cls.ensure_single_config(True, attr="get_array_function_dict")
-<<<<<<< HEAD
 
         kwargs = super().get_array_function_dict(params)
 
-=======
-
-        kwargs = super().get_array_function_dict(params)
-
->>>>>>> 8004828c
         if "config_inst" in params:
             kwargs["config_inst"] = params["config_inst"]
         elif "config" in params and "analysis_inst" in kwargs:
@@ -1688,19 +1513,11 @@
         ]
         if self.has_single_config():
             self.config_inst = self.config_insts[0]
-<<<<<<< HEAD
-
-    @property
-    def config_repr(self) -> str:
-        return "__".join(config_inst.name for config_inst in self.config_insts)
-
-=======
 
     @property
     def config_repr(self) -> str:
         return "__".join(config_inst.name for config_inst in sorted(self.config_insts, key=lambda c: c.id))
 
->>>>>>> 8004828c
     def store_parts(self) -> law.util.InsertableDict:
         parts = super().store_parts()
 
@@ -1808,7 +1625,6 @@
                 else:
                     global_shift = "nominal"
                     local_shift = "nominal"
-<<<<<<< HEAD
 
         # store parameters
         params["shift"] = global_shift
@@ -1834,33 +1650,6 @@
                 params["global_shift_inst"] = params["global_shift_insts"][config_inst]
                 params["local_shift_inst"] = params["local_shift_insts"][config_inst]
 
-=======
-
-        # store parameters
-        params["shift"] = global_shift
-        params["local_shift"] = local_shift
-
-        # store references to shift instances
-        if (
-            params["shift"] != law.NO_STR and
-            params["local_shift"] != law.NO_STR and
-            (not params.get("global_shift_insts") or not params.get("local_shift_insts"))
-        ):
-            params["global_shift_insts"] = {}
-            params["local_shift_insts"] = {}
-
-            get_shift_or_nominal = lambda config, shift: config.get_shift(shift, default=config.get_shift("nominal"))
-
-            for config_inst in config_insts:
-                params["global_shift_insts"][config_inst] = get_shift_or_nominal(config_inst, params["shift"])
-                params["local_shift_insts"][config_inst] = get_shift_or_nominal(config_inst, params["local_shift"])
-
-            if cls.has_single_config():
-                config_inst = params["config_inst"]
-                params["global_shift_inst"] = params["global_shift_insts"][config_inst]
-                params["local_shift_inst"] = params["local_shift_insts"][config_inst]
-
->>>>>>> 8004828c
         return params
 
     @classmethod
@@ -1877,12 +1666,8 @@
             else getattr(inst_or_params, "shift", None)
         )
         if shift not in (law.NO_STR, None, ""):
-<<<<<<< HEAD
-            keys["shift"] = shift
-=======
             prefix = "shift"
             keys[prefix] = f"{prefix}_{shift}"
->>>>>>> 8004828c
 
         return keys
 
@@ -1942,8 +1727,6 @@
         return params
 
     @classmethod
-<<<<<<< HEAD
-=======
     def resolve_param_values(cls, params: dict[str, Any]) -> dict[str, Any]:
         params = super().resolve_param_values(params)
 
@@ -1959,7 +1742,6 @@
         return params
 
     @classmethod
->>>>>>> 8004828c
     def get_known_shifts(
         cls,
         params: dict[str, Any],
