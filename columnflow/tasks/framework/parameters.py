# coding: utf-8

"""
Custom luigi parameters.
"""

from __future__ import annotations

import getpass

import luigi
import law

from columnflow.util import try_float, try_complex, DotDict, Derivable
from columnflow.types import Iterable, Any
<<<<<<< HEAD
=======

>>>>>>> 8004828c

user_parameter_inst = luigi.Parameter(
    default=getpass.getuser(),
    description="the user running the current task, mainly for central schedulers to distinguish "
    "between tasks that should or should not be run in parallel by multiple users; "
    "default: current user",
)

_default_last_bin_edge_inclusive = law.config.get_expanded_bool(
    "analysis",
    "default_histogram_last_edge_inclusive",
    False,
)
last_edge_inclusive_inst = law.OptionalBoolParameter(
    default=_default_last_bin_edge_inclusive,
    significant=False,
    description="whether to shift entries that have the exact value of the right-most bin edge "
    "slightly to the left such that they end up in the last instead of the overflow bin; when "
    "'None', shifting is performed for all variable axes that are continuous and non-circular; "
    f"default: {_default_last_bin_edge_inclusive}",
)


class DerivableInstParameter(luigi.Parameter):
    """
    Parameter that can be used to pass the instance of a :py:class:`Derivable` subclass.

    This class does not implement parameter value parsing.
    """

    @classmethod
    def _serialize(cls, x: Any) -> str:
        if isinstance(x, Derivable):
            return x.cls_name
        return str(x)

    def serialize(self, x: Any) -> str:
        return self._serialize(x)


class DerivableInstsParameter(luigi.Parameter):
    """
    Parameter that can be used to pass multiple instances of a :py:class:`Derivable` subclass.

    This class does not implement parameter value parsing.
    """

    def serialize(self, x: Any) -> str:
        """"""
        if isinstance(x, (list, tuple)):
            return ",".join(DerivableInstParameter._serialize(v) for v in x)
        return str(x)


class SettingsParameter(law.CSVParameter):
    """
    Parameter that parses the input of a CSVParameter into a dictionary
    Example:

    .. code-block:: python

        p = SettingsParameter()

        p.parse("param1=10,param2,param3=text,param4=false")
        => {"param1": 10.0, "param2": True, "param3": "text", "param4": False}

        p.serialize({"param1": 2, "param2": False})
        => "param1=2,param2=False"
    """
    settings_delimiter = "="
    tuple_delimiter = ";"

    @classmethod
    def parse_setting(cls, setting: str) -> tuple[str, float | bool | str]:
        pair = setting.split(cls.settings_delimiter, 1)
        key, value = pair if len(pair) == 2 else (pair[0], "True")
        if ";" in value:
            # split by ";" and parse each value
            value = tuple(cls.parse_value(v) for v in value.split(cls.tuple_delimiter))
        else:
            value = cls.parse_value(value)
        return (key, value)

    @classmethod
    def parse_value(cls, value):
        if try_float(value):
            value = float(value)
        elif try_complex(value):
            value = complex(value)
        elif value.lower() == "true":
            value = True
        elif value.lower() == "false":
            value = False
        return value

    @classmethod
    def serialize_setting(cls, name: str, value: str | Iterable[str]) -> str:
        value = ";".join(str(v) for v in law.util.make_tuple(value))
        return f"{name}={value}"

    def __init__(self, **kwargs):
        # bypass the default value
        default = kwargs.pop("default", law.no_value)

        super().__init__(**kwargs)

        if default != law.no_value:
            self._default = default

    def parse(self, inp):
        inputs = super().parse(inp)

        return DotDict(self.parse_setting(s) for s in inputs)

    def serialize(self, value):
        if isinstance(value, dict):
            value = tuple(self.serialize_setting(*tpl) for tpl in value.items())

        return super().serialize(value)


class MultiSettingsParameter(law.MultiCSVParameter):
    """
    Parameter that parses the input of a MultiCSVParameter into a double-dict structure.
    Example:

    .. code-block:: python

        p = MultiSettingsParameter()

        p.parse("obj1,k1=10,k2,k3=text:obj2,k4=false")
        # => {"obj1": {"k1": 10.0, "k2": True, "k3": "text"}, "obj2": {"k4": False}}

        p.serialize({"obj1": {"k1": "val"}, "obj2": {"k2": 2}})
        # => "obj1,k1=val:obj2,k2=2"
    """

    def __init__(self, **kwargs):
        # bypass the default value
        default = kwargs.pop("default", law.no_value)

        super().__init__(**kwargs)

        if default != law.no_value:
            self._default = default

    def parse(self, inp):
        inputs = super().parse(inp)

        if not inputs:
            # when inputs are empty, return an empty DotDict
            return DotDict()

        # first, parse settings for each key individually
        outputs = tuple(
            DotDict({settings[0]: DotDict(SettingsParameter.parse_setting(s) for s in settings[1:])})
            for settings in inputs
        )
        # next, merge dicts
        outputs = law.util.merge_dicts(*outputs, deep=True)
        return outputs

    def serialize(self, value):
        if isinstance(value, dict):
            value = tuple(
                (str(k),) + tuple(SettingsParameter.serialize_setting(*tpl) for tpl in v.items())
                for k, v in value.items()
            )

        return super().serialize(value)<|MERGE_RESOLUTION|>--- conflicted
+++ resolved
@@ -13,10 +13,7 @@
 
 from columnflow.util import try_float, try_complex, DotDict, Derivable
 from columnflow.types import Iterable, Any
-<<<<<<< HEAD
-=======
 
->>>>>>> 8004828c
 
 user_parameter_inst = luigi.Parameter(
     default=getpass.getuser(),
