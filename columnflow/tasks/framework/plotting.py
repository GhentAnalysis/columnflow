# coding: utf-8

"""
Base classes for different types of plotting tasks.
"""

import importlib

import law
import luigi

from columnflow.types import Any, Callable
from columnflow.tasks.framework.base import ConfigTask, RESOLVE_DEFAULT
from columnflow.tasks.framework.mixins import VariablesMixin, DatasetsProcessesMixin
from columnflow.tasks.framework.parameters import SettingsParameter, MultiSettingsParameter
from columnflow.util import DotDict, dict_add_strict, ipython_shell


class PlotBase(ConfigTask):
    """
    Base class for all plotting tasks.
    """

    plot_function = luigi.Parameter(
        significant=False,
        description="location of the plot function to use in the format 'module.function_name'",
    )
    file_types = law.CSVParameter(
        default=("pdf",),
        significant=True,
        description="comma-separated list of file extensions to produce; default: pdf",
    )
    plot_suffix = luigi.Parameter(
        default=law.NO_STR,
        significant=True,
        description="adds a suffix to the output file name of a plot; empty default",
    )
    view_cmd = luigi.Parameter(
        default=law.NO_STR,
        significant=False,
        description="a command to execute after the task has run to visualize plots right in the "
        "terminal; no default",
    )
    general_settings = SettingsParameter(
        default=DotDict(),
        significant=False,
        description="parameter to set a list of custom plotting parameters; format: "
        "'option1=val1,option2=val2,...'",
    )
    custom_style_config = luigi.Parameter(
        default=RESOLVE_DEFAULT,
        significant=False,
        description="parameter to overwrite the *style_config* that is passed to the plot function"
        "via a dictionary in the `custom_style_config_groups` auxiliary in the config; "
        "defaults to the `default_custom_style_config` aux field",
    )
    skip_legend = law.OptionalBoolParameter(
        default=None,
        significant=False,
        description="when True, no legend is drawn; default: None",
    )
    cms_label = luigi.Parameter(
        default=law.NO_STR,
        significant=False,
        description="postfix to add behind the CMS logo; when 'skip', no CMS logo is shown at all; "
        "the following special values are expanded into the usual postfixes: wip, pre, pw, sim, "
        "simwip, simpre, simpw, od, odwip, public; no default",
    )
    debug_plot = luigi.BoolParameter(
        default=False,
        significant=False,
        description="when True, an ipython debugger is started after the plot figure is created "
        "for interactive adjustments; default: False",
    )
    blinding_threshold = luigi.FloatParameter(
        default=law.NO_FLOAT,
        significant=False,
        description="parameter to blind datapoints in the region where the sensitivity s/sqrt(s+b) "
        "exceeds a certain threshold; defaults to the `default_blinding_threshold` aux field of "
        "the config",
    )
    exclude_params_remote_workflow = {"debug_plot"}

    @classmethod
    def resolve_param_values(cls, params):
        params = super().resolve_param_values(params)

        if "config_insts" not in params:
            return params
        config_inst = params["config_insts"][0]

        # resolve general_settings
        # NOTE: we currently assume that general_settings defaults and groups are the same for all
        # config instances
        if "general_settings" in params:
            settings = params["general_settings"]
            # when empty and default general_settings are defined, use them instead
            if not settings and config_inst.x("default_general_settings", ()):
                settings = config_inst.x("default_general_settings", ())
                if isinstance(settings, tuple):
                    settings = cls.general_settings.parse(settings)

            # when general_settings are a key to a general_settings_groups, use them instead
            groups = config_inst.x("general_settings_groups", {})
            if settings and list(settings.keys())[0] in groups.keys():
                settings = groups[list(settings.keys())[0]]
                if isinstance(settings, tuple):
                    settings = cls.general_settings.parse(settings)

            params["general_settings"] = settings

        return params

    def get_plot_parameters(self) -> DotDict:
        # convert parameters to usable values during plotting
        params = DotDict()
        dict_add_strict(params, "skip_legend", self.skip_legend)
        dict_add_strict(params, "cms_label", None if self.cms_label == law.NO_STR else self.cms_label)
        dict_add_strict(params, "general_settings", self.general_settings)
        dict_add_strict(params, "custom_style_config", self.custom_style_config)
        dict_add_strict(
            params,
            "blinding_threshold",
            None if self.blinding_threshold == law.NO_FLOAT else self.blinding_threshold,
        )
        return params

    def plot_parts(self) -> law.util.InsertableDict:
        """
        Returns a sorted, insertable dictionary containing all parts that make up the name of a
        plot file.
        """
        return law.util.InsertableDict()

    def get_plot_names(self, name: str) -> list[str]:
        """
        Returns a list of basenames for created plots given a file *name* for all configured file
        types, plus the additional plot suffix.
        """
        # get plot parts
        parts = self.plot_parts()

        # add the plot_suffix if not already present
        if "suffix" not in parts and self.plot_suffix not in ("", law.NO_STR, None):
            parts["suffix"] = self.plot_suffix

        # build the full name
        full_name = "__".join(map(str, [name] + list(parts.values())))

        return [f"{full_name}.{ft}" for ft in self.file_types]

    def get_plot_func(self, func_name: str) -> Callable:
        """
        Returns a function, imported from a module given *func_name* which should have the format
        ``<module_to_import>.<function_name>``.
        """
        # prepare names
        if "." not in func_name:
            raise ValueError(f"invalid func_name format: {func_name}")
        module_id, name = func_name.rsplit(".", 1)

        # import the module
        try:
            mod = importlib.import_module(module_id)
        except ImportError as e:
            raise ImportError(f"cannot import plot function {name} from module {module_id}: {e}")

        # get the function
        func = getattr(mod, name, None)
        if func is None:
            raise Exception(f"module {module_id} does not contain plot function {name}")

        return func

    def call_plot_func(self, func_name: str, **kwargs) -> Any:
        """
        Gets the plot function referred to by *func_name* via :py:meth:`get_plot_func`, calls it
        with all *kwargs* and returns its result. *kwargs* are updated through the
        :py:meth:`update_plot_kwargs` hook first.

        Also, when the :py:attr:`debug_plot` parameter is set to True, an ipython debugger is
        started after the plot is created and can be interactively debugged.
        """
        plot_func = self.get_plot_func(func_name)
        plot_kwargs = self.update_plot_kwargs(kwargs)

        # defer to debug routine
        if self.debug_plot:
            return self._debug_plot(plot_func, plot_kwargs)

        return plot_func(**plot_kwargs)

    def _debug_plot(self, plot_func: Callable, plot_kwargs: dict[str, Any]) -> Any:
        plot_kwargs = DotDict.wrap(plot_kwargs)

        # helper to create the plot and set the return value, plus some locals for debugging
        ret = fig = ax = None
        has_fig = False
        def plot():
            nonlocal ret, fig, ax, has_fig
            ret = plot_func(**plot_kwargs)
            if isinstance(ret, tuple) and len(ret) == 2:
                fig, ax = ret
                has_fig = True
            return ret

        # helper to show the plot with a view command
        tmp_plots = {}
        pdf, png, imgcat = "pdf", "png", "imgcat"  # noqa: F841
        default_cmd = imgcat if law.util.which("imgcat") else None
        def show(cmd=default_cmd, ext=pdf):
            if ext not in tmp_plots:
                tmp_plots[ext] = law.LocalFileTarget(is_tmp=ext)
            tmp_plots[ext].dump(fig, formatter="mpl")
            if cmd:
                law.util.interruptable_popen([cmd, tmp_plots[ext].abspath])
            else:
                print(f"created {tmp_plots[ext].abspath}")

        # helper to reload plotting modules
        def reload():
            for mod in ["plot_all", "plot_util", "plot_functions_1d", "plot_functions_2d"]:
                importlib.reload(importlib.import_module(f"columnflow.plotting.{mod}"))

        # helper to repeat the reload, plot and show steps
        def repeat(*args, **kwargs):
            reload()
            plot()
            show(*args, **kwargs)

        # debugger message
        c = lambda s: law.util.colored(s, color="cyan")
        msg = " plot debugging ".center(80, "-")
        msg += f"\n - run '{c('plot()')}' to repeat the plot creation"
        msg += f"\n - run '{c('show(CMD)')}' to show the plot with the given command"
        if default_cmd:
            msg += f" (default: {c(default_cmd)})"
        msg += f"\n - run '{c('reload()')}' to reload plotting libraries"
        msg += f"\n - run '{c('repeat()')}' to trigger the reload->plot->show steps"
        msg += f"\n - access plot options via '{c('plot_kwargs')}'"
        if has_fig:
            msg += f"\n - access figure and axes objects via '{c('fig')}' and '{c('ax')}'"

        # call the plot function and debug
        plot()
        ipython_shell()(header=msg)

        return ret

    def update_plot_kwargs(self, kwargs: dict) -> dict:
        """
        Hook to update keyword arguments *kwargs* used for plotting in :py:meth:`call_plot_func`.
        """
        # remove None entrys from plot kwargs
        for key, value in list(kwargs.items()):
            if value is None:
                kwargs.pop(key)

        config_inst = self.config_insts[0]

        # set items of general_settings in kwargs if corresponding key is not yet present
        general_settings = kwargs.get("general_settings", {})
        for key, value in general_settings.items():
            kwargs.setdefault(key, value)

        # resolve custom_style_config
        custom_style_config = kwargs.get("custom_style_config", None)
        if custom_style_config == RESOLVE_DEFAULT:
            custom_style_config = config_inst.x("default_custom_style_config", RESOLVE_DEFAULT)

        groups = config_inst.x("custom_style_config_groups", {})
        if isinstance(custom_style_config, str) and custom_style_config in groups.keys():
            custom_style_config = groups[custom_style_config]

        # update style_config
        style_config = kwargs.get("style_config", {})
        if isinstance(custom_style_config, dict) and isinstance(style_config, dict):
            style_config = law.util.merge_dicts(style_config, custom_style_config)
            kwargs["style_config"] = style_config

        # update other defaults
        kwargs.setdefault("cms_label", "pw")

        # resolve blinding_threshold
        blinding_threshold = kwargs.get("blinding_threshold", None)
        if blinding_threshold is None:
            blinding_threshold = config_inst.x("default_blinding_threshold", None)
        kwargs["blinding_threshold"] = blinding_threshold

        return kwargs


class PlotBase1D(PlotBase):
    """
    Base class for plotting tasks creating 1-dimensional plots.
    """

    skip_ratio = law.OptionalBoolParameter(
        default=None,
        significant=False,
        description="when True, no ratio (usually Data/Bkg ratio) is drawn in the lower panel; "
        "default: None",
    )
    density = law.OptionalBoolParameter(
        default=None,
        significant=False,
        description="when True, the number of entries is scaled to the bin width; default: None",
    )
    yscale = luigi.ChoiceParameter(
        choices=(law.NO_STR, "linear", "log"),
        default=law.NO_STR,
        significant=False,
        description="string parameter to define the y-axis scale of the plot in the upper panel; "
        "choices: NO_STR,linear,log; no default",
    )
    shape_norm = law.OptionalBoolParameter(
        default=None,
        significant=False,
        description="when True, each process is normalized on it's integral in the upper panel; "
        "default: None",
    )
    hide_stat_errors = law.OptionalBoolParameter(
        default=None,
        significant=False,
        description="when True, no error bands for statistical uncertainty histograms are drawn; default: None",
    )

    def get_plot_parameters(self) -> DotDict:
        # convert parameters to usable values during plotting
        params = super().get_plot_parameters()
        dict_add_strict(params, "skip_ratio", self.skip_ratio)
        dict_add_strict(params, "density", self.density)
        dict_add_strict(params, "yscale", None if self.yscale == law.NO_STR else self.yscale)
        dict_add_strict(params, "shape_norm", self.shape_norm)
        dict_add_strict(params, "hide_stat_errors", self.hide_stat_errors)
        return params


class PlotBase2D(PlotBase):
    """
    Base class for plotting tasks creating 2-dimensional plots.
    """

    zscale = luigi.ChoiceParameter(
        choices=(law.NO_STR, "linear", "log"),
        default=law.NO_STR,
        significant=False,
        description="string parameter to define the z-axis scale of the plot; "
        "choices: NO_STR,linear,log; no default",
    )
    density = law.OptionalBoolParameter(
        default=None,
        significant=False,
        description="when True, the number of entries is scaled to the bin width; default: None",
    )
    shape_norm = law.OptionalBoolParameter(
        default=None,
        significant=False,
        description="when True, the overall bin content is normalized on its integral; "
        "default: None",
    )
    colormap = luigi.Parameter(
        default=law.NO_STR,
        significant=False,
        description="name of the matplotlib colormap to use for the colorbar; "
        "if not set, an appropriate colormap will be chosen by the plotting function",
    )
    zlim = law.CSVParameter(
        default=("min", "max"),
        significant=False,
        min_len=2,
        max_len=2,
        description="the range of values covered by the colorbar; this optional CSV parameter "
        "accepts exactly two values, indicating the lower and upper bound of the colorbar. The special "
        "specifiers 'min' and 'max' can be used in place of floats to indicate the minimum or maximum value "
        "of the data. Similarly, 'maxabs' and 'minabs' indicate the minimum and maximum of the absolute "
        "value of the data. A hyphen ('-') may be prepended to any specifier to indicate the negative of the "
        "corresponding value. If no 'zlim' is given, the limits are inferred from the data (equivalent to 'min,max').",
    )
    extremes = luigi.ChoiceParameter(
        default="color",
        choices=("color", "clip", "hide"),
        significant=False,
        description="how to handle extreme values outside `zlim`; valid choices are: 'color' (extreme values are "
        "shown in a different color), 'clip' (extreme values are clipped to the closest allowed values) and 'hide' "
        "(extreme values are treated as missing); default: 'color'",
    )
    extreme_colors = law.CSVParameter(
        default=(),
        significant=False,
        description="the colors to use for marking extreme values; this optional CSV parameter accepts exactly two "
        "values, indicating the color to use for values below and above the range covered by the colorbar.",
    )

    @classmethod
    def modify_param_values(cls, params: dict) -> dict:
        params = super().modify_param_values(params)

        params["zlim"] = tuple(
            float(v) if law.util.is_float(v) else v
            for v in params["zlim"]
        )

        return params

    def get_plot_parameters(self) -> DotDict:
        # convert parameters to usable values during plotting
        params = super().get_plot_parameters()
        dict_add_strict(params, "zscale", None if self.zscale == law.NO_STR else self.zscale)
        dict_add_strict(params, "zlim", None if not self.zlim else self.zlim)
        dict_add_strict(params, "extremes", self.extremes)
        dict_add_strict(params, "extreme_colors", None if not self.extreme_colors else self.extreme_colors)
        dict_add_strict(params, "colormap", None if self.colormap == law.NO_STR else self.colormap)
        dict_add_strict(params, "density", self.density)
        dict_add_strict(params, "shape_norm", self.shape_norm)
        return params


class ProcessPlotSettingMixin(
    # TODO: could add back DatasetsProcessesMixin
    PlotBase,
    DatasetsProcessesMixin,
):
    """
    Mixin class for tasks creating plots where contributions of different processes are shown.
    """

    process_settings = MultiSettingsParameter(
        default=DotDict(),
        significant=False,
        description="parameter for changing different process settings; format: "
        "'process1,option1=value1,option3=value3:process2,option2=value2'; options implemented: "
        "scale, unstack, label; can also be the key of a mapping defined in 'process_settings_groups; "
        "default: value of the 'default_process_settings' if defined, else empty default",
        brace_expand=True,
    )

    @classmethod
    def resolve_param_values(cls, params):
        params = super().resolve_param_values(params)

        if "config_insts" not in params:
            return params
        config_inst = params["config_insts"][0]

        # resolve process_settings
        # NOTE: we currently assume that process_settings defaults and groups are the same for all
        # config instances
        if "process_settings" in params:
            settings = params["process_settings"]
            # when empty and default process_settings are defined, use them instead
            if not settings and config_inst.x("default_process_settings", ()):
                settings = config_inst.x("default_process_settings", ())
                if isinstance(settings, tuple):
                    settings = cls.process_settings.parse(settings)

            # when process_settings are a key to a process_settings_groups, use them instead
            groups = config_inst.x("process_settings_groups", {})
            if settings and cls.process_settings.serialize(settings) in groups.keys():
                settings = groups[cls.process_settings.serialize(settings)]
                if isinstance(settings, tuple):
                    settings = cls.process_settings.parse(settings)

            params["process_settings"] = settings

        return params

    def get_plot_parameters(self) -> DotDict:
        # convert parameters to usable values during plotting
        params = super().get_plot_parameters()
        dict_add_strict(params, "process_settings", self.process_settings)

        return params


<<<<<<< HEAD
class VariableSettingMixin():
=======
class VariablePlotSettingMixin(
    PlotBase,
    VariablesMixin,
):
>>>>>>> da3b4882
    """
    Mixin class for applying variable settings
    """

    variable_settings = MultiSettingsParameter(
        default=DotDict(),
        significant=False,
        description="parameter for changing different variable settings; format: "
        "'var1,option1=value1,option3=value3:var2,option2=value2'; options implemented: "
        "rebin; can also be the key of a mapping defined in 'variable_settings_groups; "
        "default: value of the 'default_variable_settings' if defined, else empty default",
        brace_expand=True,
    )

    @classmethod
    def resolve_param_values(cls, params):
        params = super().resolve_param_values(params)

        if "config_insts" not in params:
            return params
        config_inst = params["config_insts"][0]

        # resolve variable_settings
        # NOTE: we currently assume that variable_settings defaults and groups are the same for all
        # config instances
        if "variable_settings" in params:
            settings = params["variable_settings"]
            # when empty and default variable_settings are defined, use them instead
            if not settings and config_inst.x("default_variable_settings", ()):
                settings = config_inst.x("default_variable_settings", ())
                if isinstance(settings, tuple):
                    settings = cls.variable_settings.parse(settings)

            # when variable_settings are a key to a variable_settings_groups, use them instead
            groups = config_inst.x("variable_settings_groups", {})
            if settings and cls.variable_settings.serialize(settings) in groups.keys():
                settings = groups[cls.variable_settings.serialize(settings)]
                if isinstance(settings, tuple):
                    settings = cls.variable_settings.parse(settings)

            params["variable_settings"] = settings

        return params


class VariablePlotSettingMixin(
    VariableSettingMixin,
    VariablesMixin,
    PlotBase,
):
    """
    Mixin class for tasks creating plots for multiple variables.
    """

    def get_plot_parameters(self) -> DotDict:
        # convert parameters to usable values during plotting
        params = super().get_plot_parameters()
        dict_add_strict(params, "variable_settings", self.variable_settings)

        return params<|MERGE_RESOLUTION|>--- conflicted
+++ resolved
@@ -473,14 +473,7 @@
         return params
 
 
-<<<<<<< HEAD
 class VariableSettingMixin():
-=======
-class VariablePlotSettingMixin(
-    PlotBase,
-    VariablesMixin,
-):
->>>>>>> da3b4882
     """
     Mixin class for applying variable settings
     """
@@ -528,8 +521,8 @@
 
 class VariablePlotSettingMixin(
     VariableSettingMixin,
+    PlotBase,
     VariablesMixin,
-    PlotBase,
 ):
     """
     Mixin class for tasks creating plots for multiple variables.
