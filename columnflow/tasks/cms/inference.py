--- conflicted
+++ resolved
@@ -5,11 +5,8 @@
 """
 
 from __future__ import annotations
-<<<<<<< HEAD
-=======
 
 import collections
->>>>>>> 3fb4b872
 
 import law
 import order as od
@@ -17,26 +14,13 @@
 from columnflow.tasks.framework.base import AnalysisTask, wrapper_factory
 from columnflow.tasks.framework.inference import SerializeInferenceModelBase
 from columnflow.tasks.histograms import MergeHistograms
-<<<<<<< HEAD
-
-
-class CreateDatacards(SerializeInferenceModelBase):
-
-    resolution_task_cls = MergeHistograms
-=======
 from columnflow.inference.cms.datacard import DatacardWriter
 from columnflow.types import TYPE_CHECKING
 
 if TYPE_CHECKING:
     from columnflow.inference.cms.datacard import DatacardHists, ShiftHists
->>>>>>> 3fb4b872
-
-
-<<<<<<< HEAD
-        def basename(name: str, ext: str) -> str:
-            parts = [name, cat_obj.name]
-            if hooks_repr:
-=======
+
+
 class CreateDatacards(SerializeInferenceModelBase):
 
     resolution_task_cls = MergeHistograms
@@ -46,7 +30,6 @@
         def basename(cat_obj, name, ext):
             parts = [name, cat_obj.name]
             if (hooks_repr := self.hist_hooks_repr):
->>>>>>> 3fb4b872
                 parts.append(f"hooks_{hooks_repr}")
             if cat_obj.postfix is not None:
                 parts.append(cat_obj.postfix)
@@ -64,10 +47,6 @@
     @law.decorator.safe_output
     def run(self):
         import hist
-<<<<<<< HEAD
-        from columnflow.inference.cms.datacard import DatacardHists, ShiftHists, DatacardWriter
-=======
->>>>>>> 3fb4b872
 
         # prepare inputs and outputs
         inputs = self.input()
@@ -104,89 +83,20 @@
                     inputs[config_inst.name],
                 )
 
-<<<<<<< HEAD
-        # loop over all configs required by the datacard category and gather histograms
-        cat_obj = self.branch_data
-        datacard_hists: DatacardHists = {cat_obj.name: {}}
-
-        # step 1: gather histograms per process for each config
-        input_hists: dict[od.Config, dict[od.Process, hist.Hist]] = {}
-        for config_inst in self.config_insts:
-            # skip configs that are not required
-            if not cat_obj.config_data.get(config_inst.name):
-                continue
-            # load them
-            input_hists[config_inst] = self.load_process_hists(inputs, cat_obj, config_inst)
-
-        # step 2: apply hist hooks
-        input_hists = self.invoke_hist_hooks(input_hists)
-
-        # step 3: transform to nested histogram as expected by the datacard writer
-        for config_inst in input_hists.keys():
-            config_data = cat_obj.config_data.get(config_inst.name)
-
-            # determine leaf categories to gather
-            category_inst = config_inst.get_category(config_data.category)
-            leaf_category_insts = category_inst.get_leaf_categories() or [category_inst]
-
-            # start the transformation
-            proc_objs = list(cat_obj.processes)
-            if config_data.data_datasets and not cat_obj.data_from_processes:
-                proc_objs.append(self.inference_model_inst.process_spec(name="data"))
-            for proc_obj in proc_objs:
-                # get the corresponding process instance
-                if proc_obj.name == "data":
-                    process_inst = config_inst.get_process("data")
-                elif config_inst.name in proc_obj.config_data:
-                    process_inst = config_inst.get_process(proc_obj.config_data[config_inst.name].process)
-                else:
-                    # skip process objects that rely on data from a different config
-                    continue
-
-                # extract the histogram for the process
-                if not (h_proc := input_hists[config_inst].get(process_inst, None)):
-                    self.logger.warning(
-                        f"found no histogram to model datacard process '{proc_obj.name}', please check your "
-                        f"inference model '{self.inference_model}'",
-                    )
-=======
             # step 3
             for cat_obj in self.inference_model_inst.categories:
                 # skip if the variable is not used in this category
                 if not any(d.variable == variable for d in cat_obj.config_data.values()):
->>>>>>> 3fb4b872
                     continue
                 # cross check that all configs use the same variable (should already be guarded by the model validation)
                 assert all(d.variable == variable for d in cat_obj.config_data.values())
 
-<<<<<<< HEAD
-                # select relevant categories
-                h_proc = h_proc[{
-                    "category": [
-                        hist.loc(c.name)
-                        for c in leaf_category_insts
-                        if c.name in h_proc.axes["category"]
-                    ],
-                }][{"category": sum}]
-
-                # create the nominal hist
-                datacard_hists[cat_obj.name].setdefault(proc_obj.name, {}).setdefault(config_inst.name, {})
-                shift_hists: ShiftHists = datacard_hists[cat_obj.name][proc_obj.name][config_inst.name]
-                shift_hists["nominal"] = h_proc[{
-
-                    "shift": hist.loc(config_inst.get_shift("nominal").name),
-                }]
-
-                # no additional shifts need to be created for data
-                if proc_obj.name == "data":
-=======
                 # check which configs contribute to this category
                 config_insts = [
                     config_inst for config_inst in self.config_insts
                     if config_inst.name in cat_obj.config_data
                 ]
                 if not config_insts:
->>>>>>> 3fb4b872
                     continue
                 self.publish_message(f"processing inputs for category '{cat_obj.name}' with variable '{variable}'")
 
@@ -199,25 +109,6 @@
                     hook_kwargs={"variable_name": variable, "category_name": category},
                 )
 
-<<<<<<< HEAD
-                # create histograms per shift
-                for param_obj in proc_obj.parameters:
-                    # skip the parameter when varied hists are not needed
-                    if not self.inference_model_inst.require_shapes_for_parameter(param_obj):
-                        continue
-                    # store the varied hists
-                    shift_source = param_obj.config_data[config_inst.name].shift_source
-                    for d in ["up", "down"]:
-                        shift_hists[(param_obj.name, d)] = h_proc[{
-                            "shift": hist.loc(config_inst.get_shift(f"{shift_source}_{d}").name),
-                        }]
-
-        # forward objects to the datacard writer
-        outputs = self.output()
-        writer = DatacardWriter(self.inference_model_inst, datacard_hists)
-        with outputs["card"].localize("w") as tmp_card, outputs["shapes"].localize("w") as tmp_shapes:
-            writer.write(tmp_card.abspath, tmp_shapes.abspath, shapes_path_ref=outputs["shapes"].basename)
-=======
                 # step 5: transform to datacard format
                 datacard_hists: DatacardHists = {cat_obj.name: {}}
                 for config_inst in _input_hists.keys():
@@ -325,7 +216,6 @@
                 # eager cleanup
                 del _input_hists
             del input_hists
->>>>>>> 3fb4b872
 
 
 CreateDatacardsWrapper = wrapper_factory(
