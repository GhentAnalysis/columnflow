--- conflicted
+++ resolved
@@ -9,41 +9,12 @@
 import law
 import order as od
 
-<<<<<<< HEAD
-from columnflow.tasks.framework.base import Requirements, AnalysisTask, wrapper_factory
-from columnflow.tasks.framework.mixins import (
-    CalibratorsMixin, SelectorStepsMixin, ProducersMixin, MLModelsMixin, InferenceModelMixin,
-    HistHookMixin, WeightProducerMixin,
-)
-from columnflow.tasks.framework.remote import RemoteWorkflow
-from columnflow.tasks.histograms import MergeHistograms, MergeShiftedHistograms
-from columnflow.tasks.framework.plotting import VariableSettingMixin
-from columnflow.util import dev_sandbox, DotDict
-from columnflow.config_util import get_datasets_from_process
-from columnflow.plotting.plot_util import apply_variable_settings
-
-
-class CreateDatacards(
-    HistHookMixin,
-    InferenceModelMixin,
-    VariableSettingMixin,
-    WeightProducerMixin,
-    MLModelsMixin,
-    ProducersMixin,
-    SelectorStepsMixin,
-    CalibratorsMixin,
-    law.LocalWorkflow,
-    RemoteWorkflow,
-):
-    sandbox = dev_sandbox(law.config.get("analysis", "default_columnar_sandbox"))
-=======
 from columnflow.tasks.framework.base import AnalysisTask, wrapper_factory
 from columnflow.tasks.framework.inference import SerializeInferenceModelBase
 from columnflow.tasks.histograms import MergeHistograms
 
 
 class CreateDatacards(SerializeInferenceModelBase):
->>>>>>> da3b4882
 
     resolution_task_cls = MergeHistograms
 
@@ -75,25 +46,6 @@
 
         # loop over all configs required by the datacard category and gather histograms
         cat_obj = self.branch_data
-<<<<<<< HEAD
-        category_inst = self.config_inst.get_category(cat_obj.config_category)
-        variable_inst = self.config_inst.get_variable(cat_obj.config_variable)
-        leaf_category_insts = category_inst.get_leaf_categories() or [category_inst]
-
-        # histogram data per process
-        hists: dict[od.Process, hist.Hist] = dict()
-
-        # for applying variable settings
-        _apply_variable_settings = lambda hs: apply_variable_settings(hs, [variable_inst], self.variable_settings)
-
-        with self.publish_step(f"extracting {variable_inst.name} in {category_inst.name} ..."):
-            # loop over processes and forward them to any possible hist hooks
-            for proc_obj_name, inp in inputs.items():
-                if proc_obj_name == "data":
-                    # there is not process object for data
-                    proc_obj = None
-                    process_inst = self.config_inst.get_process("data")
-=======
         datacard_hists: DatacardHists = {cat_obj.name: {}}
 
         # step 1: gather histograms per process for each config
@@ -126,7 +78,6 @@
                     process_inst = config_inst.get_process("data")
                 elif config_inst.name in proc_obj.config_data:
                     process_inst = config_inst.get_process(proc_obj.config_data[config_inst.name].process)
->>>>>>> da3b4882
                 else:
                     # skip process objects that rely on data from a different config
                     continue
@@ -153,17 +104,10 @@
                 shift_hists: ShiftHists = datacard_hists[cat_obj.name][proc_obj.name][config_inst.name]
                 shift_hists["nominal"] = h_proc[{
 
-<<<<<<< HEAD
-                # apply variable settings to nominal
-                datacard_hists[proc_obj_name] = _apply_variable_settings(datacard_hists[proc_obj_name])
-
-                # stop here for data
-=======
                     "shift": hist.loc(config_inst.get_shift("nominal").name),
                 }]
 
                 # no additional shifts need to be created for data
->>>>>>> da3b4882
                 if proc_obj.name == "data":
                     continue
 
