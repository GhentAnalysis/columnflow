# coding: utf-8

"""
Task to produce and merge histograms.
"""

from __future__ import annotations

import luigi
import law

from columnflow.tasks.framework.base import Requirements, AnalysisTask, wrapper_factory
from columnflow.tasks.framework.mixins import (
    CalibratorClassesMixin, CalibratorsMixin, SelectorClassMixin, SelectorMixin, ReducerClassMixin, ReducerMixin,
    ProducerClassesMixin, ProducersMixin, VariablesMixin, DatasetShiftSourcesMixin, HistProducerClassMixin,
    HistProducerMixin, ChunkedIOMixin, MLModelsMixin,
<<<<<<< HEAD
    # ParamsCacheMixin,
=======
>>>>>>> 3fb4b872
)
from columnflow.tasks.framework.remote import RemoteWorkflow
from columnflow.tasks.framework.parameters import last_edge_inclusive_inst
from columnflow.tasks.framework.decorators import on_failure
from columnflow.tasks.reduction import ReducedEventsUser
from columnflow.tasks.production import ProduceColumns
from columnflow.tasks.ml import MLEvaluation
from columnflow.util import dev_sandbox


class _CreateHistograms(
<<<<<<< HEAD
    # ParamsCacheMixin
=======
>>>>>>> 3fb4b872
    ReducedEventsUser,
    ProducersMixin,
    MLModelsMixin,
    HistProducerMixin,
    ChunkedIOMixin,
    VariablesMixin,
    law.LocalWorkflow,
    RemoteWorkflow,
):
    """
    Base classes for :py:class:`CreateHistograms`.
    """


class CreateHistograms(_CreateHistograms):

    last_edge_inclusive = last_edge_inclusive_inst

    sandbox = dev_sandbox(law.config.get("analysis", "default_columnar_sandbox"))

    # upstream requirements
    reqs = Requirements(
        ReducedEventsUser.reqs,
        RemoteWorkflow.reqs,
        ProduceColumns=ProduceColumns,
        MLEvaluation=MLEvaluation,
    )

    missing_column_alias_strategy = "original"
    category_id_columns = {"category_ids"}
    invokes_hist_producer = True

    @law.util.classproperty
    def mandatory_columns(cls) -> set[str]:
        return set(cls.category_id_columns) | {"process_id"}

    @classmethod
    def check_histogram_compatibility(cls, h) -> None:
        # expected axis names and types
        import hist
        expected = {
            "category": hist.axis.StrCategory,
            "shift": hist.axis.StrCategory,
            "process": hist.axis.StrCategory,
        }
        axes = {ax.name: ax for ax in h.axes}
        for axis_name, axis_type in expected.items():
            if (ax := axes.get(axis_name)) is None:
                raise Exception(f"missing axis '{axis_name}' in histogram: {h}")
            if not isinstance(ax, axis_type):
                raise ValueError(f"axis '{axis_name}' must have type '{axis_type}', found '{type(ax)}'")

    def workflow_requires(self):
        reqs = super().workflow_requires()

        # require the full merge forest
        reqs["events"] = self.reqs.ProvideReducedEvents.req(self)

        if not self.pilot:
            if self.producer_insts:
                reqs["producers"] = [
                    self.reqs.ProduceColumns.req(
                        self,
                        producer=producer_inst.cls_name,
                        producer_inst=producer_inst,
                    )
                    for producer_inst in self.producer_insts
                    if producer_inst.produced_columns
                ]
            if self.ml_model_insts:
                reqs["ml"] = [
                    self.reqs.MLEvaluation.req(self, ml_model=ml_model_inst.cls_name)
                    for ml_model_inst in self.ml_model_insts
                ]

            # add hist_producer dependent requirements
            reqs["hist_producer"] = law.util.make_unique(law.util.flatten(
                self.hist_producer_inst.run_requires(task=self),
            ))

        return reqs

    def requires(self):
        reqs = {"events": self.reqs.ProvideReducedEvents.req(self)}

        if self.producer_insts:
            reqs["producers"] = [
                self.reqs.ProduceColumns.req(
                    self,
                    producer=producer_inst.cls_name,
                    producer_inst=producer_inst,
                )
                for producer_inst in self.producer_insts
                if producer_inst.produced_columns
            ]
        if self.ml_model_insts:
            reqs["ml"] = [
                self.reqs.MLEvaluation.req(self, ml_model=ml_model_inst.cls_name)
                for ml_model_inst in self.ml_model_insts
            ]

        # add hist_producer dependent requirements
        reqs["hist_producer"] = law.util.make_unique(law.util.flatten(
            self.hist_producer_inst.run_requires(task=self),
        ))

        return reqs

    workflow_condition = ReducedEventsUser.workflow_condition.copy()

    @workflow_condition.output
    def output(self):
        return {"hists": self.target(f"hist__vars_{self.variables_repr}__{self.branch}.pickle")}

    @law.decorator.notify
    @law.decorator.log
    @law.decorator.localize(input=True, output=False)
    @law.decorator.safe_output
    @on_failure(callback=lambda task: task.teardown_hist_producer_inst())
    def run(self):
        import numpy as np
        import awkward as ak
        from columnflow.columnar_util import (
            Route, update_ak_array, add_ak_aliases, has_ak_column, attach_coffea_behavior,
        )
        from columnflow.columnar_util_Ghent import remove_obj_overlap

        # prepare inputs
        inputs = self.input()

        # get IDs and names of all leaf categories
        leaf_category_map = {
            cat.id: cat.name
            for cat in self.config_inst.get_leaf_categories()
        }

        # declare output: dict of histograms
        histograms = {}

        # run the hist_producer setup
        self._array_function_post_init()
        hist_producer_reqs = self.hist_producer_inst.run_requires(task=self)
        reader_targets = self.hist_producer_inst.run_setup(
            task=self,
            reqs=hist_producer_reqs,
            inputs=luigi.task.getpaths(hist_producer_reqs),
        )

        # create a temp dir for saving intermediate files
        tmp_dir = law.LocalDirectoryTarget(is_tmp=True)
        tmp_dir.touch()

        # get shift dependent aliases
        aliases = self.local_shift_inst.x("column_aliases", {})

        # define columns that need to be read
        read_columns = {Route("process_id")}
        read_columns |= set(map(Route, self.category_id_columns))
        read_columns |= set(self.hist_producer_inst.used_columns)
        read_columns |= set(map(Route, aliases.values()))
        read_columns |= {
            Route(inp)
            for variable_inst in (
                self.config_inst.get_variable(var_name)
                for var_name in law.util.flatten(self.variable_tuples.values())
            )
            for inp in ((
                {variable_inst.expression}
                if isinstance(variable_inst.expression, str)
                else set()
            ) | set(
                # read requested input columns if defined
                variable_inst.x("inputs", []),
            ))
        }

        # empty arrays to use when input files have no entries
        empty_i32 = ak.Array(np.array([], dtype=np.int32))
        empty_f32 = ak.Array(np.array([], dtype=np.float32))

        # iterate over chunks of events and diffs
        file_targets = [inputs["events"]["events"]]
        if self.producer_insts:
            file_targets.extend([inp["columns"] for inp in inputs["producers"]])
        if self.ml_model_insts:
            file_targets.extend([inp["mlcolumns"] for inp in inputs["ml"]])

        # prepare inputs for localization
        with law.localize_file_targets([*file_targets, *reader_targets.values()], mode="r") as inps:
            for (events, *columns), pos in self.iter_chunked_io(
                [inp.abspath for inp in inps],
                source_type=len(file_targets) * ["awkward_parquet"] + [None] * len(reader_targets),
                read_columns=(len(file_targets) + len(reader_targets)) * [read_columns],
                chunk_size=self.hist_producer_inst.get_min_chunk_size(),
            ):
                # optional check for overlapping inputs
                if self.check_overlapping_inputs:
                    self.raise_if_overlapping([events] + list(columns))

                # add additional columns
                events, *columns = remove_obj_overlap(events, *columns)
                events = update_ak_array(events, *columns)

                # add aliases
                events = add_ak_aliases(
                    events,
                    aliases,
                    remove_src=True,
                    missing_strategy=self.missing_column_alias_strategy,
                )

                # invoke the hist producer, potentially updating columns and creating the event weight
                events = attach_coffea_behavior(events)
                events, weight = self.hist_producer_inst(events, task=self)

                # merge category ids and check that they are defined as leaf categories
                category_ids = ak.concatenate(
                    [Route(c).apply(events) for c in self.category_id_columns],
                    axis=-1,
                )
                unique_category_ids = np.unique(ak.flatten(category_ids))
                if any(cat_id not in leaf_category_map for cat_id in unique_category_ids):
                    undefined_category_ids = list(map(str, set(unique_category_ids) - set(leaf_category_map)))
                    raise ValueError(
                        f"category_ids column contains ids {','.join(undefined_category_ids)} that are either not "
                        "known to the config at all, or not as leaf categories (i.e., they have child categories); "
                        "please ensure that category_ids only contains ids of known leaf categories",
                    )

                # define and fill histograms, taking into account multiple axes
                for var_key, var_names in self.variable_tuples.items():
                    # get variable instances
                    variable_insts = [self.config_inst.get_variable(var_name) for var_name in var_names]

                    if var_key not in histograms:
                        # create the histogram in the first chunk
                        histograms[var_key] = self.hist_producer_inst.run_create_hist(variable_insts, task=self)

                    # mask events and weights when selection expressions are found
                    masked_events = events
                    masked_weights = weight
                    masked_category_ids = category_ids
                    for variable_inst in variable_insts:
                        sel = variable_inst.selection
                        if sel == "1":
                            continue
                        if not callable(sel):
                            raise ValueError(f"invalid selection '{sel}', for now only callables are supported")
                        mask = sel(masked_events)
                        masked_events = masked_events[mask]
                        masked_weights = masked_weights[mask]
                        masked_category_ids = masked_category_ids[mask]

                    # broadcast arrays so that each event can be filled for all its categories
                    fill_data = {
                        "category": masked_category_ids,
                        "process": masked_events.process_id,
                        "shift": self.global_shift_inst.id,
                        "weight": masked_weights,
                    }
                    for variable_inst in variable_insts:
                        # prepare the expression
                        expr = variable_inst.expression
                        if isinstance(expr, str):
                            route = Route(expr)
                            def expr(events, *args, **kwargs):
                                if len(events) == 0 and not has_ak_column(events, route):
                                    return empty_i32 if variable_inst.discrete_x else empty_f32
                                return route.apply(events, null_value=variable_inst.null_value)
                        # apply it
                        fill_data[variable_inst.name] = expr(masked_events)

                    # let the hist producer fill it
                    self.hist_producer_inst.run_fill_hist(histograms[var_key], fill_data, task=self)

        # post-process the histograms
        for var_key in self.variable_tuples.keys():
            histograms[var_key] = self.hist_producer_inst.run_post_process_hist(histograms[var_key], task=self)

            # check the format after post-processing if no merged preprocessing will take place
            if (
                not self.hist_producer_inst.skip_compatibility_check and
                not callable(self.hist_producer_inst.post_process_merged_hist_func)
            ):
                self.check_histogram_compatibility(histograms[var_key])

        # teardown the hist producer
        self.teardown_hist_producer_inst()

        # merge output files
        self.output()["hists"].dump(histograms, formatter="pickle")


# overwrite class defaults
check_overlap_tasks = law.config.get_expanded("analysis", "check_overlapping_inputs", [], split_csv=True)
CreateHistograms.check_overlapping_inputs = ChunkedIOMixin.check_overlapping_inputs.copy(
    default=CreateHistograms.task_family in check_overlap_tasks,
    add_default_to_description=True,
)

CreateHistogramsWrapper = wrapper_factory(
    base_cls=AnalysisTask,
    require_cls=CreateHistograms,
    enable=["configs", "skip_configs", "datasets", "skip_datasets", "shifts", "skip_shifts"],
)


class _MergeHistograms(
    CalibratorsMixin,
    SelectorMixin,
    ReducerMixin,
    ProducersMixin,
    MLModelsMixin,
    HistProducerMixin,
    VariablesMixin,
    law.LocalWorkflow,
    RemoteWorkflow,
):
    """
    Base classes for :py:class:`MergeHistograms`.
    """


class MergeHistograms(_MergeHistograms):

    only_missing = luigi.BoolParameter(
        default=False,
        description="when True, identify missing variables first and only require histograms of "
        "missing ones; default: False",
    )
    remove_previous = luigi.BoolParameter(
        default=False,
        significant=False,
        description="when True, remove particular input histograms after merging; default: False",
    )

    sandbox = dev_sandbox(law.config.get("analysis", "default_columnar_sandbox"))

    # upstream requirements
    reqs = Requirements(
        RemoteWorkflow.reqs,
        CreateHistograms=CreateHistograms,
    )

    @classmethod
    def req_params(cls, inst: AnalysisTask, **kwargs) -> dict:
        _prefer_cli = law.util.make_set(kwargs.get("_prefer_cli", [])) | {"variables"}
        kwargs["_prefer_cli"] = _prefer_cli
        return super().req_params(inst, **kwargs)

    def create_branch_map(self):
        # create a dummy branch map so that this task could be submitted as a job
        return {0: None}

    def _get_variables(self):
        if self.is_workflow():
            return self.as_branch()._get_variables()

        variables = self.variables

        # optional dynamic behavior: determine not yet created variables and require only those
        if self.only_missing:
            missing = self.output()["hists"].count(existing=False, keys=True)[1]
            variables = sorted(missing, key=variables.index)

        return variables

    def workflow_requires(self):
        reqs = super().workflow_requires()

        if not self.pilot:
            variables = self._get_variables()
            if variables:
                reqs["hists"] = self.reqs.CreateHistograms.req_different_branching(
                    self,
                    branch=-1,
                    variables=tuple(variables),
                )

        return reqs

    def requires(self):
        variables = self._get_variables()
        if not variables:
            return []

        return self.reqs.CreateHistograms.req_different_branching(
            self,
            branch=-1,
            variables=tuple(variables),
            workflow="local",
        )

    def output(self):
        return {
            "hists": law.SiblingFileCollection({
                variable_name: self.target(f"hist__var_{variable_name}.pickle")
                for variable_name in self.variables
            }),
        }

    @law.decorator.notify
    @law.decorator.log
    def run(self):
        # preare inputs and outputs
        inputs = self.input()["collection"]
        outputs = self.output()

        # load input histograms
        hists = [
            inp["hists"].load(formatter="pickle")
            for inp in self.iter_progress(inputs.targets.values(), len(inputs), reach=(0, 50))
        ]

        # create a separate file per output variable
        variable_names = list(hists[0].keys())
        for variable_name in self.iter_progress(variable_names, len(variable_names), reach=(50, 100)):
            self.publish_message(f"merging histograms for '{variable_name}'")

            # merge them
            variable_hists = [h[variable_name] for h in hists]
            merged = sum(variable_hists[1:], variable_hists[0].copy())

            # post-process the merged histogram
            merged = self.hist_producer_inst.run_post_process_merged_hist(merged, task=self)

            # ensure the format is compatible
            if not self.hist_producer_inst.skip_compatibility_check:
                CreateHistograms.check_histogram_compatibility(merged)

            # write the output
            outputs["hists"][variable_name].dump(merged, formatter="pickle")

        # optionally remove inputs
        if self.remove_previous:
            inputs.remove()


MergeHistogramsWrapper = wrapper_factory(
    base_cls=AnalysisTask,
    require_cls=MergeHistograms,
    enable=["configs", "skip_configs", "datasets", "skip_datasets", "shifts", "skip_shifts"],
)


class _MergeShiftedHistograms(
    DatasetShiftSourcesMixin,
    CalibratorClassesMixin,
    SelectorClassMixin,
    ReducerClassMixin,
    ProducerClassesMixin,
    MLModelsMixin,
    HistProducerClassMixin,
    VariablesMixin,
    law.LocalWorkflow,
    RemoteWorkflow,
):
    """
    Base classes for :py:class:`MergeShiftedHistograms`.
    """

<<<<<<< HEAD

class MergeShiftedHistograms(_MergeShiftedHistograms):

    sandbox = dev_sandbox(law.config.get("analysis", "default_columnar_sandbox"))

=======

class MergeShiftedHistograms(_MergeShiftedHistograms):

    sandbox = dev_sandbox(law.config.get("analysis", "default_columnar_sandbox"))

>>>>>>> 3fb4b872
    # use the MergeHistograms task to trigger upstream TaskArrayFunction initialization
    resolution_task_cls = MergeHistograms

    # upstream requirements
    reqs = Requirements(
        RemoteWorkflow.reqs,
        MergeHistograms=MergeHistograms,
    )

    def create_branch_map(self):
        # create a dummy branch map so that this task can run as a job
        return {0: None}

    def workflow_requires(self):
        reqs = super().workflow_requires()

        if not self.pilot:
            # add nominal and both directions per shift source
            for shift in ["nominal"] + self.shifts:
                reqs[shift] = self.reqs.MergeHistograms.req(self, shift=shift, _prefer_cli={"variables"})

        return reqs

    def requires(self):
        return {
            shift: self.reqs.MergeHistograms.req(self, shift=shift, _prefer_cli={"variables"})
            for shift in ["nominal"] + self.shifts
        }

    def output(self):
        return {
            "hists": law.SiblingFileCollection({
                variable_name: self.target(f"hists__{variable_name}.pickle")
                for variable_name in self.variables
            }),
        }

    @law.decorator.notify
    @law.decorator.log
    def run(self):
        # preare inputs and outputs
        inputs = self.input()
        outputs = self.output()["hists"].targets

        for variable_name, outp in self.iter_progress(outputs.items(), len(outputs)):
            with self.publish_step(f"merging histograms for '{variable_name}' ..."):
                # load hists
                variable_hists = [
                    coll["hists"].targets[variable_name].load(formatter="pickle")
                    for coll in inputs.values()
                ]

                # merge and write the output
                merged = sum(variable_hists[1:], variable_hists[0].copy())
                outp.dump(merged, formatter="pickle")


MergeShiftedHistogramsWrapper = wrapper_factory(
    base_cls=AnalysisTask,
    require_cls=MergeShiftedHistograms,
    enable=["configs", "skip_configs", "datasets", "skip_datasets"],
)<|MERGE_RESOLUTION|>--- conflicted
+++ resolved
@@ -14,10 +14,6 @@
     CalibratorClassesMixin, CalibratorsMixin, SelectorClassMixin, SelectorMixin, ReducerClassMixin, ReducerMixin,
     ProducerClassesMixin, ProducersMixin, VariablesMixin, DatasetShiftSourcesMixin, HistProducerClassMixin,
     HistProducerMixin, ChunkedIOMixin, MLModelsMixin,
-<<<<<<< HEAD
-    # ParamsCacheMixin,
-=======
->>>>>>> 3fb4b872
 )
 from columnflow.tasks.framework.remote import RemoteWorkflow
 from columnflow.tasks.framework.parameters import last_edge_inclusive_inst
@@ -29,10 +25,6 @@
 
 
 class _CreateHistograms(
-<<<<<<< HEAD
-    # ParamsCacheMixin
-=======
->>>>>>> 3fb4b872
     ReducedEventsUser,
     ProducersMixin,
     MLModelsMixin,
@@ -494,19 +486,11 @@
     Base classes for :py:class:`MergeShiftedHistograms`.
     """
 
-<<<<<<< HEAD
 
 class MergeShiftedHistograms(_MergeShiftedHistograms):
 
     sandbox = dev_sandbox(law.config.get("analysis", "default_columnar_sandbox"))
 
-=======
-
-class MergeShiftedHistograms(_MergeShiftedHistograms):
-
-    sandbox = dev_sandbox(law.config.get("analysis", "default_columnar_sandbox"))
-
->>>>>>> 3fb4b872
     # use the MergeHistograms task to trigger upstream TaskArrayFunction initialization
     resolution_task_cls = MergeHistograms
 
