--- conflicted
+++ resolved
@@ -155,11 +155,7 @@
         inputs = self.input()
 
         # get IDs and names of all leaf categories
-<<<<<<< HEAD
-        category_map = {
-=======
         leaf_category_map = {
->>>>>>> 578d8b7f
             cat.id: cat.name
             for cat in self.config_inst.get_leaf_categories()
         }
@@ -248,20 +244,12 @@
                     axis=-1,
                 )
                 unique_category_ids = np.unique(ak.flatten(category_ids))
-<<<<<<< HEAD
-                if any(cat_id not in category_map for cat_id in unique_category_ids):
-                    undefined_category_ids = set(unique_category_ids) - set(category_map)
-                    raise ValueError(
-                        f"category ids {', '.join(undefined_category_ids)} in category id column are not defined as "
-                        "leaf categories in the config_inst",
-=======
                 if any(cat_id not in leaf_category_map for cat_id in unique_category_ids):
                     undefined_category_ids = list(map(str, set(unique_category_ids) - set(leaf_category_map)))
                     raise ValueError(
                         f"category_ids column contains ids {','.join(undefined_category_ids)} that are either not "
                         "known to the config at all, or not as leaf categories (i.e., they have child categories); "
                         "please ensure that category_ids only contains ids of known leaf categories",
->>>>>>> 578d8b7f
                     )
 
                 # define and fill histograms, taking into account multiple axes
