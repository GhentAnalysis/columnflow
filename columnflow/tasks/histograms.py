# coding: utf-8

"""
Task to produce and merge histograms.
"""

from __future__ import annotations

import luigi
import law

from columnflow.tasks.framework.base import Requirements, AnalysisTask, DatasetTask, wrapper_factory
from columnflow.tasks.framework.mixins import (
    CalibratorsMixin, SelectorStepsMixin, ProducersMixin, MLModelsMixin, VariablesMixin,
    ShiftSourcesMixin, WeightProducerMixin, ChunkedIOMixin
)
from columnflow.tasks.framework.remote import RemoteWorkflow
from columnflow.tasks.framework.parameters import last_edge_inclusive_inst
from columnflow.tasks.reduction import ReducedEventsUser
from columnflow.tasks.production import ProduceColumns
from columnflow.tasks.ml import MLEvaluation
from columnflow.util import dev_sandbox
from columnflow.hist_util import create_hist_from_variables


class CreateHistograms(
    VariablesMixin,
    WeightProducerMixin,
    MLModelsMixin,
    ProducersMixin,
    ReducedEventsUser,
    ChunkedIOMixin,
    law.LocalWorkflow,
    RemoteWorkflow,
):
    last_edge_inclusive = last_edge_inclusive_inst

    sandbox = dev_sandbox(law.config.get("analysis", "default_columnar_sandbox"))

    # upstream requirements
    reqs = Requirements(
        ReducedEventsUser.reqs,
        RemoteWorkflow.reqs,
        ProduceColumns=ProduceColumns,
        MLEvaluation=MLEvaluation,
    )

    # strategy for handling missing source columns when adding aliases on event chunks
    missing_column_alias_strategy = "original"

    # names of columns that contain category ids
    # (might become a parameter at some point)
    category_id_columns = {"category_ids"}

    # register sandbox and shifts found in the chosen weight producer to this task
    register_weight_producer_sandbox = True
    register_weight_producer_shifts = True

    @law.util.classproperty
    def mandatory_columns(cls) -> set[str]:
        return set(cls.category_id_columns) | {"process_id"}

    def workflow_requires(self):
        reqs = super().workflow_requires()

        # require the full merge forest
        reqs["events"] = self.reqs.ProvideReducedEvents.req(self)

        if not self.pilot:
            if self.producer_insts:
                reqs["producers"] = [
                    self.reqs.ProduceColumns.req(self, producer=producer_inst.cls_name)
                    for producer_inst in self.producer_insts
                    if producer_inst.produced_columns
                ]
            if self.ml_model_insts:
                reqs["ml"] = [
                    self.reqs.MLEvaluation.req(self, ml_model=ml_model_inst.cls_name)
                    for ml_model_inst in self.ml_model_insts
                ]

            # add weight_producer dependent requirements
            reqs["weight_producer"] = law.util.make_unique(law.util.flatten(self.weight_producer_inst.run_requires()))

        return reqs

    def requires(self):
        reqs = {"events": self.reqs.ProvideReducedEvents.req(self)}

        if self.producer_insts:
            reqs["producers"] = [
                self.reqs.ProduceColumns.req(self, producer=producer_inst.cls_name)
                for producer_inst in self.producer_insts
                if producer_inst.produced_columns
            ]
        if self.ml_model_insts:
            reqs["ml"] = [
                self.reqs.MLEvaluation.req(self, ml_model=ml_model_inst.cls_name)
                for ml_model_inst in self.ml_model_insts
            ]

        # add weight_producer dependent requirements
        reqs["weight_producer"] = law.util.make_unique(law.util.flatten(self.weight_producer_inst.run_requires()))

        return reqs

    workflow_condition = ReducedEventsUser.workflow_condition.copy()

    @workflow_condition.output
    def output(self):
        return {"hists": self.target(f"hist__vars_{self.variables_repr}__{self.branch}.pickle")}

    @law.decorator.notify
    @law.decorator.log
    @law.decorator.localize(input=True, output=False)
    @law.decorator.safe_output
    def run(self):
        import numpy as np
        import awkward as ak
        from columnflow.columnar_util import (
            Route, update_ak_array, add_ak_aliases, has_ak_column, attach_coffea_behavior,
        )
        from columnflow.hist_util import fill_hist

        # prepare inputs
        inputs = self.input()

        # declare output: dict of histograms
        histograms = {}

        # run the weight_producer setup
        producer_reqs = self.weight_producer_inst.run_requires()
        reader_targets = self.weight_producer_inst.run_setup(producer_reqs, luigi.task.getpaths(producer_reqs))

        # create a temp dir for saving intermediate files
        tmp_dir = law.LocalDirectoryTarget(is_tmp=True)
        tmp_dir.touch()

        # get shift dependent aliases
        aliases = self.local_shift_inst.x("column_aliases", {})

        # define columns that need to be read
        read_columns = {Route("process_id")}
        read_columns |= set(map(Route, self.category_id_columns))
        read_columns |= set(self.weight_producer_inst.used_columns)
        read_columns |= set(map(Route, aliases.values()))
        read_columns |= {
            Route(inp)
            for variable_inst in (
                self.config_inst.get_variable(var_name)
                for var_name in law.util.flatten(self.variable_tuples.values())
            )
            for inp in ((
                {variable_inst.expression}
                if isinstance(variable_inst.expression, str)
                # for variable_inst with custom expressions, read columns declared via aux key
                else set(variable_inst.x("inputs", []))
            ) | (
                # for variable_inst with selection, read columns declared via aux key
                set(variable_inst.x("inputs", []))
                if variable_inst.selection != "1"
                else set()
            ))
        }

        # empty float array to use when input files have no entries
        empty_f32 = ak.Array(np.array([], dtype=np.float32))

        # iterate over chunks of events and diffs
        file_targets = [inputs["events"]["events"]]
        if self.producer_insts:
            file_targets.extend([inp["columns"] for inp in inputs["producers"]])
        if self.ml_model_insts:
            file_targets.extend([inp["mlcolumns"] for inp in inputs["ml"]])

        # prepare inputs for localization
        with law.localize_file_targets(
            [*file_targets, *reader_targets.values()],
            mode="r",
        ) as inps:
            for (events, *columns), pos in self.iter_chunked_io(
                [inp.abspath for inp in inps],
                source_type=len(file_targets) * ["awkward_parquet"] + [None] * len(reader_targets),
                read_columns=(len(file_targets) + len(reader_targets)) * [read_columns],
                chunk_size=self.weight_producer_inst.get_min_chunk_size(),
            ):
                # optional check for overlapping inputs
                if self.check_overlapping_inputs:
                    self.raise_if_overlapping([events] + list(columns))

                # add additional columns
                events = update_ak_array(events, *columns)

                # add aliases
                events = add_ak_aliases(
                    events,
                    aliases,
                    remove_src=True,
                    missing_strategy=self.missing_column_alias_strategy,
                )

                # attach coffea behavior aiding functional variable expressions
                events = attach_coffea_behavior(events)

                # build the full event weight
                if hasattr(self.weight_producer_inst, "skip_func") and not self.weight_producer_inst.skip_func():
                    events, weight = self.weight_producer_inst(events)
                else:
                    weight = ak.Array(np.ones(len(events), dtype=np.float32))

                # define and fill histograms, taking into account multiple axes
                for var_key, var_names in self.variable_tuples.items():
                    # get variable instances
                    variable_insts = [self.config_inst.get_variable(var_name) for var_name in var_names]

                    if var_key not in histograms:
                        # create the histogram in the first chunk
                        histograms[var_key] = create_hist_from_variables(
                            *variable_insts,
                            int_cat_axes=("category", "process", "shift"),
                        )

                    # mask events and weights when selection expressions are found
                    masked_events = events
                    masked_weights = weight
                    for variable_inst in variable_insts:
                        sel = variable_inst.selection
                        if sel == "1":
                            continue
                        if not callable(sel):
                            raise ValueError(
                                f"invalid selection '{sel}', for now only callables are supported",
                            )
                        mask = sel(masked_events)
                        masked_events = masked_events[mask]
                        masked_weights = masked_weights[mask]

                    # merge category ids
                    category_ids = ak.concatenate(
                        [Route(c).apply(masked_events) for c in self.category_id_columns],
                        axis=-1,
                    )

                    # broadcast arrays so that each event can be filled for all its categories
                    fill_data = {
                        "category": category_ids,
                        "process": masked_events.process_id,
                        "shift": np.ones(len(masked_events), dtype=np.int32) * self.global_shift_inst.id,
                        "weight": masked_weights,
                    }
                    for variable_inst in variable_insts:
                        # prepare the expression
                        expr = variable_inst.expression
                        if isinstance(expr, str):
                            route = Route(expr)
                            def expr(events, *args, **kwargs):
                                if len(events) == 0 and not has_ak_column(events, route):
                                    return empty_f32
                                return route.apply(events, null_value=variable_inst.null_value)
                        # apply it
                        fill_data[variable_inst.name] = expr(masked_events)

                    # fill it
                    fill_hist(
                        histograms[var_key],
                        fill_data,
                        last_edge_inclusive=self.last_edge_inclusive,
                    )

        # merge output files
        self.output()["hists"].dump(histograms, formatter="pickle")


# overwrite class defaults
check_overlap_tasks = law.config.get_expanded("analysis", "check_overlapping_inputs", [], split_csv=True)
CreateHistograms.check_overlapping_inputs = ChunkedIOMixin.check_overlapping_inputs.copy(
    default=CreateHistograms.task_family in check_overlap_tasks,
    add_default_to_description=True,
)


CreateHistogramsWrapper = wrapper_factory(
    base_cls=AnalysisTask,
    require_cls=CreateHistograms,
    enable=["configs", "skip_configs", "datasets", "skip_datasets", "shifts", "skip_shifts"],
)


class MergeHistograms(
    VariablesMixin,
    WeightProducerMixin,
    MLModelsMixin,
    ProducersMixin,
    SelectorStepsMixin,
    CalibratorsMixin,
    DatasetTask,
    law.LocalWorkflow,
    RemoteWorkflow,
):
<<<<<<< HEAD
    only_missing = luigi.BoolParameter(
        default=False,
        description="when True, identify missing variables first and only require histograms of "
        "missing ones; default: False",
    )
    remove_previous = luigi.BoolParameter(
        default=False,
        significant=False,
        description="when True, remove particular input histograms after merging; default: False",
    )

=======
>>>>>>> 97fe0dd9
    sandbox = dev_sandbox(law.config.get("analysis", "default_columnar_sandbox"))

    # upstream requirements
    reqs = Requirements(
        RemoteWorkflow.reqs,
        CreateHistograms=CreateHistograms,
    )

    @classmethod
    def req_params(cls, inst: AnalysisTask, **kwargs) -> dict:
        _prefer_cli = law.util.make_set(kwargs.get("_prefer_cli", [])) | {"variables"}
        kwargs["_prefer_cli"] = _prefer_cli
        return super().req_params(inst, **kwargs)

    def create_branch_map(self):
        # create a dummy branch map so that this task could be submitted as a job
        return {0: None}

    def _get_variables(self):
        if self.is_workflow():
            return self.as_branch()._get_variables()

        variables = self.variables

        # optional dynamic behavior: determine not yet created variables and require only those
        if self.only_missing:
            missing = self.output()["hists"].count(existing=False, keys=True)[1]
            variables = sorted(missing, key=variables.index)

        return variables

    def workflow_requires(self):
        reqs = super().workflow_requires()

        if not self.pilot:
            variables = self._get_variables()
            if variables:
                reqs["hists"] = self.reqs.CreateHistograms.req_different_branching(
                    self,
                    branch=-1,
                    variables=tuple(variables),
                )

        return reqs

    def requires(self):
        variables = self._get_variables()
        if not variables:
            return []

        return self.reqs.CreateHistograms.req_different_branching(
            self,
            branch=-1,
            variables=tuple(variables),
            workflow="local",
        )

    def output(self):
        return {"hists": law.SiblingFileCollection({
            variable_name: self.target(f"hist__var_{variable_name}.pickle")
            for variable_name in self.variables
        })}

    @law.decorator.notify
    @law.decorator.log
    def run(self):
        # preare inputs and outputs
        inputs = self.input()["collection"]
        outputs = self.output()

        # load input histograms
        hists = [
            inp["hists"].load(formatter="pickle")
            for inp in self.iter_progress(inputs.targets.values(), len(inputs), reach=(0, 50))
        ]

        # create a separate file per output variable
        variable_names = list(hists[0].keys())
        for variable_name in self.iter_progress(variable_names, len(variable_names), reach=(50, 100)):
            self.publish_message(f"merging histograms for '{variable_name}'")

            variable_hists = [h[variable_name] for h in hists]
            merged = sum(variable_hists[1:], variable_hists[0].copy())
            outputs["hists"][variable_name].dump(merged, formatter="pickle")

        # optionally remove inputs
        if self.remove_previous:
            inputs.remove()


MergeHistogramsWrapper = wrapper_factory(
    base_cls=AnalysisTask,
    require_cls=MergeHistograms,
    enable=["configs", "skip_configs", "datasets", "skip_datasets", "shifts", "skip_shifts"],
)


class MergeShiftedHistograms(
    VariablesMixin,
    ShiftSourcesMixin,
    WeightProducerMixin,
    MLModelsMixin,
    ProducersMixin,
    SelectorStepsMixin,
    CalibratorsMixin,
    DatasetTask,
    law.LocalWorkflow,
    RemoteWorkflow,
):
    sandbox = dev_sandbox(law.config.get("analysis", "default_columnar_sandbox"))

    # disable the shift parameter
    shift = None
    effective_shift = None
    allow_empty_shift = True

    # allow only running on nominal
    allow_empty_shift_sources = True

    # upstream requirements
    reqs = Requirements(
        RemoteWorkflow.reqs,
        MergeHistograms=MergeHistograms,
    )

    def create_branch_map(self):
        # create a dummy branch map so that this task could as a job
        return {0: None}

    def workflow_requires(self):
        reqs = super().workflow_requires()

        # add nominal and both directions per shift source
        for shift in ["nominal"] + self.shifts:
            reqs[shift] = self.reqs.MergeHistograms.req(self, shift=shift, _prefer_cli={"variables"})

        return reqs

    def requires(self):
        return {
            shift: self.reqs.MergeHistograms.req(self, shift=shift, _prefer_cli={"variables"})
            for shift in ["nominal"] + self.shifts
        }

    def store_parts(self) -> law.util.InsertableDict:
        parts = super().store_parts()
        parts.insert_after("dataset", "shift_sources", f"shifts_{self.shift_sources_repr}")
        return parts

    def output(self):
        return {"hists": law.SiblingFileCollection({
            variable_name: self.target(f"shifted_hist__{variable_name}.pickle")
            for variable_name in self.variables
        })}

    @law.decorator.notify
    @law.decorator.log
    def run(self):
        # preare inputs and outputs
        inputs = self.input()
        outputs = self.output()["hists"].targets

        for variable_name, outp in self.iter_progress(outputs.items(), len(outputs)):
            self.publish_message(f"merging histograms for '{variable_name}'")

            # load hists
            variable_hists = [
                coll["hists"].targets[variable_name].load(formatter="pickle")
                for coll in inputs.values()
            ]

            # merge and write the output
            merged = sum(variable_hists[1:], variable_hists[0].copy())
            outp.dump(merged, formatter="pickle")


MergeShiftedHistogramsWrapper = wrapper_factory(
    base_cls=AnalysisTask,
    require_cls=MergeShiftedHistograms,
    enable=["configs", "skip_configs", "datasets", "skip_datasets"],
)<|MERGE_RESOLUTION|>--- conflicted
+++ resolved
@@ -297,7 +297,6 @@
     law.LocalWorkflow,
     RemoteWorkflow,
 ):
-<<<<<<< HEAD
     only_missing = luigi.BoolParameter(
         default=False,
         description="when True, identify missing variables first and only require histograms of "
@@ -309,8 +308,6 @@
         description="when True, remove particular input histograms after merging; default: False",
     )
 
-=======
->>>>>>> 97fe0dd9
     sandbox = dev_sandbox(law.config.get("analysis", "default_columnar_sandbox"))
 
     # upstream requirements
