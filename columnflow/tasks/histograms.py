--- conflicted
+++ resolved
@@ -21,11 +21,7 @@
 from columnflow.tasks.reduction import ReducedEventsUser
 from columnflow.tasks.production import ProduceColumns
 from columnflow.tasks.ml import MLEvaluation
-<<<<<<< HEAD
 from columnflow.hist_util import update_ax_labels, sum_hists
-=======
-from columnflow.hist_util import sum_hists
->>>>>>> e7642655
 from columnflow.util import dev_sandbox
 
 
@@ -466,10 +462,6 @@
             update_ax_labels(variable_hists, self.config_inst, variable_name)
 
             # merge them
-<<<<<<< HEAD
-=======
-            variable_hists = [h[variable_name] for h in hists]
->>>>>>> e7642655
             merged = sum_hists(variable_hists)
 
             # post-process the merged histogram
