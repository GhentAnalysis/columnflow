--- conflicted
+++ resolved
@@ -6,10 +6,7 @@
 
 from __future__ import annotations
 
-<<<<<<< HEAD
-=======
 import luigi
->>>>>>> 0eb140c0
 import law
 
 from columnflow.tasks.framework.base import Requirements, AnalysisTask, DatasetTask, wrapper_factory
