--- conflicted
+++ resolved
@@ -23,19 +23,15 @@
 from columnflow.tasks.framework.remote import RemoteWorkflow
 from columnflow.tasks.framework.decorators import view_output_plots
 from columnflow.tasks.framework.parameters import last_edge_inclusive_inst
-<<<<<<< HEAD
 from columnflow.tasks.external import GetDatasetLFNs
 from columnflow.tasks.selection import SelectEvents
 from columnflow.tasks.calibration import CalibrateEvents
 from columnflow.production import Producer
 from columnflow.util import DotDict, dev_sandbox, maybe_import
 
+from columnflow.hist_util import create_hist_from_variables
+
 np = maybe_import("numpy")
-=======
-from columnflow.tasks.selection import MergeSelectionMasks
-from columnflow.util import DotDict, dev_sandbox
-from columnflow.hist_util import create_hist_from_variables
->>>>>>> ecb6aec0
 
 
 class CreateCutflowHistograms(
@@ -93,8 +89,6 @@
     # strategy for handling missing source columns when adding aliases on event chunks
     missing_column_alias_strategy = "original"
 
-<<<<<<< HEAD
-=======
     # strategy for handling selector steps not defined by selectors
     missing_selector_step_strategy = luigi.ChoiceParameter(
         significant=False,
@@ -112,7 +106,6 @@
         # dummy branch map
         return [None]
 
->>>>>>> ecb6aec0
     def workflow_requires(self):
         reqs = super().workflow_requires()
         reqs["lfns"] = self.reqs.GetDatasetLFNs.req(self)
@@ -162,12 +155,9 @@
     def run(self):
         import numpy as np
         import awkward as ak
-<<<<<<< HEAD
-        from columnflow.columnar_util import Route, add_ak_aliases, fill_hist, mandatory_coffea_columns, update_ak_array
-=======
-        from columnflow.columnar_util import Route, add_ak_aliases, has_ak_column
+        from columnflow.columnar_util import Route, add_ak_aliases, mandatory_coffea_columns
+        from columnflow.columnar_util import update_ak_array, has_ak_column
         from columnflow.hist_util import fill_hist
->>>>>>> ecb6aec0
 
         # prepare inputs and outputs
         inputs = self.input()
@@ -237,7 +227,6 @@
                         int_cat_axes=("category", "process", "shift"),
                     )
 
-<<<<<<< HEAD
         # let the lfn_task prepare the nano file (basically determine a good pfn)
         [(lfn_index, input_file)] = lfn_task.iter_nano_files(self)
 
@@ -255,12 +244,6 @@
             input_paths,
             source_type=["coffea_root"] + (len(input_paths) - 1) * ["awkward_parquet"],
             read_columns=[load_columns, load_sel_columns] + (len(input_paths) - 2) * [load_columns],
-=======
-        for arr, pos in self.iter_chunked_io(
-            inputs["selection"]["masks"].abspath,
-            source_type="awkward_parquet",
-            read_columns=load_columns,
->>>>>>> ecb6aec0
         ):
 
             # add the calibrated diffs and potentially new columns
@@ -320,16 +303,7 @@
                 # fill all other steps
                 mask = True
                 for step in steps:
-<<<<<<< HEAD
                     if step not in sel.steps.fields:
-                        raise ValueError(
-                            f"step '{step}' is not defined by selector {self.selector}",
-                        )
-                    # incrementally update the mask and fill the point
-
-                    mask = mask & sel.steps[step]
-=======
-                    if step not in arr.steps.fields:
                         if self.missing_selector_step_strategy == "raise":
                             raise ValueError(
                                 f"step '{step}' is not defined by selector {self.selector}",
@@ -338,10 +312,9 @@
                             continue
                     else:
                         # incrementally update the mask
-                        mask = mask & arr.steps[step]
+                        mask = mask & sel.steps[step]
 
                     # fill the point
->>>>>>> ecb6aec0
                     fill_data = get_point(mask)
                     fill_hist(
                         histograms[var_key],
