--- conflicted
+++ resolved
@@ -206,12 +206,6 @@
                     # enable weights and store it
                     histograms[var_key] = h.Weight()
 
-<<<<<<< HEAD
-        for arr, pos in self.iter_chunked_io(
-            inputs["selection"]["masks"].abspath,
-            source_type="awkward_parquet",
-            read_columns=load_columns,
-=======
         # let the lfn_task prepare the nano file (basically determine a good pfn)
         [(lfn_index, input_file)] = lfn_task.iter_nano_files(self)
 
@@ -229,7 +223,6 @@
             input_paths,
             source_type=["coffea_root"] + (len(input_paths) - 1) * ["awkward_parquet"],
             read_columns=[load_columns, load_sel_columns] + (len(input_paths) - 2) * [load_columns],
->>>>>>> 11d8a988
         ):
 
             # add the calibrated diffs and potentially new columns
