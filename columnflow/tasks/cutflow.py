--- conflicted
+++ resolved
@@ -22,12 +22,8 @@
     PlotBase, PlotBase1D, PlotBase2D, ProcessPlotSettingMixin, VariablePlotSettingMixin,
 )
 from columnflow.tasks.framework.remote import RemoteWorkflow
-<<<<<<< HEAD
 from columnflow.tasks.framework.decorators import view_output_plots
 from columnflow.tasks.framework.parameters import last_edge_inclusive_inst
-from columnflow.tasks.selection import MergeSelectionMasks
-from columnflow.util import DotDict, dev_sandbox
-=======
 from columnflow.tasks.external import GetDatasetLFNs
 from columnflow.tasks.selection import SelectEvents
 from columnflow.tasks.calibration import CalibrateEvents
@@ -35,7 +31,6 @@
 from columnflow.util import DotDict, dev_sandbox, maybe_import
 
 np = maybe_import("numpy")
->>>>>>> 47bab764
 
 
 class CreateCutflowHistograms(
@@ -51,7 +46,8 @@
     selector_steps = law.CSVParameter(
         default=(RESOLVE_DEFAULT,),
         description="a subset of steps of the selector to apply; uses all steps when empty; "
-        "default: value of the 'default_selector_steps' config",
+                    f"Set to {SelectorStepsMixin.selector_steps_all[0]} to apply all alphabetically."
+                    "default: value of the 'default_selector_steps' config",
         brace_expand=True,
         parse_empty=True,
     )
