# coding: utf-8

"""
Tasks to be implemented: MergeSelectionMasks, PlotCutflow
"""

import functools
from collections import OrderedDict
from abc import abstractmethod

import luigi
import law
import order as od

from columnflow.tasks.framework.base import (
    Requirements, AnalysisTask, DatasetTask, ShiftTask, wrapper_factory,
)
from columnflow.tasks.framework.mixins import (
    CalibratorsMixin, SelectorStepsMixin, VariablesMixin, CategoriesMixin, ChunkedIOMixin, MergeHistogramMixin,
)
from columnflow.tasks.framework.plotting import (
    PlotBase, PlotBase1D, PlotBase2D, ProcessPlotSettingMixin, VariablePlotSettingMixin,
)
from columnflow.tasks.framework.decorators import view_output_plots
from columnflow.tasks.framework.remote import RemoteWorkflow
from columnflow.tasks.external import GetDatasetLFNs
from columnflow.tasks.selection import SelectEvents
from columnflow.tasks.calibration import CalibrateEvents
from columnflow.production import Producer
from columnflow.util import DotDict, dev_sandbox, maybe_import

np = maybe_import("numpy")


class CreateCutflowHistograms(
    VariablesMixin,
    SelectorStepsMixin,
    CalibratorsMixin,
    ChunkedIOMixin,
    DatasetTask,
    law.LocalWorkflow,
    RemoteWorkflow,
):
    sandbox = dev_sandbox(law.config.get("analysis", "default_columnar_sandbox"))

    selector_steps_order_sensitive = True

    initial_step = "Initial"

    default_variables = ("event", "cf_*")

    # upstream requirements
    reqs = Requirements(
        RemoteWorkflow.reqs,
        GetDatasetLFNs=GetDatasetLFNs,
        CalibrateEvents=CalibrateEvents,
        SelectEvents=SelectEvents,
    )

    def __init__(self, *args, **kwargs):
        super().__init__(*args, **kwargs)

        # store the normalization weight producer for MC
        self.norm_weight_producer = None
        if self.dataset_inst.is_mc:
            self.norm_weight_producer = Producer.get_cls("normalization_weights")(
                inst_dict=self.get_producer_kwargs(self),
            )

    # strategy for handling missing source columns when adding aliases on event chunks
    missing_column_alias_strategy = "original"

    def workflow_requires(self):
        reqs = super().workflow_requires()
        reqs["lfns"] = self.reqs.GetDatasetLFNs.req(self)
        if not self.pilot:
            reqs["calibrations"] = [
                self.reqs.CalibrateEvents.req(self, calibrator=calibrator_inst.cls_name)
                for calibrator_inst in self.calibrator_insts
                if calibrator_inst.produced_columns
            ]
            reqs["selection"] = self.reqs.SelectEvents.req(self)
        else:
            # pass-through pilot workflow requirements of upstream task
            t = self.reqs.SelectEvents.req(self)
            reqs = law.util.merge_dicts(reqs, t.workflow_requires(), inplace=True)

        if self.dataset_inst.is_mc:
            reqs["normalization"] = self.norm_weight_producer.run_requires()

        return reqs

    def requires(self):
        reqs = {
            "lfns": self.reqs.GetDatasetLFNs.req(self),
            "calibrations": [
                self.reqs.CalibrateEvents.req(self, calibrator=calibrator_inst.cls_name)
                for calibrator_inst in self.calibrator_insts
                if calibrator_inst.produced_columns
            ],
            "selection": self.reqs.SelectEvents.req(self),
        }

        if self.dataset_inst.is_mc:
            reqs["normalization"] = self.norm_weight_producer.run_requires()

        return reqs

    # TODO: CreateHistograms has a @MergeReducedEventsUser.maybe_dummy here
    def output(self):
        return {
            "hists": self.target(f"histograms__vars_{self.variables_repr}__{self.branch}.pickle"),
        }

    @law.decorator.log
    @law.decorator.localize(input=True, output=False)
    @law.decorator.safe_output
    def run(self):
        import hist
        import numpy as np
        import awkward as ak
        from columnflow.columnar_util import Route, add_ak_aliases, fill_hist, mandatory_coffea_columns, update_ak_array

        # prepare inputs and outputs
        inputs = self.input()
        lfn_task = self.requires()["lfns"]

        # create a temp dir for saving intermediate files
        tmp_dir = law.LocalDirectoryTarget(is_tmp=True)
        tmp_dir.touch()

        # get shift dependent aliases
        aliases = self.local_shift_inst.x("column_aliases", {})

        # setup the normalization weights producer
        if self.dataset_inst.is_mc:
            self.norm_weight_producer.run_setup(
                self.requires()["normalization"],
                self.input()["normalization"],
            )

        # define columns that need to be read
        read_columns = {"category_ids", "process_id"} | set(aliases.values())
        if self.dataset_inst.is_mc:
            read_columns |= self.norm_weight_producer.used_columns
        read_columns = {Route(c) for c in read_columns}

        # define steps
        steps = self.selector_steps

        # prepare expressions
        expressions = {}
        for var_key, var_names in self.variable_tuples.items():
            variable_insts = [self.config_inst.get_variable(var_name) for var_name in var_names]

            # get the expression per variable and when a string, parse it to extract index lookups
            for variable_inst in variable_insts:
                expr = variable_inst.expression
                if isinstance(expr, str):
                    route = Route(expr)
                    expr = functools.partial(route.apply, null_value=variable_inst.null_value)
                    read_columns.add(route)
                else:
                    # for variable_inst with custom expressions, read columns declared via aux key
                    read_columns |= {inp for inp in variable_inst.x("inputs", [])}
                expressions[variable_inst.name] = expr

        # prepare columns to load
        load_columns = read_columns | set(mandatory_coffea_columns)
        load_nano_columns = {("events" + route) for route in read_columns} | set(mandatory_coffea_columns)
        load_sel_columns = {Route("steps.*")}

        # prepare histograms
        histograms = {}
        def prepare_hists(steps):
            for var_key, var_names in self.variable_tuples.items():
                variable_insts = [self.config_inst.get_variable(var_name) for var_name in var_names]

                # create histogram of not already existing
                if var_key not in histograms:
                    h = (
                        hist.Hist.new
                        .IntCat([], name="category", growth=True)
                        .IntCat([], name="process", growth=True)
                        .StrCat(steps, name="step")
                        .IntCat([], name="shift", growth=True)
                    )
                    # add variable axes
                    for variable_inst in variable_insts:
                        h = h.Var(
                            variable_inst.bin_edges,
                            name=variable_inst.name,
                            label=variable_inst.get_full_x_title(),
                        )
                    # enable weights and store it
                    histograms[var_key] = h.Weight()

        # let the lfn_task prepare the nano file (basically determine a good pfn)
        [(lfn_index, input_file)] = lfn_task.iter_nano_files(self)

        # open the input file with uproot
        with self.publish_step("load and open ..."):
            nano_file = input_file.load(formatter="uproot")

        input_paths = [nano_file]
        input_paths.append(inputs["selection"]["results"].path)
        input_paths.extend([inp["columns"].path for inp in inputs["calibrations"]])
        if self.selector_inst.produced_columns:
            input_paths.append(inputs["selection"]["columns"].path)

        for (events, sel, *diffs), pos in self.iter_chunked_io(
            input_paths,
            source_type=["coffea_root"] + (len(input_paths) - 1) * ["awkward_parquet"],
            read_columns=[load_nano_columns, load_sel_columns] + (len(input_paths) - 2) * [load_columns],
        ):

            # add the calibrated diffs and potentially new columns
            events = update_ak_array(events, *diffs)

            # add normalization weight
            if self.dataset_inst.is_mc:
                events = self.norm_weight_producer(events)

            # overwrite steps if not defined yet
            if steps == self.selector_steps_default:
                steps = sel.steps.fields

            # prepare histograms and exprepssions once
            if not histograms:
                prepare_hists([self.initial_step] + list(steps))

            # add aliases
            events = add_ak_aliases(
                events,
                aliases,
                remove_src=True,
                missing_strategy=self.missing_column_alias_strategy,
            )

            # pad the category_ids when the event is not categorized at all
            category_ids = ak.fill_none(ak.pad_none(events.category_ids, 1, axis=-1), -1)

            for var_key, var_names in self.variable_tuples.items():
                # helper to build the point for filling, except for the step which does
                # not support broadcasting
                def get_point(mask=Ellipsis):
                    n_events = len(events) if mask is Ellipsis else ak.sum(mask)
                    point = {
                        "process": events.process_id[mask],
                        "category": category_ids[mask],
                        "shift": np.ones(n_events, dtype=np.int32) * self.global_shift_inst.id,
                        "weight": (
                            events.normalization_weight[mask]
                            if self.dataset_inst.is_mc
                            else np.ones(n_events, dtype=np.float32)
                        ),
                    }
                    for var_name in var_names:
                        point[var_name] = expressions[var_name](events)[mask]
                    return point

                # fill the raw point
                fill_data = get_point()
                fill_hist(histograms[var_key], fill_data, fill_kwargs={"step": self.initial_step})

                # fill all other steps
                mask = True
                for step in steps:
                    if step not in sel.steps.fields:
                        raise ValueError(
                            f"step '{step}' is not defined by selector {self.selector}",
                        )
                    # incrementally update the mask and fill the point

                    mask = mask & sel.steps[step]
                    fill_data = get_point(mask)
                    fill_hist(histograms[var_key], fill_data, fill_kwargs={"step": step})

        # dump the histograms
        self.output()["hists"].dump(histograms, formatter="pickle")


CreateCutflowHistogramsWrapper = wrapper_factory(
    base_cls=AnalysisTask,
    require_cls=CreateCutflowHistograms,
    enable=["configs", "skip_configs", "datasets", "skip_datasets", "shifts", "skip_shifts"],
)


class MergeCutflowHistograms(
    MergeHistogramMixin,
    SelectorStepsMixin,
    CalibratorsMixin,
    DatasetTask,
    RemoteWorkflow,
):
    sandbox = dev_sandbox(law.config.get("analysis", "default_columnar_sandbox"))

    # upstream requirements
    reqs = Requirements(
        RemoteWorkflow.reqs,
        CreateHistograms=CreateCutflowHistograms,
    )

    selector_steps_order_sensitive = True


MergeCutflowHistogramsWrapper = wrapper_factory(
    base_cls=AnalysisTask,
    require_cls=MergeCutflowHistograms,
    enable=["configs", "skip_configs", "datasets", "skip_datasets", "shifts", "skip_shifts"],
)


class PlotCutflowBase(
    SelectorStepsMixin,
    CategoriesMixin,
    CalibratorsMixin,
    PlotBase,
    ShiftTask,
    law.LocalWorkflow,
    RemoteWorkflow,
):
    sandbox = dev_sandbox(law.config.get("analysis", "default_columnar_sandbox"))

    exclude_index = True

    selector_steps_order_sensitive = True

    # upstream requirements
    reqs = Requirements(
        RemoteWorkflow.reqs,
        MergeCutflowHistograms=MergeCutflowHistograms,
    )

    def store_parts(self):
        parts = super().store_parts()
        parts.insert_before("version", "plot", f"datasets_{self.datasets_repr}")
        return parts


class PlotCutflow(
    PlotCutflowBase,
    PlotBase1D,
    ProcessPlotSettingMixin,
    law.LocalWorkflow,
    RemoteWorkflow,
):
    plot_function = PlotBase.plot_function.copy(
        default="columnflow.plotting.plot_functions_1d.plot_cutflow",
        add_default_to_description=True,
    )
    variable = luigi.Parameter(
        default=CreateCutflowHistograms.default_variables[0],
        significant=False,
        description="name of the variable to use for obtaining event counts; "
        f"default: '{CreateCutflowHistograms.default_variables[0]}'",
    )

    relative = luigi.BoolParameter(
        default=False,
        significant=False,
        description="plot cutflow as fraction of total at each step",
    )

    skip_initial = luigi.BoolParameter(
        default=False,
        significant=False,
        description="do not plot the event selection before applying any steps",
    )

    # upstream requirements
    reqs = Requirements(
        PlotCutflowBase.reqs,
        RemoteWorkflow.reqs,
    )

    def create_branch_map(self):
        # one category per branch
        if not self.categories:
            raise Exception(
                f"{self.__class__.__name__} task cannot build branch map when no categories are "
                "set",
            )

        return list(self.categories)

    def workflow_requires(self):
        reqs = super().workflow_requires()

        reqs["hists"] = [
            self.reqs.MergeCutflowHistograms.req(
                self,
                dataset=d,
                variables=(self.variable,),
                _exclude={"branches"},
            )
            for d in self.datasets
        ]
        return reqs

    def requires(self):
        return {
            d: self.reqs.MergeCutflowHistograms.req(
                self,
                branch=0,
                dataset=d,
                variables=(self.variable,),
            )
            for d in self.datasets
        }

    def plot_parts(self) -> law.util.InsertableDict:
        parts = super().plot_parts()
        parts["category"] = f"cat_{self.branch_data}"
        return parts

    def output(self):
        return {
            "plots": [self.target(name) for name in self.get_plot_names("cutflow")],
        }

    @law.decorator.log
    @view_output_plots
    def run(self):
        import hist

        # copy process instances once so that their auxiliary data fields can be used as a storage
        # for process-specific plot parameters later on in plot scripts without affecting the
        # original instances
        fake_root = od.Process(
            name=f"{hex(id(object()))[2:]}",
            id="+",
            processes=list(map(self.config_inst.get_process, self.processes)),
        ).copy()
        process_insts = list(fake_root.processes)
        fake_root.processes.clear()

        # prepare config objects
        category_inst = self.config_inst.get_category(self.branch_data)
        leaf_category_insts = category_inst.get_leaf_categories() or [category_inst]
        sub_process_insts = {
            proc: [sub for sub, _, _ in proc.walk_processes(include_self=True)]
            for proc in process_insts
        }

        # histogram data per process
        hists = {}

        with self.publish_step(f"plotting cutflow in {category_inst.name}"):
            for dataset, inp in self.input().items():
                dataset_inst = self.config_inst.get_dataset(dataset)
                h_in = inp["hists"][self.variable].load(formatter="pickle")

                # sanity checks
                n_shifts = len(h_in.axes["shift"])
                if n_shifts != 1:
                    raise Exception(f"shift axis is supposed to only contain 1 bin, found {n_shifts}")

                # loop and extract one histogram per process
                for process_inst in process_insts:
                    # skip when the dataset is already known to not contain any sub process
                    if not any(
                        dataset_inst.has_process(sub_process_inst.name)
                        for sub_process_inst in sub_process_insts[process_inst]
                    ):
                        continue

                    # select processes and reduce axis
                    h = h_in.copy()
                    h = h[{
                        "process": [
                            hist.loc(p.id)
                            for p in sub_process_insts[process_inst]
                            if p.id in h.axes["process"]
                        ],
                    }]
                    h = h[{"process": sum}]

                    if self.skip_initial:
                        h = h[{"step": self.selector_steps}]

                    # add the histogram
                    if process_inst in hists:
                        hists[process_inst] += h
                    else:
                        hists[process_inst] = h

            # there should be hists to plot
            if not hists:
                raise Exception("no histograms found to plot")

<<<<<<< HEAD
            total = sum(hists.values()).values() if self.relative else np.ones((len(self.selector_steps) + 1, 1))

            # sort hists by process order
            hists = OrderedDict(
                (process_inst.copy_shallow(), hists[process_inst] / total)
                for process_inst in sorted(hists, key=process_insts.index)
            )
=======
            # axis selections and reductions, including sorting by process order
            _hists = OrderedDict()
            for process_inst in sorted(hists, key=process_insts.index):
                h = hists[process_inst]
                # selections
                h = h[{
                    "category": [
                        hist.loc(c.id)
                        for c in leaf_category_insts
                        if c.id in h.axes["category"]
                    ],
                }]
                # reductions
                h = h[{"category": sum, self.variable: sum}]
                # store
                _hists[process_inst] = h
            hists = _hists
>>>>>>> ad04770a

            # call the plot function
            fig, _ = self.call_plot_func(
                self.plot_function,
                hists=hists,
                config_inst=self.config_inst,
                category_inst=category_inst.copy_shallow(),
                **self.get_plot_parameters(),
            )

            # save the plot
            for outp in self.output()["plots"]:
                outp.dump(fig, formatter="mpl")


PlotCutflowWrapper = wrapper_factory(
    base_cls=AnalysisTask,
    require_cls=PlotCutflow,
    enable=["configs", "skip_configs", "shifts", "skip_shifts"],
)


class PlotCutflowVariablesBase(
    VariablePlotSettingMixin,
    ProcessPlotSettingMixin,
    PlotCutflowBase,
    law.LocalWorkflow,
    RemoteWorkflow,
):
    only_final_step = luigi.BoolParameter(
        default=False,
        significant=False,
        description="when True, only create plots for the final selector step; default: False",
    )

    initial_step = "Initial"
    default_variables = ("cf_*",)

    exclude_index = True

    # upstream requirements
    reqs = Requirements(
        PlotCutflowBase.reqs,
        RemoteWorkflow.reqs,
    )

    def __init__(self, *args, **kwargs):
        super().__init__(*args, **kwargs)

        # chosen selectors steps, including the initial one
        self.chosen_steps = [self.initial_step] + list(self.selector_steps)
        if self.only_final_step:
            del self.chosen_steps[:-1]

    def create_branch_map(self):
        if not self.categories:
            raise Exception(
                f"{self.__class__.__name__} task cannot build branch map when no categories are "
                "set",
            )
        if not self.variables:
            raise Exception(
                f"{self.__class__.__name__} task cannot build branch map when no variables are"
                "set",
            )

        return [
            DotDict({"category": cat_name, "variable": var_name})
            for cat_name in sorted(self.categories)
            for var_name in sorted(self.variables)
        ]

    def workflow_requires(self):
        reqs = super().workflow_requires()
        reqs["hists"] = [
            self.reqs.MergeCutflowHistograms.req(self, dataset=d, _exclude={"branches"})
            for d in self.datasets
        ]
        return reqs

    def requires(self):
        return {
            d: self.reqs.MergeCutflowHistograms.req(self, dataset=d, branch=0)
            for d in self.datasets
        }

    @abstractmethod
    def output(self):
        return

    @abstractmethod
    def run_postprocess(self, hists, category_inst, variable_insts):
        return

    @law.decorator.log
    @view_output_plots
    def run(self):
        import hist

        # copy process instances once so that their auxiliary data fields can be used as a storage
        # for process-specific plot parameters later on in plot scripts without affecting the
        # original instances
        fake_root = od.Process(
            name=f"{hex(id(object()))[2:]}",
            id="+",
            processes=list(map(self.config_inst.get_process, self.processes)),
        ).copy()
        process_insts = list(fake_root.processes)
        fake_root.processes.clear()

        # prepare other config objects
        variable_tuple = self.variable_tuples[self.branch_data.variable]
        variable_insts = [
            self.config_inst.get_variable(var_name)
            for var_name in variable_tuple
        ]
        category_inst = self.config_inst.get_category(self.branch_data.category)
        leaf_category_insts = category_inst.get_leaf_categories() or [category_inst]
        sub_process_insts = {
            process_inst: [sub for sub, _, _ in process_inst.walk_processes(include_self=True)]
            for process_inst in process_insts
        }

        # histogram data per process copy
        hists = {}

        with self.publish_step(f"plotting {self.branch_data.variable} in {category_inst.name}"):
            for dataset, inp in self.input().items():
                dataset_inst = self.config_inst.get_dataset(dataset)
                h_in = inp["hists"][self.branch_data.variable].load(formatter="pickle")

                # sanity checks
                n_shifts = len(h_in.axes["shift"])
                if n_shifts != 1:
                    raise Exception(f"shift axis is supposed to only contain 1 bin, found {n_shifts}")

                # loop and extract one histogram per process
                for process_inst in process_insts:
                    # skip when the dataset is already known to not contain any sub process
                    if not any(
                        dataset_inst.has_process(sub_process_inst.name)
                        for sub_process_inst in sub_process_insts[process_inst]
                    ):
                        continue

                    # select processes and reduce axis
                    h = h_in.copy()
                    h = h[{
                        "process": [
                            hist.loc(p.id)
                            for p in sub_process_insts[process_inst]
                            if p.id in h.axes["process"]
                        ],
                    }]
                    h = h[{"process": sum}]

                    # add the histogram
                    if process_inst in hists:
                        hists[process_inst] += h
                    else:
                        hists[process_inst] = h

            # there should be hists to plot
            if not hists:
                raise Exception("no histograms found to plot")

            # axis selections and reductions, including sorting by process order
            _hists = OrderedDict()
            for process_inst in sorted(hists, key=process_insts.index):
                h = hists[process_inst]
                # selections
                h = h[{
                    "category": [
                        hist.loc(c.id)
                        for c in leaf_category_insts
                        if c.id in h.axes["category"]
                    ],
                }]
                # reductions
                h = h[{"category": sum}]
                # store
                _hists[process_inst] = h
            hists = _hists

            # call a postprocess function that produces outputs based on the implementation of the daughter task
            self.run_postprocess(
                hists=hists,
                category_inst=category_inst,
                variable_insts=variable_insts,
            )


class PlotCutflowVariables1D(
    PlotCutflowVariablesBase,
    PlotBase1D,
):
    plot_function = PlotBase.plot_function.copy(
        default=law.NO_STR,
        description=PlotBase.plot_function.description + "; the default is resolved based on the "
        "--per-plot parameter",
        allow_empty=True,
    )
    plot_function_processes = "columnflow.plotting.plot_functions_1d.plot_variable_per_process"
    plot_function_steps = "columnflow.plotting.plot_functions_1d.plot_variable_variants"

    per_plot = luigi.ChoiceParameter(
        choices=("processes", "steps"),
        default="processes",
        description="what to show per plot; choices: 'processes' (one plot per selection step, all "
        "processes in one plot); 'steps' (one plot per process, all selection steps in one plot); "
        "default: processes",
    )

    def plot_parts(self) -> law.util.InsertableDict:
        parts = super().plot_parts()
        parts["category"] = f"cat_{self.branch_data.category}"
        parts["variable"] = f"var_{self.branch_data.variable}"
        return parts

    def output(self):
        if self.per_plot == "processes":
            return {
                "plots": law.SiblingFileCollection({
                    s: [
                        self.local_target(name) for name in self.get_plot_names(
                            f"plot__step{i}_{s}__proc_{self.processes_repr}",
                        )
                    ]
                    for i, s in enumerate(self.chosen_steps)
                }),
            }

        # per_plot == "steps"
        return {
            "plots": law.SiblingFileCollection({
                p: [self.local_target(name) for name in self.get_plot_names(f"plot__proc_{p}")]
                for p in self.processes
            }),
        }

    def run_postprocess(self, hists, category_inst, variable_insts):
        # resolve plot function
        if self.plot_function == law.NO_STR:
            self.plot_function = (
                self.plot_function_processes if self.per_plot == "processes" else self.plot_function_steps
            )

        import hist

        if len(variable_insts) != 1:
            raise Exception(f"task {self.task_family} is only viable for single variables")

        outputs = self.output()["plots"]
        if self.per_plot == "processes":
            for step in self.chosen_steps:
                step_hists = OrderedDict(
                    (process_inst.copy_shallow(), h[{"step": hist.loc(step)}])
                    for process_inst, h in hists.items()
                )

                # call the plot function
                fig, _ = self.call_plot_func(
                    self.plot_function,
                    hists=step_hists,
                    config_inst=self.config_inst,
                    category_inst=category_inst.copy_shallow(),
                    variable_insts=[var_inst.copy_shallow() for var_inst in variable_insts],
                    style_config={"legend_cfg": {"title": f"Step '{step}'"}},
                    **self.get_plot_parameters(),
                )

                # save the plot
                for outp in outputs[step]:
                    outp.dump(fig, formatter="mpl")

        else:  # per_plot == "steps"
            for process_inst, h in hists.items():
                process_hists = OrderedDict(
                    (step, h[{"step": hist.loc(step)}])
                    for step in self.chosen_steps
                )

                # call the plot function
                fig, _ = self.call_plot_func(
                    self.plot_function,
                    hists=process_hists,
                    config_inst=self.config_inst,
                    category_inst=category_inst.copy_shallow(),
                    variable_insts=[var_inst.copy_shallow() for var_inst in variable_insts],
                    style_config={"legend_cfg": {"title": process_inst.label}},
                    **self.get_plot_parameters(),
                )

                # save the plot
                for outp in outputs[process_inst.name]:
                    outp.dump(fig, formatter="mpl")


class PlotCutflowVariables2D(
    PlotCutflowVariablesBase,
    PlotBase2D,
):
    plot_function = PlotBase.plot_function.copy(
        default="columnflow.plotting.plot_functions_2d.plot_2d",
        add_default_to_description=True,
    )

    def plot_parts(self) -> law.util.InsertableDict:
        parts = super().plot_parts()
        parts["processes"] = self.processes_repr
        parts["category"] = f"cat_{self.branch_data.category}"
        parts["variable"] = f"var_{self.branch_data.variable}"
        return parts

    def output(self):
        return {
            "plots": law.SiblingFileCollection({
                s: [self.local_target(name) for name in self.get_plot_names(f"plot__step{i}_{s}")]
                for i, s in enumerate(self.chosen_steps)
            }),
        }

    def run_postprocess(self, hists, category_inst, variable_insts):
        import hist

        outputs = self.output()["plots"]

        for step in self.chosen_steps:
            step_hists = OrderedDict(
                (process_inst.copy_shallow(), h[{"step": hist.loc(step)}])
                for process_inst, h in hists.items()
            )

            # call the plot function
            fig, _ = self.call_plot_func(
                self.plot_function,
                hists=step_hists,
                config_inst=self.config_inst,
                category_inst=category_inst.copy_shallow(),
                variable_insts=[var_inst.copy_shallow() for var_inst in variable_insts],
                style_config={"legend_cfg": {"title": f"Step '{step}'"}},
                **self.get_plot_parameters(),
            )

            # save the plot
            for outp in outputs[step]:
                outp.dump(fig, formatter="mpl")


class PlotCutflowVariablesPerProcess2D(
    law.WrapperTask,
    PlotCutflowVariables2D,
):
    # force this one to be a local workflow
    workflow = "local"

    # upstream requirements
    reqs = Requirements(
        PlotCutflowVariables2D.reqs,
        PlotCutflowVariables2D=PlotCutflowVariables2D,
    )

    def requires(self):
        return {
            process: self.reqs.PlotCutflowVariables2D.req(self, processes=(process,))
            for process in self.processes
        }<|MERGE_RESOLUTION|>--- conflicted
+++ resolved
@@ -490,15 +490,8 @@
             if not hists:
                 raise Exception("no histograms found to plot")
 
-<<<<<<< HEAD
             total = sum(hists.values()).values() if self.relative else np.ones((len(self.selector_steps) + 1, 1))
 
-            # sort hists by process order
-            hists = OrderedDict(
-                (process_inst.copy_shallow(), hists[process_inst] / total)
-                for process_inst in sorted(hists, key=process_insts.index)
-            )
-=======
             # axis selections and reductions, including sorting by process order
             _hists = OrderedDict()
             for process_inst in sorted(hists, key=process_insts.index):
@@ -514,9 +507,8 @@
                 # reductions
                 h = h[{"category": sum, self.variable: sum}]
                 # store
-                _hists[process_inst] = h
+                _hists[process_inst] = h / total
             hists = _hists
->>>>>>> ad04770a
 
             # call the plot function
             fig, _ = self.call_plot_func(
