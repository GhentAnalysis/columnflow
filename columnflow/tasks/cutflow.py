--- conflicted
+++ resolved
@@ -15,13 +15,10 @@
     Requirements, AnalysisTask, ShiftTask, wrapper_factory, RESOLVE_DEFAULT,
 )
 from columnflow.tasks.framework.mixins import (
-<<<<<<< HEAD
-    CalibratorsMixin, SelectorStepsMixin, VariablesMixin, CategoriesMixin, ChunkedIOMixin, MergeHistogramMixin,
-=======
     CalibratorsMixin, SelectorMixin, VariablesMixin, CategoriesMixin, ChunkedIOMixin,
     DatasetsProcessesMixin,
     CalibratorClassesMixin, SelectorClassMixin,
->>>>>>> df21a64f
+    MergeHistogramMixin,
 )
 from columnflow.tasks.framework.plotting import (
     PlotBase, PlotBase1D, PlotBase2D, ProcessPlotSettingMixin, VariablePlotSettingMixin,
@@ -29,24 +26,35 @@
 from columnflow.tasks.framework.remote import RemoteWorkflow
 from columnflow.tasks.framework.decorators import view_output_plots
 from columnflow.tasks.framework.parameters import last_edge_inclusive_inst
-<<<<<<< HEAD
 from columnflow.tasks.external import GetDatasetLFNs
 from columnflow.tasks.selection import SelectEvents
 from columnflow.tasks.calibration import CalibrateEvents
 from columnflow.production import Producer
 from columnflow.util import DotDict, dev_sandbox, maybe_import
-
-from columnflow.hist_util import create_hist_from_variables
-=======
-from columnflow.tasks.selection import MergeSelectionMasks
-from columnflow.util import DotDict, dev_sandbox
 from columnflow.hist_util import create_columnflow_hist, translate_hist_intcat_to_strcat
->>>>>>> df21a64f
+
 
 np = maybe_import("numpy")
 
 
+class SelectorStepsMixin:
+    selector_steps_all = ("ALL",)
+
+    # overwrite selector steps to use default resolution
+    selector_steps = law.CSVParameter(
+        default=(RESOLVE_DEFAULT,),
+        description="a subset of steps of the selector to apply; uses all steps when empty; "
+        f"Set to {selector_steps_all[0]} to apply all."
+        "default: value of config.x.default_selector_steps",
+        brace_expand=True,
+        parse_empty=True,
+    )
+
+    selector_steps_order_sensitive = True
+
+
 class _CreateCutflowHistograms(
+    SelectorStepsMixin,
     CalibratorsMixin,
     SelectorMixin,
     ChunkedIOMixin,
@@ -61,31 +69,22 @@
 
 class CreateCutflowHistograms(_CreateCutflowHistograms):
 
-    # overwrite selector steps to use default resolution
-    selector_steps = law.CSVParameter(
-        default=(RESOLVE_DEFAULT,),
-        description="a subset of steps of the selector to apply; uses all steps when empty; "
-                    f"Set to {SelectorStepsMixin.selector_steps_all[0]} to apply all alphabetically."
-                    "default: value of config.x.default_selector_steps",
-        brace_expand=True,
-        parse_empty=True,
-    )
+    # strategy for handling selector steps not defined by selectors
     missing_selector_step_strategy = luigi.ChoiceParameter(
         significant=False,
         default=law.config.get_default("analysis", "missing_selector_step_strategy", "raise"),
         choices=("raise", "ignore", "dummy"),
         description="how to handle selector steps that are not defined by the selector; if "
-        "'raise', an exception will be thrown; if 'ignore', the selector step will be ignored; if "
-        "'dummy' the output histogram will contain an entry for the step identical to the previous "
-        "one; the default can be configured via the law config entry "
-        "*missing_selector_step_strategy* in the *analysis* section; if no default is specified "
-        "there, 'raise' is assumed",
+                    "'raise', an exception will be thrown; if 'ignore', the selector step will be ignored; if "
+                    "'dummy' the output histogram will contain an entry for the step identical to the previous "
+                    "one; the default can be configured via the law config entry "
+                    "*missing_selector_step_strategy* in the *analysis* section; if no default is specified "
+                    "there, 'raise' is assumed",
     )
 
     steps_variable = od.Variable(name="step", aux={"axis_type": "strcategory"})
     last_edge_inclusive = last_edge_inclusive_inst
     sandbox = dev_sandbox(law.config.get("analysis", "default_columnar_sandbox"))
-    selector_steps_order_sensitive = True
     initial_step = "Initial"
     default_variables = ("event", "cf_*")
     missing_column_alias_strategy = "original"
@@ -98,42 +97,12 @@
         SelectEvents=SelectEvents,
     )
 
-<<<<<<< HEAD
-    def __init__(self, *args, **kwargs):
-        super().__init__(*args, **kwargs)
-
-        # store the normalization weight producer for MC
-        self.norm_weight_producer = None
-        if self.dataset_inst.is_mc:
-            self.norm_weight_producer = Producer.get_cls("stitched_normalization_weights")(
-                inst_dict=self.get_producer_kwargs(self),
-            )
-
-    # strategy for handling missing source columns when adding aliases on event chunks
-    missing_column_alias_strategy = "original"
-
-    # strategy for handling selector steps not defined by selectors
-    missing_selector_step_strategy = luigi.ChoiceParameter(
-        significant=False,
-        default=law.config.get_default("analysis", "missing_selector_step_strategy", "raise"),
-        choices=("raise", "ignore", "dummy"),
-        description="how to handle selector steps that are not defined by the selector; if "
-        "'raise', an exception will be thrown; if 'ignore', the selector step will be ignored; if "
-        "'dummy' the output histogram will contain an entry for the step identical to the previous "
-        "one; the default can be configured via the law config entry "
-        "*missing_selector_step_strategy* in the *analysis* section; if no default is specified "
-        "there, 'raise' is assumed",
-    )
-
-=======
->>>>>>> df21a64f
     def create_branch_map(self):
         # dummy branch map
         return [None]
 
     def workflow_requires(self):
         reqs = super().workflow_requires()
-<<<<<<< HEAD
         reqs["lfns"] = self.reqs.GetDatasetLFNs.req(self)
         if not self.pilot:
             reqs["calibrations"] = [
@@ -150,9 +119,6 @@
         if self.dataset_inst.is_mc:
             reqs["normalization"] = self.norm_weight_producer.run_requires()
 
-=======
-        reqs["selection"] = self.reqs.MergeSelectionMasks.req(self, tree_index=0, _exclude={"branches"})
->>>>>>> df21a64f
         return reqs
 
     def requires(self):
@@ -343,6 +309,7 @@
                     },
                     last_edge_inclusive=self.last_edge_inclusive,
                 )
+
                 # fill all other steps
                 mask = True
                 for step in steps:
@@ -391,12 +358,11 @@
 )
 
 
-<<<<<<< HEAD
 class MergeCutflowHistograms(
+    SelectorStepsMixin,
     MergeHistogramMixin,
-    SelectorStepsMixin,
     CalibratorsMixin,
-    DatasetTask,
+    SelectorMixin,
     RemoteWorkflow,
 ):
     sandbox = dev_sandbox(law.config.get("analysis", "default_columnar_sandbox"))
@@ -406,8 +372,6 @@
         RemoteWorkflow.reqs,
         CreateHistograms=CreateCutflowHistograms,
     )
-
-    selector_steps_order_sensitive = True
 
 
 MergeCutflowHistogramsWrapper = wrapper_factory(
@@ -417,32 +381,26 @@
 )
 
 
-class PlotCutflowBase(
+class _PlotCutflowBase(
     SelectorStepsMixin,
-=======
-class _PlotCutflowBase(
     ShiftTask,
     CalibratorClassesMixin,
     SelectorClassMixin,
->>>>>>> df21a64f
     CategoriesMixin,
     PlotBase,
     law.LocalWorkflow,
     RemoteWorkflow,
 ):
-    resolution_task_cls = CreateCutflowHistograms
+    resolution_task_cls = MergeCutflowHistograms
     single_config = True
 
 
 class PlotCutflowBase(
     _PlotCutflowBase,
 ):
-    selector_steps = CreateCutflowHistograms.selector_steps
-
     sandbox = dev_sandbox(law.config.get("analysis", "default_columnar_sandbox"))
 
     exclude_index = True
-    selector_steps_order_sensitive = True
 
     # upstream requirements
     reqs = Requirements(
