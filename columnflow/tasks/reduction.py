# coding: utf-8

"""
Tasks related to reducing events for use on further tasks.
"""

import math
import functools
from collections import OrderedDict

import law
import luigi

from columnflow.tasks.framework.base import Requirements, AnalysisTask, DatasetTask, wrapper_factory
from columnflow.tasks.framework.mixins import (
    CalibratorsMixin, SelectorStepsMixin, ChunkedIOMixin,
)
from columnflow.tasks.framework.remote import RemoteWorkflow
from columnflow.tasks.external import GetDatasetLFNs
from columnflow.tasks.selection import CalibrateEvents, SelectEvents
from columnflow.util import maybe_import, ensure_proxy, dev_sandbox, safe_div


ak = maybe_import("awkward")


class ReduceEvents(
    SelectorStepsMixin,
    CalibratorsMixin,
    ChunkedIOMixin,
    DatasetTask,
    law.LocalWorkflow,
    RemoteWorkflow,
):
    sandbox = dev_sandbox("bash::$CF_BASE/sandboxes/venv_columnar.sh")

    # upstream requirements
    reqs = Requirements(
        RemoteWorkflow.reqs,
        GetDatasetLFNs=GetDatasetLFNs,
        CalibrateEvents=CalibrateEvents,
        SelectEvents=SelectEvents,
    )

    def workflow_requires(self, only_super: bool = False):
        reqs = super().workflow_requires()
        if only_super:
            return reqs

        reqs["lfns"] = self.reqs.GetDatasetLFNs.req(self)

        if not self.pilot:
            reqs["calibrations"] = [
                self.reqs.CalibrateEvents.req(self, calibrator=c)
                for c in self.calibrators
            ]
            reqs["selection"] = self.reqs.SelectEvents.req(self)
        else:
            # pass-through pilot workflow requirements of upstream task
            t = self.reqs.SelectEvents.req(self)
            reqs = law.util.merge_dicts(reqs, t.workflow_requires(), inplace=True)

        return reqs

    def requires(self):
        return {
            "lfns": self.reqs.GetDatasetLFNs.req(self),
            "calibrations": [
                self.reqs.CalibrateEvents.req(self, calibrator=c)
                for c in self.calibrators
            ],
            "selection": self.reqs.SelectEvents.req(self),
        }

    def output(self):
        return self.target(f"events_{self.branch}.parquet")

    @ensure_proxy
    @law.decorator.localize
    @law.decorator.safe_output
    def run(self):
        from columnflow.columnar_util import (
            Route, RouteFilter, mandatory_coffea_columns, update_ak_array, add_ak_aliases,
            sorted_ak_to_parquet, set_ak_column,
        )

        # prepare inputs and outputs
        inputs = self.input()
        lfn_task = self.requires()["lfns"]
        output = self.output()
        output_chunks = {}

        # create a temp dir for saving intermediate files
        tmp_dir = law.LocalDirectoryTarget(is_tmp=True)
        tmp_dir.touch()

        # get shift dependent aliases
<<<<<<< HEAD
        aliases = self.shift_inst.x("column_aliases", {})
=======
        aliases = self.local_shift_inst.x("column_aliases_selection_dependent", {})
>>>>>>> 29c2ef6c

        # define columns that will be written
        write_columns = set(self.config_inst.x.keep_columns.get(self.task_family, ["*"]))
        route_filter = RouteFilter(write_columns)

        # define columns that need to be read
        read_columns = write_columns | set(mandatory_coffea_columns) | set(aliases.values())
        read_columns = {Route(c) for c in read_columns}

        # define columns to read for the differently structured selection masks
        read_sel_columns = set()
        # open either selector steps of the full event selection mask
        read_sel_columns.add(Route("steps.*" if self.selector_steps else "event"))
        # add object masks, depending on the columns to write
        # (as object masks are dynamic and deeply nested, preload the meta info to access fields)
        write_columns_toplevel = {Route(r)[0] for r in write_columns}
        sel_results = inputs["selection"]["results"].load(formatter="dask_awkward")
        if "objects" in sel_results.fields:
            for src_field in sel_results.objects.fields:
                for dst_field in sel_results.objects[src_field].fields:
                    if law.util.multi_match(dst_field, write_columns_toplevel):
                        read_sel_columns.add(Route(f"objects.{src_field}.{dst_field}"))
        del sel_results

        # event counters
        n_all = 0
        n_reduced = 0

        # let the lfn_task prepare the nano file (basically determine a good pfn)
        [(lfn_index, input_file)] = lfn_task.iter_nano_files(self)

        # open the input file with uproot
        with self.publish_step("load and open ..."):
            nano_file = input_file.load(formatter="uproot")

        # collect input paths
        input_paths = [nano_file]
        input_paths.append(inputs["selection"]["results"].path)
        input_paths.extend([inp.path for inp in inputs["calibrations"]])
        if self.selector_inst.produced_columns:
            input_paths.append(inputs["selection"]["columns"].path)

        # iterate over chunks of events and diffs
        for (events, sel, *diffs), pos in self.iter_chunked_io(
            input_paths,
            source_type=["coffea_root"] + (len(input_paths) - 1) * ["awkward_parquet"],
            read_columns=[read_columns, read_sel_columns] + (len(input_paths) - 2) * [read_columns],
        ):
            # add the calibrated diffs and potentially new columns
            events = update_ak_array(events, *diffs)

            # add aliases
            events = add_ak_aliases(events, aliases, remove_src=True)

            # build the event mask
            if self.selector_steps:
                # check if all steps are present
                missing_steps = set(self.selector_steps) - set(sel.steps.fields)
                if missing_steps:
                    raise Exception(
                        f"selector steps {','.join(missing_steps)} are not produced by "
                        f"selector '{self.selector}'",
                    )
                event_mask = functools.reduce(
                    (lambda a, b: a & b),
                    (sel["steps", step] for step in self.selector_steps),
                )
            else:
                event_mask = sel.event if "event" in sel.fields else Ellipsis

            # apply the mask
            n_all += len(events)
            events = events[event_mask]
            n_reduced += len(events)

            # loop through all object selection, go through their masks
            # and create new collections if required
            if "objects" in sel.fields:
                for src_name in sel.objects.fields:
                    # get all destination collections, handling those named identically to the
                    # source collection last
                    dst_names = list(sel["objects", src_name].fields)
                    if src_name in dst_names:
                        # move to the end
                        dst_names.remove(src_name)
                        dst_names.append(src_name)
                    for dst_name in dst_names:
                        object_mask = sel.objects[src_name, dst_name][event_mask]
                        dst_collection = events[src_name][object_mask]
                        events = set_ak_column(events, dst_name, dst_collection)

            # remove columns
            events = route_filter(events)

            # save as parquet via a thread in the same pool
            chunk = tmp_dir.child(f"file_{pos.index}.parquet", type="f")
            output_chunks[pos.index] = chunk
            self.chunked_io.queue(sorted_ak_to_parquet, (events, chunk.path))

        # some logs
        self.publish_message(
            f"reduced {n_all} to {n_reduced} events ({safe_div(n_reduced, n_all) * 100:.2f}%)",
        )

        # merge output files
        sorted_chunks = [output_chunks[key] for key in sorted(output_chunks)]
        law.pyarrow.merge_parquet_task(self, sorted_chunks, output, local=True)


ReduceEventsWrapper = wrapper_factory(
    base_cls=AnalysisTask,
    require_cls=ReduceEvents,
    enable=["configs", "skip_configs", "datasets", "skip_datasets", "shifts", "skip_shifts"],
)


class MergeReductionStats(
    SelectorStepsMixin,
    CalibratorsMixin,
    DatasetTask,
):

    n_inputs = luigi.IntParameter(
        default=10,
        significant=True,
        description="minimal number of input files for sufficient statistics to infer merging "
        "factors; default: 10",
    )
    merged_size = law.BytesParameter(
        default=law.NO_FLOAT,
        unit="MB",
        significant=False,
        description="the maximum file size of merged files; default unit is MB; default: config "
        "value 'reduced_file_size' or 512MB'",
    )

    # upstream requirements
    reqs = Requirements(
        ReduceEvents=ReduceEvents,
    )

    @classmethod
    def resolve_param_values(cls, params):
        params = super().resolve_param_values(params)

        # check for the default merged size
        if "merged_size" in params and params["merged_size"] in (None, law.NO_FLOAT):
            merged_size = 512.0
            if "config_inst" in params:
                merged_size = params["config_inst"].x("reduced_file_size", merged_size)
            params["merged_size"] = float(merged_size)

        return params

    def requires(self):
        return self.reqs.ReduceEvents.req(self, branches=((0, self.n_inputs),))

    def output(self):
        return self.target(f"stats_n{self.n_inputs}.json")

    @law.decorator.safe_output
    def run(self):
        # get all file sizes in bytes
        coll = self.input()["collection"]
        n = len(coll)
        sizes = [
            inp.stat().st_size
            for inp in self.iter_progress(coll.targets.values(), n, msg=f"loading {n} stats ...")
        ]

        # helpers for avg and mean computation
        def get_avg_std(values):
            n = len(values)
            if n < 1:
                return 0.0, 0.0
            avg = sum(values) / n
            if n < 2:
                return avg, 0.0
            std = (sum((v - avg)**2 for v in values) / (n - 1))**0.5
            return avg, std

        # compute some stats
        tot_size = sum(sizes)
        avg_size, std_size = get_avg_std(sizes)
        std_size = (sum((s - avg_size)**2 for s in sizes) / n)**0.5
        max_size_merged = self.merged_size * 1024**2
        merge_factor = int(round(max_size_merged / avg_size))
        merge_factor = min(max(1, merge_factor), self.dataset_info_inst.n_files)
        n_merged = int(math.ceil(self.dataset_info_inst.n_files / merge_factor))

        # save them
        stats = OrderedDict([
            ("n_test_files", n),
            ("tot_size", tot_size),
            ("avg_size", avg_size),
            ("std_size", std_size),
            ("max_size_merged", max_size_merged),
            ("merge_factor", merge_factor),
        ])
        self.output().dump(stats, indent=4, formatter="json")

        # print them
        self.publish_message(f" stats of {n} input files ".center(40, "-"))
        self.publish_message(f"tot. size: {law.util.human_bytes(tot_size, fmt=True)}")
        self.publish_message(f"avg. size: {law.util.human_bytes(avg_size, fmt=True)}")
        self.publish_message(f"std. size: {law.util.human_bytes(std_size, fmt=True)}")
        self.publish_message(" merging info ".center(40, "-"))
        self.publish_message(f"target size : {self.merged_size} MB")
        self.publish_message(f"merging     : {merge_factor} into 1")
        self.publish_message(f"files before: {self.dataset_info_inst.n_files}")
        self.publish_message(f"files after : {n_merged}")
        self.publish_message(40 * "-")


MergeReductionStatsWrapper = wrapper_factory(
    base_cls=AnalysisTask,
    require_cls=MergeReductionStats,
    enable=["configs", "skip_configs", "datasets", "skip_datasets", "shifts", "skip_shifts"],
)


class MergeReducedEventsUser(DatasetTask):

    # recursively merge 20 files into one
    merge_factor = 20

    # upstream requirements
    reqs = Requirements(
        MergeReductionStats=MergeReductionStats,
    )

    def __init__(self, *args, **kwargs):
        super().__init__(*args, **kwargs)

        # cached value of the file_merging until it's positive
        self._cached_file_merging = -1

        # in case this is a workflow, do not cache branches by default
        # (this is enabled in reduced_file_merging once positive)
        self._cache_branches = False

    @property
    def file_merging(self):
        """
        Needed by DatasetTask to define the default branch map.
        """
        if self._cached_file_merging < 0:
            # check of the merging stats is present and of so, set the cached file merging value
            output = self.reqs.MergeReductionStats.req(self).output()
            if output.exists():
                self._cached_file_merging = output.load(formatter="json")["merge_factor"]
                self._cache_branches = True

        return self._cached_file_merging

    @property
    def merging_stats_exist(self):
        return self.file_merging >= 1

    def reduced_dummy_output(self):
        # dummy output to be returned in case the merging stats are not present yet
        return self.target("DUMMY_UNTIL_REDUCED_MERGING_STATS_EXIST")

    @classmethod
    def maybe_dummy(cls, func):
        # meant to wrap output methods of tasks depending on merging stats
        # to inject a dummy output in case the status are not there yet
        @functools.wraps(func)
        def wrapper(self):
            # when the merging stats do not exist yet, return a dummy target
            if not self.merging_stats_exist:
                return self.reduced_dummy_output()

            # otherwise, bind the wrapped function and call it
            return func.__get__(self, self.__class__)()

        return wrapper


class MergeReducedEvents(
    SelectorStepsMixin,
    CalibratorsMixin,
    MergeReducedEventsUser,
    law.tasks.ForestMerge,
    RemoteWorkflow,
):
    sandbox = dev_sandbox("bash::$CF_BASE/sandboxes/venv_columnar.sh")

    # upstream requirements
    reqs = Requirements(
        MergeReducedEventsUser.reqs,
        RemoteWorkflow.reqs,
        ReduceEvents=ReduceEvents,
    )

    def is_sandboxed(self):
        # when the task is a merge forest, consider it sandboxed
        if self.is_forest():
            return True

        return super().is_sandboxed()

    def create_branch_map(self):
        # DatasetTask implements a custom branch map, but we want to use the one in ForestMerge
        return law.tasks.ForestMerge.create_branch_map(self)

    def merge_workflow_requires(self):
        return {
            "stats": self.reqs.MergeReductionStats.req(self),
            "events": self.reqs.ReduceEvents.req(self, _exclude={"branches"}),
        }

    def merge_requires(self, start_branch, end_branch):
        return {
            "stats": self.reqs.MergeReductionStats.req(self),
            "events": self.reqs.ReduceEvents.req(
                self,
                branches=((start_branch, end_branch),),
                workflow="local",
                _exclude={"branch"},
            ),
        }

    def trace_merge_workflow_inputs(self, inputs):
        return super().trace_merge_workflow_inputs(inputs["events"])

    def trace_merge_inputs(self, inputs):
        return super().trace_merge_inputs(inputs["events"]["collection"].targets.values())

    def reduced_dummy_output(self):
        # mark the dummy output as a placeholder for the ForestMerge task
        dummy = super().reduced_dummy_output()
        self._mark_merge_output_placeholder(dummy)
        return dummy

    @MergeReducedEventsUser.maybe_dummy
    def merge_output(self):
        # use the branch_map defined in DatasetTask to compute the number of files after merging
        n_merged = len(DatasetTask.create_branch_map(self))
        return law.SiblingFileCollection([
            self.target(f"events_{i}.parquet")
            for i in range(n_merged)
        ])

    def merge(self, inputs, output):
        law.pyarrow.merge_parquet_task(self, inputs, output)


MergeReducedEventsWrapper = wrapper_factory(
    base_cls=AnalysisTask,
    require_cls=MergeReducedEvents,
    enable=["configs", "skip_configs", "datasets", "skip_datasets", "shifts", "skip_shifts"],
)<|MERGE_RESOLUTION|>--- conflicted
+++ resolved
@@ -95,11 +95,7 @@
         tmp_dir.touch()
 
         # get shift dependent aliases
-<<<<<<< HEAD
-        aliases = self.shift_inst.x("column_aliases", {})
-=======
-        aliases = self.local_shift_inst.x("column_aliases_selection_dependent", {})
->>>>>>> 29c2ef6c
+        aliases = self.local_shift_inst.x("column_aliases", {})
 
         # define columns that will be written
         write_columns = set(self.config_inst.x.keep_columns.get(self.task_family, ["*"]))
