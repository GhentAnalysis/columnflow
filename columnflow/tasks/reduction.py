# coding: utf-8

"""
Tasks related to reducing events for use on further tasks.
"""

from __future__ import annotations

import math
from collections import OrderedDict

import law
import luigi

from columnflow.tasks.framework.base import Requirements, AnalysisTask, wrapper_factory
<<<<<<< HEAD
from columnflow.tasks.framework.mixins import (
    CalibratorsMixin, SelectorMixin, ReducerMixin, ChunkedIOMixin,
    # ParamsCacheMixin,
)
=======
from columnflow.tasks.framework.mixins import CalibratorsMixin, SelectorMixin, ReducerMixin, ChunkedIOMixin
>>>>>>> 8004828c
from columnflow.tasks.framework.remote import RemoteWorkflow
from columnflow.tasks.framework.decorators import on_failure
from columnflow.tasks.external import GetDatasetLFNs
from columnflow.tasks.selection import CalibrateEvents, SelectEvents
from columnflow.util import maybe_import, ensure_proxy, dev_sandbox, safe_div
from columnflow.types import Any

ak = maybe_import("awkward")


# default parameters
default_keep_reduced_events = law.config.get_expanded("analysis", "default_keep_reduced_events")


class _ReduceEvents(
<<<<<<< HEAD
    # ParamsCacheMixin,
=======
>>>>>>> 8004828c
    CalibratorsMixin,
    SelectorMixin,
    ReducerMixin,
    ChunkedIOMixin,
    law.LocalWorkflow,
    RemoteWorkflow,
):
    """
    Base classes for :py:class:`ReduceEvents`.
    """


class ReduceEvents(_ReduceEvents):

    sandbox = dev_sandbox(law.config.get("analysis", "default_columnar_sandbox"))

    # upstream requirements
    reqs = Requirements(
        RemoteWorkflow.reqs,
        GetDatasetLFNs=GetDatasetLFNs,
        CalibrateEvents=CalibrateEvents,
        SelectEvents=SelectEvents,
    )

    # strategy for handling missing source columns when adding aliases on event chunks
    missing_column_alias_strategy = "original"

    invokes_reducer = True

    def workflow_requires(self):
        reqs = super().workflow_requires()

        reqs["lfns"] = self.reqs.GetDatasetLFNs.req(self)

        if not self.pilot:
            reqs["calibrations"] = [
                self.reqs.CalibrateEvents.req(
                    self,
                    calibrator=calibrator_inst.cls_name,
                    calibrator_inst=calibrator_inst,
                )
                for calibrator_inst in self.calibrator_insts
                if calibrator_inst.produced_columns
            ]
            reqs["selection"] = self.reqs.SelectEvents.req(self)
            # reducer dependent requirements
            reqs["reducer"] = law.util.make_unique(law.util.flatten(
                self.reducer_inst.run_requires(task=self),
            ))
        else:
            # pass-through pilot workflow requirements of upstream task
            t = self.reqs.SelectEvents.req(self)
            reqs = law.util.merge_dicts(reqs, t.workflow_requires(), inplace=True)

        return reqs

    def requires(self):
        return {
            "lfns": self.reqs.GetDatasetLFNs.req(self),
            "calibrations": [
                self.reqs.CalibrateEvents.req(
                    self,
                    calibrator=calibrator_inst.cls_name,
                    calibrator_inst=calibrator_inst,
                )
                for calibrator_inst in self.calibrator_insts
                if calibrator_inst.produced_columns
            ],
            "selection": self.reqs.SelectEvents.req(self),
            "reducer": law.util.make_unique(law.util.flatten(
                self.reducer_inst.run_requires(task=self),
            )),
        }

    def output(self):
        return {"events": self.target(f"events_{self.branch}.parquet")}

    @law.decorator.notify
    @law.decorator.log
    @ensure_proxy
    @law.decorator.localize(input=False)
    @law.decorator.safe_output
    @on_failure(callback=lambda task: task.teardown_reducer_inst())
    def run(self):
        from columnflow.columnar_util import (
            Route, RouteFilter, mandatory_coffea_columns, update_ak_array, add_ak_aliases,
            sorted_ak_to_parquet, attach_coffea_behavior,
        )

        # prepare inputs and outputs
        inputs = self.input()
        lfn_task = self.requires()["lfns"]
        output = self.output()
        output_chunks = {}

        # for evaluating new object collections to write based on the "objects" field of the selection result data,
        # create a mapping of src_col to dst_col's using only file meta data
        self.collection_map: dict[str, list[str]] = {}
        sel_meta = inputs["selection"]["results"].load(formatter="dask_awkward")
        if "objects" in sel_meta.fields:
            for src_col in sel_meta.objects.fields:
                self.collection_map[src_col] = list(sel_meta.objects[src_col].fields)
        del sel_meta

        # run the reducer setup
        self._array_function_post_init()
        reducer_reqs = self.reducer_inst.run_requires(task=self)
        reader_targets = self.reducer_inst.run_setup(
            task=self,
            reqs=reducer_reqs,
            inputs=luigi.task.getpaths(reducer_reqs),
        )

        # create a temp dir for saving intermediate files
        tmp_dir = law.LocalDirectoryTarget(is_tmp=True)
        tmp_dir.touch()

        # get shift dependent aliases
        aliases = self.local_shift_inst.x("column_aliases", {})

        # define columns that will be written based on the reducer's produced columns,
        # but taking into account those that should be skipped (e.g. if not all routes added by a collection are needed)
        write_columns: set[Route] = set()
        skip_columns: set[Route] = set()
        for c in self.reducer_inst.produced_columns:
            for r in self._expand_keep_column(c):
                if r.has_tag("skip"):
                    skip_columns.add(r)
                else:
                    write_columns.add(r)
        route_filter = RouteFilter(keep=write_columns, remove=skip_columns)

        # define columns that need to be read
        read_columns = set(map(Route, mandatory_coffea_columns))
        read_columns |= self.reducer_inst.used_columns
        read_columns |= set(map(Route, set(aliases.values())))

        # columns starting with "steps." and "objects." are implicitly treated as pointing to the selection result data
        read_sel_columns = {Route("event")}
        for r in list(read_columns):
            if r.column.startswith(("steps.", "objects.")):
                read_sel_columns.add(r)
                read_columns.remove(r)

        # event counters
        n_all = 0
        n_reduced = 0

        # let the lfn_task prepare the nano file (basically determine a good pfn)
        [(lfn_index, input_file)] = lfn_task.iter_nano_files(self)

        # collect input targets
        input_targets = [input_file]
        input_targets.append(inputs["selection"]["results"])
        input_targets.extend([inp["columns"] for inp in inputs["calibrations"]])
        if self.selector_inst.produced_columns:
            input_targets.append(inputs["selection"]["columns"])
        input_targets.extend(reader_targets.values())

        # prepare inputs for localization
        with law.localize_file_targets(input_targets, mode="r") as inps:
            # iterate over chunks of events and diffs
            for (events, sel, *diffs), pos in self.iter_chunked_io(
                [inp.abspath for inp in inps],
                source_type=["coffea_root"] + (len(inps) - 1) * ["awkward_parquet"],
                read_columns=[read_columns, read_sel_columns] + (len(inps) - 2) * [read_columns],
                chunk_size=self.reducer_inst.get_min_chunk_size(),
            ):
                # optional check for overlapping inputs within diffs
                if self.check_overlapping_inputs:
                    self.raise_if_overlapping(list(diffs))

                # add the calibrated diffs and potentially new columns
                events = update_ak_array(events, *diffs)

                # add aliases
                events = add_ak_aliases(
                    events,
                    aliases,
                    remove_src=True,
                    missing_strategy=self.missing_column_alias_strategy,
                )

                # invoke the reducer
                if len(events):
                    n_all += len(events)
                    events = attach_coffea_behavior(events)
                    events = self.reducer_inst(events, selection=sel, task=self)
                    n_reduced += len(events)

                # remove columns
                events = route_filter(events)

                # optional check for finite values
                if self.check_finite_output:
                    self.raise_if_not_finite(events)

                # save as parquet via a thread in the same pool
                chunk = tmp_dir.child(f"file_{lfn_index}_{pos.index}.parquet", type="f")
                output_chunks[pos.index] = chunk
                self.chunked_io.queue(sorted_ak_to_parquet, (ak.to_packed(events), chunk.abspath))

        # teardown the reducer
        self.teardown_reducer_inst()

        # some logs
        self.publish_message(f"reduced {n_all:_} to {n_reduced:_} events ({safe_div(n_reduced, n_all) * 100:.2f}%)")

        # merge output files
        sorted_chunks = [output_chunks[key] for key in sorted(output_chunks)]
        law.pyarrow.merge_parquet_task(
            task=self,
            inputs=sorted_chunks,
            output=output["events"],
            local=True,
            writer_opts=self.get_parquet_writer_opts(),
            target_row_group_size=self.merging_row_group_size,
        )


# overwrite class defaults
check_finite_tasks = law.config.get_expanded("analysis", "check_finite_output", [], split_csv=True)
ReduceEvents.check_finite_output = ChunkedIOMixin.check_finite_output.copy(
    default=ReduceEvents.task_family in check_finite_tasks,
    add_default_to_description=True,
)

check_overlap_tasks = law.config.get_expanded("analysis", "check_overlapping_inputs", [], split_csv=True)
ReduceEvents.check_overlapping_inputs = ChunkedIOMixin.check_overlapping_inputs.copy(
    default=ReduceEvents.task_family in check_overlap_tasks,
    add_default_to_description=True,
)

ReduceEventsWrapper = wrapper_factory(
    base_cls=AnalysisTask,
    require_cls=ReduceEvents,
    enable=["configs", "skip_configs", "datasets", "skip_datasets", "shifts", "skip_shifts"],
)


class _MergeReductionStats(
    CalibratorsMixin,
    SelectorMixin,
    ReducerMixin,
    law.LocalWorkflow,
    RemoteWorkflow,
):
    """
    Base classes for :py:class:`MergeReductionStats`.
    """


class MergeReductionStats(_MergeReductionStats):

    n_inputs = luigi.IntParameter(
        default=10,
        significant=True,
        description="minimal number of input files to infer merging factors with sufficient statistics; default: 10",
    )
    merged_size = law.BytesParameter(
        default=law.NO_FLOAT,
        unit="MB",
        significant=False,
        description="the maximum file size of merged files; default unit is MB; when 0, the merging factor is not "
        "actually calculated from input files, but it is assumed to be 1 (= no merging); default: config value "
        "'reduced_file_size' or 512MB",
    )

    # upstream requirements
    reqs = Requirements(
        RemoteWorkflow.reqs,
        ReduceEvents=ReduceEvents,
    )

    @classmethod
    def resolve_param_values(cls, params: dict[str, Any]) -> dict[str, Any]:
        params = super().resolve_param_values(params)

        # cap n_inputs
        if "n_inputs" in params and (dataset_info_inst := params.get("dataset_info_inst")):
            n_files = dataset_info_inst.n_files
            if params["n_inputs"] < 0 or params["n_inputs"] > n_files:
                params["n_inputs"] = n_files

        # check for the default merged size
        if "merged_size" in params:
            if params["merged_size"] in {None, law.NO_FLOAT}:
                merged_size = 512.0
                if "config_inst" in params:
                    merged_size = params["config_inst"].x("reduced_file_size", merged_size)
                params["merged_size"] = float(merged_size)
            elif params["merged_size"] == 0:
                params["n_inputs"] = 0

        return params

    def create_branch_map(self):
        # single branch without payload
        return {0: None}

    def workflow_requires(self):
        reqs = super().workflow_requires()
        if self.merged_size == 0:
            return reqs

        reqs["events"] = self.reqs.ReduceEvents.req_different_branching(
            self,
            branches=((0, self.n_inputs),),
        )
        return reqs

    def requires(self):
        if self.merged_size == 0:
            return []

        return self.reqs.ReduceEvents.req_different_branching(
            self,
            workflow="local",
            branches=((0, self.n_inputs),),
            _exclude={"branch"},
        )

    def output(self):
        return {"stats": self.target(f"stats_n{self.n_inputs}.json")}

    @law.decorator.notify
    @law.decorator.log
    @law.decorator.safe_output
    def run(self):
        # structure for statistics to save
        stats = OrderedDict([
            ("n_test_files", 0),
            ("tot_size", 0),
            ("avg_size", 0),
            ("std_size", 0),
            ("max_size_merged", 0),
            ("merge_factor", 1),
        ])

        # assume a merging factor of 1 when the merged size is 0
        if self.merged_size == 0:
            self.output()["stats"].dump(stats, indent=4, formatter="json")
            return

        # get all file sizes in bytes
        coll = self.input()["collection"]
        n = len(coll)
        sizes = [
            inp["events"].stat().st_size
            for inp in self.iter_progress(coll.targets.values(), n, msg=f"loading {n} stats ...")
        ]

        # helpers for avg and mean computation
        def get_avg_std(values):
            n = len(values)
            if n < 1:
                return 0.0, 0.0
            avg = sum(values) / n
            if n < 2:
                return avg, 0.0
            std = (sum((v - avg)**2 for v in values) / (n - 1))**0.5
            return avg, std

        # compute some stats
        stats["n_test_files"] = n
        stats["tot_size"] = sum(sizes)
        stats["avg_size"], stats["std_size"] = get_avg_std(sizes)
        stats["max_size_merged"] = self.merged_size * 1024**2  # MB to bytes

        # determine the number of files after merging, allowing a possible ~15% increase per file
        n_total = self.dataset_info_inst.n_files
        if n_total > 1:
            extrapolation = n_total / n
            n_merged_files = extrapolation * stats["tot_size"] / stats["max_size_merged"]
            rnd = math.ceil if n_merged_files % 1.0 > 0.15 else math.floor
            n_merged_files = max(int(rnd(n_merged_files)), 1)
            stats["merge_factor"] = max(math.ceil(n_total / n_merged_files), 1)
        else:
            # trivial case, no merging needed
            n_merged_files = 1
            stats["merge_factor"] = 1

        # save them
        self.output()["stats"].dump(stats, indent=4, formatter="json")

        # print them
        self.publish_message(f" stats of {n} input files ".center(40, "-"))
        self.publish_message(f"average size: {law.util.human_bytes(stats['avg_size'], fmt=True)}")
        deviation = stats["std_size"] / stats["avg_size"]
        self.publish_message(f"deviation   : {deviation * 100:.2f}% (std/avg)")
        self.publish_message(" merging info ".center(40, "-"))
        self.publish_message(f"target size : {self.merged_size} MB")
        self.publish_message(f"merging     : {stats['merge_factor']} into 1")
        self.publish_message(f"files before: {n_total}")
        self.publish_message(f"files after : {n_merged_files}")
        self.publish_message(40 * "-")


MergeReductionStatsWrapper = wrapper_factory(
    base_cls=AnalysisTask,
    require_cls=MergeReductionStats,
    enable=["configs", "skip_configs", "datasets", "skip_datasets", "shifts", "skip_shifts"],
)


class _MergeReducedEvents(
    CalibratorsMixin,
    SelectorMixin,
    ReducerMixin,
    law.LocalWorkflow,
    RemoteWorkflow,
):
    """
    Base classes for :py:class:`MergeReducedEvents`.
    """


class MergeReducedEvents(_MergeReducedEvents):

    keep_reduced_events = luigi.BoolParameter(
        default=default_keep_reduced_events,
        significant=False,
        description="whether to keep reduced input files after merging; when False, they are "
        f"removed after successful merging; default: {default_keep_reduced_events}",
    )

    sandbox = dev_sandbox(law.config.get("analysis", "default_columnar_sandbox"))

    # upstream requirements
    reqs = Requirements(
        RemoteWorkflow.reqs,
        MergeReductionStats=MergeReductionStats,
        ReduceEvents=ReduceEvents,
    )

    # number of events per row group in the merged file
    merging_row_group_size = law.config.get_expanded_int("analysis", "merging_row_group_size", 50_000)

    @law.workflow_property(setter=True, cache=True, empty_value=0)
    def file_merging(self):
        # check if the merging stats are present
        stats = self.reqs.MergeReductionStats.req_different_branching(self, branch=0).output()["stats"]
        return stats.load(formatter="json")["merge_factor"] if stats.exists() else 0

    @law.dynamic_workflow_condition
    def workflow_condition(self):
        # the workflow shape can be constructed as soon as a file_merging is known
        return self.file_merging > 0

    @workflow_condition.create_branch_map
    def create_branch_map(self):
        # forward to super class (DatasetTask)
        return super().create_branch_map()

    def workflow_requires(self):
        reqs = super().workflow_requires()
        reqs["stats"] = self.reqs.MergeReductionStats.req_different_branching(self)
        reqs["events"] = self.reqs.ReduceEvents.req_different_branching(
            self,
            branches=((0, self.dataset_info_inst.n_files),),
        )
        return reqs

    def requires(self):
        return {
            "stats": self.reqs.MergeReductionStats.req_different_branching(self, branch=0),
            "events": self.reqs.ReduceEvents.req_different_branching(
                self,
                workflow="local",
                branches=((min(self.branch_data), max(self.branch_data) + 1),),
                _exclude={"branch"},
            ),
        }

    @workflow_condition.output
    def output(self):
        return {
            "events": self.target(f"events_{self.branch}.parquet"),
        }

    def run(self):
        # prepare inputs and output
        inputs = [inp["events"] for inp in self.input()["events"].collection.targets.values()]
        output = self.output()["events"]

        law.pyarrow.merge_parquet_task(
            task=self,
            inputs=inputs,
            output=output,
            callback=self.create_progress_callback(len(inputs)),
            writer_opts=self.get_parquet_writer_opts(),
            target_row_group_size=self.merging_row_group_size,
        )

        # optionally remove initial inputs
        if not self.keep_reduced_events and self.is_leaf():
            with self.publish_step("removing reduced inputs ..."):
                for inp in inputs:
                    inp.remove()


MergeReducedEventsWrapper = wrapper_factory(
    base_cls=AnalysisTask,
    require_cls=MergeReducedEvents,
    enable=["configs", "skip_configs", "datasets", "skip_datasets", "shifts", "skip_shifts"],
)


class _ProvideReducedEvents(
    CalibratorsMixin,
    SelectorMixin,
    ReducerMixin,
    law.LocalWorkflow,
    RemoteWorkflow,
):
    """
    Base classes for :py:class:`ProvideReducedEvents`.
    """


class ProvideReducedEvents(_ProvideReducedEvents):

    skip_merging = luigi.BoolParameter(
        default=False,
        description="bypass MergedReducedEvents and directly require ReduceEvents with same "
        "workflow branching; default: False",
    )
    force_merging = luigi.BoolParameter(
        default=False,
        description="force requiring MergedReducedEvents, regardless of the merging factor "
        "obtained by MergeReductionStats; default: False",
    )

    # upstream requirements
    reqs = Requirements(
        RemoteWorkflow.reqs,
        ReduceEvents=ReduceEvents,
        MergeReductionStats=MergeReductionStats,
        MergeReducedEvents=MergeReducedEvents,
    )

    @classmethod
    def _resolve_workflow_parameters(cls, params):
        # always fallback to local workflows
        params["effective_workflow"] = "local"
        return super()._resolve_workflow_parameters(params)

    @law.workflow_property(setter=True, cache=True, empty_value=0)
    def file_merging(self):
        if self.skip_merging or self.dataset_info_inst.n_files == 1:
            return 1

        # check if the merging stats are present
        stats = self.reqs.MergeReductionStats.req_different_branching(self, branch=0).output()["stats"]
        return stats.load(formatter="json")["merge_factor"] if stats.exists() else 0

    @law.dynamic_workflow_condition
    def workflow_condition(self):
        # the workflow shape can be constructed as soon as a file_merging is known
        return self.file_merging > 0

    def _req_reduced_events(self, **params) -> law.Task:
        return self.reqs.ReduceEvents.req(self, **params)

    def _req_merged_reduced_events(self, **params) -> law.Task:
        return self.reqs.MergeReducedEvents.req(self, **params)

    def workflow_requires(self):
        reqs = super().workflow_requires()

        # strategy:
        # - when it is clear that the reduced events are being used directly, require them when not
        #   in pilot mode
        # - otherwise, always require the reduction stats as they are needed to make a decision
        # - when merging is forced, require it
        # - otherwise, and if the merging is already known, require either reduced or merged events
        if self.skip_merging or (not self.force_merging and self.dataset_info_inst.n_files == 1):
            # reduced events are used directly without having to look into the file merging factor
            if not self.pilot:
                reqs["events"] = self._req_reduced_events()
        else:
            # here, the merging is unclear so require the stats
            reqs["reduction_stats"] = self.reqs.MergeReductionStats.req_different_branching(self)

            if self.force_merging:
                # require merged events when forced
                reqs["events"] = self._req_merged_reduced_events()
            else:
                # require either when the file merging is known, and nothing otherwise to let the
                # dynamic dependency definition resolve it at runtime
                file_merging = self.file_merging
                if file_merging > 1:
                    reqs["events"] = self._req_merged_reduced_events()
                elif file_merging == 1 and not self.pilot:
                    reqs["events"] = self._req_reduced_events()

        return reqs

    def requires(self):
        # same as for workflow requirements without optional pilot check
        reqs = {}
        if self.skip_merging or (not self.force_merging and self.dataset_info_inst.n_files == 1):
            reqs["events"] = self._req_reduced_events()
        else:
            reqs["reduction_stats"] = self.reqs.MergeReductionStats.req_different_branching(self, branch=0)

            if self.force_merging:
                reqs["events"] = self._req_merged_reduced_events()
            else:
                file_merging = self.file_merging
                if file_merging > 1:
                    reqs["events"] = self._req_merged_reduced_events()
                elif file_merging == 1:
                    reqs["events"] = self._req_reduced_events()

        return reqs

    @workflow_condition.output
    def output(self):
        # the "events" requirement is known at this point
        req = self.requires()["events"]

        # to simplify the handling for downstream tasks, extract the single output from workflows
        output = req.output()
        return list(output.collection.targets.values())[0] if req.is_workflow() else output

    def _yield_dynamic_deps(self):
        # do nothing if a decision was pre-set in which case requirements were already triggered
        if self.skip_merging or (not self.force_merging and self.dataset_info_inst.n_files == 1):
            return

        # yield the appropriate requirement
        yield (
            self._req_reduced_events()
            if self.file_merging == 1
            else self._req_merged_reduced_events()
        )

    def local_workflow_pre_run(self):
        return self._yield_dynamic_deps()

    def run(self):
        return self._yield_dynamic_deps()


ProvideReducedEventsWrapper = wrapper_factory(
    base_cls=AnalysisTask,
    require_cls=ProvideReducedEvents,
    enable=["configs", "skip_configs", "datasets", "skip_datasets", "shifts", "skip_shifts"],
)


class ReducedEventsUser(
    CalibratorsMixin,
    SelectorMixin,
    ReducerMixin,
    law.BaseWorkflow,
):
    # upstream requirements
    reqs = Requirements(
        ProvideReducedEvents=ProvideReducedEvents,
    )

    @law.workflow_property(setter=True, cache=True, empty_value=0)
    def file_merging(self):
        return self.reqs.ProvideReducedEvents.req(self).file_merging

    @law.dynamic_workflow_condition
    def workflow_condition(self):
        return self.reqs.ProvideReducedEvents.req(self).workflow_condition()

    @workflow_condition.create_branch_map
    def create_branch_map(self):
        return super().create_branch_map()<|MERGE_RESOLUTION|>--- conflicted
+++ resolved
@@ -13,14 +13,7 @@
 import luigi
 
 from columnflow.tasks.framework.base import Requirements, AnalysisTask, wrapper_factory
-<<<<<<< HEAD
-from columnflow.tasks.framework.mixins import (
-    CalibratorsMixin, SelectorMixin, ReducerMixin, ChunkedIOMixin,
-    # ParamsCacheMixin,
-)
-=======
 from columnflow.tasks.framework.mixins import CalibratorsMixin, SelectorMixin, ReducerMixin, ChunkedIOMixin
->>>>>>> 8004828c
 from columnflow.tasks.framework.remote import RemoteWorkflow
 from columnflow.tasks.framework.decorators import on_failure
 from columnflow.tasks.external import GetDatasetLFNs
@@ -36,10 +29,6 @@
 
 
 class _ReduceEvents(
-<<<<<<< HEAD
-    # ParamsCacheMixin,
-=======
->>>>>>> 8004828c
     CalibratorsMixin,
     SelectorMixin,
     ReducerMixin,
@@ -525,6 +514,7 @@
         inputs = [inp["events"] for inp in self.input()["events"].collection.targets.values()]
         output = self.output()["events"]
 
+        # merge
         law.pyarrow.merge_parquet_task(
             task=self,
             inputs=inputs,
