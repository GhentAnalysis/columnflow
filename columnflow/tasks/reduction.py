# coding: utf-8

"""
Tasks related to reducing events for use on further tasks.
"""

from __future__ import annotations

import math
from collections import OrderedDict

import law
import luigi

from columnflow.tasks.framework.base import Requirements, AnalysisTask, wrapper_factory
from columnflow.tasks.framework.mixins import (
    CalibratorsMixin, SelectorMixin, ReducerMixin, ChunkedIOMixin,
    ParamsCacheMixin,
)
from columnflow.tasks.framework.remote import RemoteWorkflow
from columnflow.tasks.framework.decorators import on_failure
from columnflow.tasks.external import GetDatasetLFNs
from columnflow.tasks.selection import CalibrateEvents, SelectEvents
from columnflow.util import maybe_import, ensure_proxy, dev_sandbox, safe_div
<<<<<<< HEAD
from columnflow.columnar_util import set_ak_column
=======
from columnflow.types import Any
>>>>>>> da3b4882

ak = maybe_import("awkward")


# default parameters
default_keep_reduced_events = law.config.get_expanded("analysis", "default_keep_reduced_events")


class _ReduceEvents(
    # ParamsCacheMixin,
    CalibratorsMixin,
    SelectorMixin,
    ReducerMixin,
    ChunkedIOMixin,
    law.LocalWorkflow,
    RemoteWorkflow,
):
    """
    Base classes for :py:class:`ReduceEvents`.
    """


class ReduceEvents(_ReduceEvents):

    sandbox = dev_sandbox(law.config.get("analysis", "default_columnar_sandbox"))

    # upstream requirements
    reqs = Requirements(
        RemoteWorkflow.reqs,
        GetDatasetLFNs=GetDatasetLFNs,
        CalibrateEvents=CalibrateEvents,
        SelectEvents=SelectEvents,
    )

    # strategy for handling missing source columns when adding aliases on event chunks
    missing_column_alias_strategy = "original"

    invokes_reducer = True

    def workflow_requires(self):
        reqs = super().workflow_requires()

        reqs["lfns"] = self.reqs.GetDatasetLFNs.req(self)

        if not self.pilot:
            reqs["calibrations"] = [
                self.reqs.CalibrateEvents.req(
                    self,
                    calibrator=calibrator_inst.cls_name,
                    calibrator_inst=calibrator_inst,
                )
                for calibrator_inst in self.calibrator_insts
                if calibrator_inst.produced_columns
            ]
            reqs["selection"] = self.reqs.SelectEvents.req(self)
            # reducer dependent requirements
            reqs["reducer"] = law.util.make_unique(law.util.flatten(
                self.reducer_inst.run_requires(task=self),
            ))
        else:
            # pass-through pilot workflow requirements of upstream task
            t = self.reqs.SelectEvents.req(self)
            reqs = law.util.merge_dicts(reqs, t.workflow_requires(), inplace=True)

        return reqs

    def requires(self):
        return {
            "lfns": self.reqs.GetDatasetLFNs.req(self),
            "calibrations": [
                self.reqs.CalibrateEvents.req(
                    self,
                    calibrator=calibrator_inst.cls_name,
                    calibrator_inst=calibrator_inst,
                )
                for calibrator_inst in self.calibrator_insts
                if calibrator_inst.produced_columns
            ],
            "selection": self.reqs.SelectEvents.req(self),
            "reducer": law.util.make_unique(law.util.flatten(
                self.reducer_inst.run_requires(task=self),
            )),
        }

    def output(self):
        return {"events": self.target(f"events_{self.branch}.parquet")}

    @law.decorator.notify
    @law.decorator.log
    @ensure_proxy
    @law.decorator.localize(input=False)
    @law.decorator.safe_output
    @on_failure(callback=lambda task: task.teardown_reducer_inst())
    def run(self):
        from columnflow.columnar_util import (
            Route, RouteFilter, mandatory_coffea_columns, update_ak_array, add_ak_aliases,
            sorted_ak_to_parquet, attach_coffea_behavior,
        )

        # prepare inputs and outputs
        inputs = self.input()
        lfn_task = self.requires()["lfns"]
        output = self.output()
        output_chunks = {}

        # for evaluating new object collections to write based on the "objects" field of the selection result data,
        # create a mapping of src_col to dst_col's using only file meta data
        self.collection_map: dict[str, list[str]] = {}
        sel_meta = inputs["selection"]["results"].load(formatter="dask_awkward")
        if "objects" in sel_meta.fields:
            for src_col in sel_meta.objects.fields:
                self.collection_map[src_col] = list(sel_meta.objects[src_col].fields)
        del sel_meta

        # run the reducer setup
        self._array_function_post_init()
        reducer_reqs = self.reducer_inst.run_requires(task=self)
        reader_targets = self.reducer_inst.run_setup(
            task=self,
            reqs=reducer_reqs,
            inputs=luigi.task.getpaths(reducer_reqs),
        )

        # create a temp dir for saving intermediate files
        tmp_dir = law.LocalDirectoryTarget(is_tmp=True)
        tmp_dir.touch()

        # get shift dependent aliases
        aliases = self.local_shift_inst.x("column_aliases", {})

        # define columns that will be written based on the reducer's produced columns,
        # but taking into account those that should be skipped (e.g. if not all routes added by a collection are needed)
        write_columns: set[Route] = set()
        skip_columns: set[Route] = set()
        for c in self.reducer_inst.produced_columns:
            for r in self._expand_keep_column(c):
                if r.has_tag("skip"):
                    skip_columns.add(r)
                else:
                    write_columns.add(r)
        route_filter = RouteFilter(keep=write_columns, remove=skip_columns)

        # define columns that need to be read
        read_columns = set(map(Route, mandatory_coffea_columns))
        read_columns |= self.reducer_inst.used_columns
        read_columns |= set(map(Route, set(aliases.values())))

        # columns starting with "steps." and "objects." are implicitly treated as pointing to the selection result data
        read_sel_columns = {Route("event")}
        for r in list(read_columns):
            if r.column.startswith(("steps.", "objects.")):
                read_sel_columns.add(r)
                read_columns.remove(r)

        # event counters
        n_all = 0
        n_reduced = 0

        # let the lfn_task prepare the nano file (basically determine a good pfn)
        [(lfn_index, input_file)] = lfn_task.iter_nano_files(self)

        # collect input targets
        input_targets = [input_file]
        input_targets.append(inputs["selection"]["results"])
        input_targets.extend([inp["columns"] for inp in inputs["calibrations"]])
        if self.selector_inst.produced_columns:
            input_targets.append(inputs["selection"]["columns"])
        input_targets.extend(reader_targets.values())

        # prepare inputs for localization
        with law.localize_file_targets(input_targets, mode="r") as inps:
            # iterate over chunks of events and diffs
            for (events, sel, *diffs), pos in self.iter_chunked_io(
                [inp.abspath for inp in inps],
                source_type=["coffea_root"] + (len(inps) - 1) * ["awkward_parquet"],
                read_columns=[read_columns, read_sel_columns] + (len(inps) - 2) * [read_columns],
            ):
                # optional check for overlapping inputs within diffs
                if self.check_overlapping_inputs:
                    self.raise_if_overlapping(list(diffs))

                # add the calibrated diffs and potentially new columns
                events = update_ak_array(events, *diffs)

                # add aliases
                events = add_ak_aliases(
                    events,
                    aliases,
                    remove_src=True,
                    missing_strategy=self.missing_column_alias_strategy,
                )

<<<<<<< HEAD
                # build the event mask
                if self.selector_steps and self.selector_steps != self.selector_steps_all:

                    if "json" not in sel.steps.fields:
                        sel = set_ak_column(sel, "steps.json", ak.ones_like(events.event, dtype=bool))

                    # check if all steps are present
                    missing_steps = set(self.selector_steps) - set(sel.steps.fields)
                    if missing_steps:
                        raise Exception(
                            f"selector steps {','.join(missing_steps)} are not produced by "
                            f"selector '{self.selector}'",
                        )
                    event_mask = functools.reduce(
                        (lambda a, b: a & b),
                        (sel["steps", step] for step in self.selector_steps),
                    )
                else:
                    event_mask = sel.event if "event" in sel.fields else Ellipsis

                # apply the mask
                n_all += len(events)
                events = events[event_mask]
                n_reduced += len(events)

                # loop through all object selection, go through their masks
                # and create new collections if required
                if "objects" in sel.fields:
                    # apply the event mask
                    events = create_collections_from_masks(events, sel.objects[event_mask])
=======
                # invoke the reducer
                if len(events):
                    n_all += len(events)
                    events = attach_coffea_behavior(events)
                    events = self.reducer_inst(events, selection=sel, task=self)
                    n_reduced += len(events)
>>>>>>> da3b4882

                # remove columns
                events = route_filter(events)

                # optional check for finite values
                if self.check_finite_output:
                    self.raise_if_not_finite(events)

                # save as parquet via a thread in the same pool
                chunk = tmp_dir.child(f"file_{lfn_index}_{pos.index}.parquet", type="f")
                output_chunks[pos.index] = chunk
                self.chunked_io.queue(sorted_ak_to_parquet, (ak.to_packed(events), chunk.abspath))

        # teardown the reducer
        self.teardown_reducer_inst()

        # some logs
        self.publish_message(f"reduced {n_all:_} to {n_reduced:_} events ({safe_div(n_reduced, n_all) * 100:.2f}%)")

        # merge output files
        sorted_chunks = [output_chunks[key] for key in sorted(output_chunks)]
        law.pyarrow.merge_parquet_task(
            self, sorted_chunks, output["events"], local=True, writer_opts=self.get_parquet_writer_opts(),
        )


# overwrite class defaults
check_finite_tasks = law.config.get_expanded("analysis", "check_finite_output", [], split_csv=True)
ReduceEvents.check_finite_output = ChunkedIOMixin.check_finite_output.copy(
    default=ReduceEvents.task_family in check_finite_tasks,
    add_default_to_description=True,
)

check_overlap_tasks = law.config.get_expanded("analysis", "check_overlapping_inputs", [], split_csv=True)
ReduceEvents.check_overlapping_inputs = ChunkedIOMixin.check_overlapping_inputs.copy(
    default=ReduceEvents.task_family in check_overlap_tasks,
    add_default_to_description=True,
)

ReduceEventsWrapper = wrapper_factory(
    base_cls=AnalysisTask,
    require_cls=ReduceEvents,
    enable=["configs", "skip_configs", "datasets", "skip_datasets", "shifts", "skip_shifts"],
)


class _MergeReductionStats(
    CalibratorsMixin,
    SelectorMixin,
    ReducerMixin,
    law.LocalWorkflow,
    RemoteWorkflow,
):
    """
    Base classes for :py:class:`MergeReductionStats`.
    """


class MergeReductionStats(_MergeReductionStats):

    n_inputs = luigi.IntParameter(
        default=10,
        significant=True,
        description="minimal number of input files for sufficient statistics to infer merging "
        "factors; default: 10",
    )
    merged_size = law.BytesParameter(
        default=law.NO_FLOAT,
        unit="MB",
        significant=False,
        description="the maximum file size of merged files; default unit is MB; when 0, the "
        "merging factor is not actually calculated from input files, but it is assumed to be 1 "
        "(= no merging); default: config value 'reduced_file_size' or 512MB'",
    )

    # upstream requirements
    reqs = Requirements(
        RemoteWorkflow.reqs,
        ReduceEvents=ReduceEvents,
    )

    @classmethod
    def resolve_param_values(cls, params: dict[str, Any]) -> dict[str, Any]:
        params = super().resolve_param_values(params)

        # check for the default merged size
        if "merged_size" in params:
            if params["merged_size"] in {None, law.NO_FLOAT}:
                merged_size = 512.0
                if "config_inst" in params:
                    merged_size = params["config_inst"].x("reduced_file_size", merged_size)
                params["merged_size"] = float(merged_size)
            elif params["merged_size"] == 0:
                params["n_inputs"] = 0

        return params

    def create_branch_map(self):
        # single branch without payload
        return {0: None}

    def workflow_requires(self):
        reqs = super().workflow_requires()
        if self.merged_size == 0:
            return reqs

        reqs["events"] = self.reqs.ReduceEvents.req_different_branching(
            self,
            branches=((0, self.n_inputs),),
        )
        return reqs

    def requires(self):
        if self.merged_size == 0:
            return []

        return self.reqs.ReduceEvents.req_different_branching(
            self,
            workflow="local",
            branches=((0, self.n_inputs),),
            _exclude={"branch"},
        )

    def output(self):
        return {"stats": self.target(f"stats_n{self.n_inputs}.json")}

    @law.decorator.notify
    @law.decorator.log
    @law.decorator.safe_output
    def run(self):
        # structure for statistics to save
        stats = OrderedDict([
            ("n_test_files", 0),
            ("tot_size", 0),
            ("avg_size", 0),
            ("std_size", 0),
            ("max_size_merged", 0),
            ("merge_factor", 1),
        ])

        # assume a merging factor of 1 when the merged size is 0
        if self.merged_size == 0:
            self.output()["stats"].dump(stats, indent=4, formatter="json")
            return

        # get all file sizes in bytes
        coll = self.input()["collection"]
        n = len(coll)
        sizes = [
            inp["events"].stat().st_size
            for inp in self.iter_progress(coll.targets.values(), n, msg=f"loading {n} stats ...")
        ]

        # helpers for avg and mean computation
        def get_avg_std(values):
            n = len(values)
            if n < 1:
                return 0.0, 0.0
            avg = sum(values) / n
            if n < 2:
                return avg, 0.0
            std = (sum((v - avg)**2 for v in values) / (n - 1))**0.5
            return avg, std

        # compute some stats
        stats["n_test_files"] = n
        stats["tot_size"] = sum(sizes)
        stats["avg_size"], stats["std_size"] = get_avg_std(sizes)
        stats["max_size_merged"] = self.merged_size * 1024**2  # MB to bytes

        # determine the number of files after merging, allowing a possible ~15% increase per file
        n_total = self.dataset_info_inst.n_files
        if n_total > 1:
            extrapolation = n_total / n
            n_merged_files = extrapolation * stats["tot_size"] / stats["max_size_merged"]
            rnd = math.ceil if n_merged_files % 1.0 > 0.15 else math.floor
            n_merged_files = max(int(rnd(n_merged_files)), 1)
            stats["merge_factor"] = max(math.ceil(n_total / n_merged_files), 1)
        else:
            # trivial case, no merging needed
            n_merged_files = 1
            stats["merge_factor"] = 1

        # save them
        self.output()["stats"].dump(stats, indent=4, formatter="json")

        # print them
        self.publish_message(f" stats of {n} input files ".center(40, "-"))
        self.publish_message(f"average size: {law.util.human_bytes(stats['avg_size'], fmt=True)}")
        deviation = stats["std_size"] / stats["avg_size"]
        self.publish_message(f"deviation   : {deviation * 100:.2f} % (std / avg)")
        self.publish_message(" merging info ".center(40, "-"))
        self.publish_message(f"target size : {self.merged_size} MB")
        self.publish_message(f"merging     : {stats['merge_factor']} into 1")
        self.publish_message(f"files before: {n_total}")
        self.publish_message(f"files after : {n_merged_files}")
        self.publish_message(40 * "-")


MergeReductionStatsWrapper = wrapper_factory(
    base_cls=AnalysisTask,
    require_cls=MergeReductionStats,
    enable=["configs", "skip_configs", "datasets", "skip_datasets", "shifts", "skip_shifts"],
)


class _MergeReducedEvents(
    CalibratorsMixin,
    SelectorMixin,
    ReducerMixin,
    law.LocalWorkflow,
    RemoteWorkflow,
):
    """
    Base classes for :py:class:`MergeReducedEvents`.
    """


class MergeReducedEvents(_MergeReducedEvents):

    keep_reduced_events = luigi.BoolParameter(
        default=default_keep_reduced_events,
        significant=False,
        description="whether to keep reduced input files after merging; when False, they are "
        f"removed after successful merging; default: {default_keep_reduced_events}",
    )

    sandbox = dev_sandbox(law.config.get("analysis", "default_columnar_sandbox"))

    # upstream requirements
    reqs = Requirements(
        RemoteWorkflow.reqs,
        MergeReductionStats=MergeReductionStats,
        ReduceEvents=ReduceEvents,
    )

    @law.workflow_property(setter=True, cache=True, empty_value=0)
    def file_merging(self):
        # check if the merging stats are present
        stats = self.reqs.MergeReductionStats.req_different_branching(self, branch=0).output()["stats"]
        return stats.load(formatter="json")["merge_factor"] if stats.exists() else 0

    @law.dynamic_workflow_condition
    def workflow_condition(self):
        # the workflow shape can be constructed as soon as a file_merging is known
        return self.file_merging > 0

    @workflow_condition.create_branch_map
    def create_branch_map(self):
        # forward to super class (DatasetTask)
        return super().create_branch_map()

    def workflow_requires(self):
        reqs = super().workflow_requires()
        reqs["stats"] = self.reqs.MergeReductionStats.req_different_branching(self)
        reqs["events"] = self.reqs.ReduceEvents.req_different_branching(self, branches=((0, -1),))
        return reqs

    def requires(self):
        return {
            "stats": self.reqs.MergeReductionStats.req_different_branching(self, branch=0),
            "events": self.reqs.ReduceEvents.req_different_branching(
                self,
                workflow="local",
                branches=((min(self.branch_data), max(self.branch_data) + 1),),
                _exclude={"branch"},
            ),
        }

    @workflow_condition.output
    def output(self):
        return {
            "events": self.target(f"events_{self.branch}.parquet"),
        }

    def run(self):
        # prepare inputs and output
        inputs = [inp["events"] for inp in self.input()["events"].collection.targets.values()]
        output = self.output()["events"]

        law.pyarrow.merge_parquet_task(
            self, inputs, output, writer_opts=self.get_parquet_writer_opts(),
        )

        # optionally remove initial inputs
        if not self.keep_reduced_events and self.is_leaf():
            with self.publish_step("removing reduced inputs ..."):
                for inp in inputs:
                    inp.remove()


MergeReducedEventsWrapper = wrapper_factory(
    base_cls=AnalysisTask,
    require_cls=MergeReducedEvents,
    enable=["configs", "skip_configs", "datasets", "skip_datasets", "shifts", "skip_shifts"],
)


class _ProvideReducedEvents(
    CalibratorsMixin,
    SelectorMixin,
    ReducerMixin,
    law.LocalWorkflow,
    RemoteWorkflow,
):
    """
    Base classes for :py:class:`ProvideReducedEvents`.
    """


class ProvideReducedEvents(_ProvideReducedEvents):

    skip_merging = luigi.BoolParameter(
        default=False,
        description="bypass MergedReducedEvents and directly require ReduceEvents with same "
        "workflow branching; default: False",
    )
    force_merging = luigi.BoolParameter(
        default=False,
        description="force requiring MergedReducedEvents, regardless of the merging factor "
        "obtained by MergeReductionStats; default: False",
    )

    # upstream requirements
    reqs = Requirements(
        RemoteWorkflow.reqs,
        ReduceEvents=ReduceEvents,
        MergeReductionStats=MergeReductionStats,
        MergeReducedEvents=MergeReducedEvents,
    )

    @classmethod
    def _resolve_workflow_parameters(cls, params):
        # always fallback to local workflows
        params["effective_workflow"] = "local"
        return super()._resolve_workflow_parameters(params)

    @law.workflow_property(setter=True, cache=True, empty_value=0)
    def file_merging(self):
        if self.skip_merging or self.dataset_info_inst.n_files == 1:
            return 1

        # check if the merging stats are present
        stats = self.reqs.MergeReductionStats.req_different_branching(self, branch=0).output()["stats"]
        return stats.load(formatter="json")["merge_factor"] if stats.exists() else 0

    @law.dynamic_workflow_condition
    def workflow_condition(self):
        # the workflow shape can be constructed as soon as a file_merging is known
        return self.file_merging > 0

    def _req_reduced_events(self, **params) -> law.Task:
        return self.reqs.ReduceEvents.req(self, **params)

    def _req_merged_reduced_events(self, **params) -> law.Task:
        return self.reqs.MergeReducedEvents.req(self, **params)

    def workflow_requires(self):
        reqs = super().workflow_requires()

        # strategy:
        # - when it is clear that the reduced events are being used directly, require them when not
        #   in pilot mode
        # - otherwise, always require the reduction stats as they are needed to make a decision
        # - when merging is forced, require it
        # - otherwise, and if the merging is already known, require either reduced or merged events
        if self.skip_merging or (not self.force_merging and self.dataset_info_inst.n_files == 1):
            # reduced events are used directly without having to look into the file merging factor
            if not self.pilot:
                reqs["events"] = self._req_reduced_events()
        else:
            # here, the merging is unclear so require the stats
            reqs["reduction_stats"] = self.reqs.MergeReductionStats.req_different_branching(self)

            if self.force_merging:
                # require merged events when forced
                reqs["events"] = self._req_merged_reduced_events()
            else:
                # require either when the file merging is known, and nothing otherwise to let the
                # dynamic dependency definition resolve it at runtime
                file_merging = self.file_merging
                if file_merging > 1:
                    reqs["events"] = self._req_merged_reduced_events()
                elif file_merging == 1 and not self.pilot:
                    reqs["events"] = self._req_reduced_events()

        return reqs

    def requires(self):
        # same as for workflow requirements without optional pilot check
        reqs = {}
        if self.skip_merging or (not self.force_merging and self.dataset_info_inst.n_files == 1):
            reqs["events"] = self._req_reduced_events()
        else:
            reqs["reduction_stats"] = self.reqs.MergeReductionStats.req_different_branching(self, branch=0)

            if self.force_merging:
                reqs["events"] = self._req_merged_reduced_events()
            else:
                file_merging = self.file_merging
                if file_merging > 1:
                    reqs["events"] = self._req_merged_reduced_events()
                elif file_merging == 1:
                    reqs["events"] = self._req_reduced_events()

        return reqs

    @workflow_condition.output
    def output(self):
        # the "events" requirement is known at this point
        req = self.requires()["events"]

        # to simplify the handling for downstream tasks, extract the single output from workflows
        output = req.output()
        return list(output.collection.targets.values())[0] if req.is_workflow() else output

    def _yield_dynamic_deps(self):
        # do nothing if a decision was pre-set in which case requirements were already triggered
        if self.skip_merging or (not self.force_merging and self.dataset_info_inst.n_files == 1):
            return

        # yield the appropriate requirement
        yield (
            self._req_reduced_events()
            if self.file_merging == 1
            else self._req_merged_reduced_events()
        )

    def local_workflow_pre_run(self):
        return self._yield_dynamic_deps()

    def run(self):
        return self._yield_dynamic_deps()


ProvideReducedEventsWrapper = wrapper_factory(
    base_cls=AnalysisTask,
    require_cls=ProvideReducedEvents,
    enable=["configs", "skip_configs", "datasets", "skip_datasets", "shifts", "skip_shifts"],
)


class ReducedEventsUser(
    CalibratorsMixin,
    SelectorMixin,
    ReducerMixin,
    law.BaseWorkflow,
):
    # upstream requirements
    reqs = Requirements(
        ProvideReducedEvents=ProvideReducedEvents,
    )

    @law.workflow_property(setter=True, cache=True, empty_value=0)
    def file_merging(self):
        return self.reqs.ProvideReducedEvents.req(self).file_merging

    @law.dynamic_workflow_condition
    def workflow_condition(self):
        return self.reqs.ProvideReducedEvents.req(self).workflow_condition()

    @workflow_condition.create_branch_map
    def create_branch_map(self):
        return super().create_branch_map()<|MERGE_RESOLUTION|>--- conflicted
+++ resolved
@@ -22,11 +22,7 @@
 from columnflow.tasks.external import GetDatasetLFNs
 from columnflow.tasks.selection import CalibrateEvents, SelectEvents
 from columnflow.util import maybe_import, ensure_proxy, dev_sandbox, safe_div
-<<<<<<< HEAD
-from columnflow.columnar_util import set_ak_column
-=======
 from columnflow.types import Any
->>>>>>> da3b4882
 
 ak = maybe_import("awkward")
 
@@ -219,45 +215,12 @@
                     missing_strategy=self.missing_column_alias_strategy,
                 )
 
-<<<<<<< HEAD
-                # build the event mask
-                if self.selector_steps and self.selector_steps != self.selector_steps_all:
-
-                    if "json" not in sel.steps.fields:
-                        sel = set_ak_column(sel, "steps.json", ak.ones_like(events.event, dtype=bool))
-
-                    # check if all steps are present
-                    missing_steps = set(self.selector_steps) - set(sel.steps.fields)
-                    if missing_steps:
-                        raise Exception(
-                            f"selector steps {','.join(missing_steps)} are not produced by "
-                            f"selector '{self.selector}'",
-                        )
-                    event_mask = functools.reduce(
-                        (lambda a, b: a & b),
-                        (sel["steps", step] for step in self.selector_steps),
-                    )
-                else:
-                    event_mask = sel.event if "event" in sel.fields else Ellipsis
-
-                # apply the mask
-                n_all += len(events)
-                events = events[event_mask]
-                n_reduced += len(events)
-
-                # loop through all object selection, go through their masks
-                # and create new collections if required
-                if "objects" in sel.fields:
-                    # apply the event mask
-                    events = create_collections_from_masks(events, sel.objects[event_mask])
-=======
                 # invoke the reducer
                 if len(events):
                     n_all += len(events)
                     events = attach_coffea_behavior(events)
                     events = self.reducer_inst(events, selection=sel, task=self)
                     n_reduced += len(events)
->>>>>>> da3b4882
 
                 # remove columns
                 events = route_filter(events)
