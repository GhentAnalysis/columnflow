--- conflicted
+++ resolved
@@ -138,7 +138,7 @@
         read_sel_columns = set()
         # open either selector steps of the full event selection mask
         read_sel_columns.add(Route(
-            "steps.*" if self.selector_steps and self.selector_steps != self.selector_steps_default else "event"))
+            "steps.*" if self.selector_steps and self.selector_steps != self.selector_steps_all else "event"))
         # add object masks, depending on the columns to write
         # (as object masks are dynamic and deeply nested, preload the meta info to access fields)
         sel_results = inputs["selection"]["results"].load(formatter="dask_awkward")
@@ -173,7 +173,6 @@
         input_targets.append(inputs["selection"]["results"])
         input_targets.extend([inp["columns"] for inp in inputs["calibrations"]])
         if self.selector_inst.produced_columns:
-<<<<<<< HEAD
             input_targets.append(inputs["selection"]["columns"])
 
         # prepare inputs for localization
@@ -197,47 +196,10 @@
                     aliases,
                     remove_src=True,
                     missing_strategy=self.missing_column_alias_strategy,
-=======
-            input_paths.append(inputs["selection"]["columns"].path)
-
-        # iterate over chunks of events and diffs
-        for (events, sel, *diffs), pos in self.iter_chunked_io(
-            input_paths,
-            source_type=["coffea_root"] + (len(input_paths) - 1) * ["awkward_parquet"],
-            read_columns=[read_columns, read_sel_columns] + (len(input_paths) - 2) * [read_columns],
-        ):
-            # optional check for overlapping inputs within diffs
-            if self.check_overlapping_inputs:
-                self.raise_if_overlapping(list(diffs))
-
-            # add the calibrated diffs and potentially new columns
-            events = update_ak_array(events, *diffs)
-
-            # add aliases
-            events = add_ak_aliases(
-                events,
-                aliases,
-                remove_src=True,
-                missing_strategy=self.missing_column_alias_strategy,
-            )
-
-            # build the event mask
-            if self.selector_steps and self.selector_steps != self.selector_steps_default:
-                # check if all steps are present
-                missing_steps = set(self.selector_steps) - set(sel.steps.fields)
-                if missing_steps:
-                    raise Exception(
-                        f"selector steps {','.join(missing_steps)} are not produced by "
-                        f"selector '{self.selector}'",
-                    )
-                event_mask = functools.reduce(
-                    (lambda a, b: a & b),
-                    (sel["steps", step] for step in self.selector_steps),
->>>>>>> 47bab764
                 )
 
                 # build the event mask
-                if self.selector_steps:
+                if self.selector_steps and self.selector_steps != self.selector_steps_all:
                     # check if all steps are present
                     missing_steps = set(self.selector_steps) - set(sel.steps.fields)
                     if missing_steps:
