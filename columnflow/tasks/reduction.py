# coding: utf-8

"""
Tasks related to reducing events for use on further tasks.
"""

from __future__ import annotations

import math
from collections import OrderedDict

import law
import luigi

<<<<<<< HEAD
from columnflow.tasks.framework.base import Requirements, AnalysisTask, DatasetTask, wrapper_factory
from columnflow.tasks.framework.mixins import (
    CalibratorsMixin, SelectorStepsMixin, ChunkedIOMixin, ParamsCacheMixin,
)
=======
from columnflow.tasks.framework.base import Requirements, AnalysisTask, wrapper_factory
from columnflow.tasks.framework.mixins import CalibratorsMixin, SelectorMixin, ReducerMixin, ChunkedIOMixin
>>>>>>> df21a64f
from columnflow.tasks.framework.remote import RemoteWorkflow
from columnflow.tasks.framework.decorators import on_failure
from columnflow.tasks.external import GetDatasetLFNs
from columnflow.tasks.selection import CalibrateEvents, SelectEvents
from columnflow.util import maybe_import, ensure_proxy, dev_sandbox, safe_div
from columnflow.types import Any

ak = maybe_import("awkward")


# default parameters
default_keep_reduced_events = law.config.get_expanded("analysis", "default_keep_reduced_events")


<<<<<<< HEAD
class ReduceEvents(
    ParamsCacheMixin,
    SelectorStepsMixin,
=======
class _ReduceEvents(
>>>>>>> df21a64f
    CalibratorsMixin,
    SelectorMixin,
    ReducerMixin,
    ChunkedIOMixin,
    law.LocalWorkflow,
    RemoteWorkflow,
):
    """
    Base classes for :py:class:`ReduceEvents`.
    """


class ReduceEvents(_ReduceEvents):

    sandbox = dev_sandbox(law.config.get("analysis", "default_columnar_sandbox"))

    # upstream requirements
    reqs = Requirements(
        RemoteWorkflow.reqs,
        GetDatasetLFNs=GetDatasetLFNs,
        CalibrateEvents=CalibrateEvents,
        SelectEvents=SelectEvents,
    )

    # strategy for handling missing source columns when adding aliases on event chunks
    missing_column_alias_strategy = "original"

    invokes_reducer = True

    def workflow_requires(self):
        reqs = super().workflow_requires()

        reqs["lfns"] = self.reqs.GetDatasetLFNs.req(self)

        if not self.pilot:
            reqs["calibrations"] = [
                self.reqs.CalibrateEvents.req(
                    self,
                    calibrator=calibrator_inst.cls_name,
                    calibrator_inst=calibrator_inst,
                )
                for calibrator_inst in self.calibrator_insts
                if calibrator_inst.produced_columns
            ]
            reqs["selection"] = self.reqs.SelectEvents.req(self)
            # reducer dependent requirements
            reqs["reducer"] = law.util.make_unique(law.util.flatten(
                self.reducer_inst.run_requires(task=self),
            ))
        else:
            # pass-through pilot workflow requirements of upstream task
            t = self.reqs.SelectEvents.req(self)
            reqs = law.util.merge_dicts(reqs, t.workflow_requires(), inplace=True)

        return reqs

    def requires(self):
        return {
            "lfns": self.reqs.GetDatasetLFNs.req(self),
            "calibrations": [
                self.reqs.CalibrateEvents.req(
                    self,
                    calibrator=calibrator_inst.cls_name,
                    calibrator_inst=calibrator_inst,
                )
                for calibrator_inst in self.calibrator_insts
                if calibrator_inst.produced_columns
            ],
            "selection": self.reqs.SelectEvents.req(self),
            "reducer": law.util.make_unique(law.util.flatten(
                self.reducer_inst.run_requires(task=self),
            )),
        }

    def output(self):
        return {"events": self.target(f"events_{self.branch}.parquet")}

    @law.decorator.notify
    @law.decorator.log
    @ensure_proxy
    @law.decorator.localize(input=False)
    @law.decorator.safe_output
    @on_failure(callback=lambda task: task.teardown_reducer_inst())
    def run(self):
        from columnflow.columnar_util import (
            Route, RouteFilter, mandatory_coffea_columns, update_ak_array, add_ak_aliases,
            sorted_ak_to_parquet, attach_coffea_behavior,
        )

        # prepare inputs and outputs
        inputs = self.input()
        lfn_task = self.requires()["lfns"]
        output = self.output()
        output_chunks = {}

        # for evaluating new object collections to write based on the "objects" field of the selection result data,
        # create a mapping of src_col to dst_col's using only file meta data
        self.collection_map: dict[str, list[str]] = {}
        sel_meta = inputs["selection"]["results"].load(formatter="dask_awkward")
        if "objects" in sel_meta.fields:
            for src_col in sel_meta.objects.fields:
                self.collection_map[src_col] = list(sel_meta.objects[src_col].fields)
        del sel_meta

        # run the reducer setup
        self._array_function_post_init()
        reducer_reqs = self.reducer_inst.run_requires(task=self)
        reader_targets = self.reducer_inst.run_setup(
            task=self,
            reqs=reducer_reqs,
            inputs=luigi.task.getpaths(reducer_reqs),
        )

        # create a temp dir for saving intermediate files
        tmp_dir = law.LocalDirectoryTarget(is_tmp=True)
        tmp_dir.touch()

        # get shift dependent aliases
        aliases = self.local_shift_inst.x("column_aliases", {})

        # define columns that will be written based on the reducer's produced columns,
        # but taking into account those that should be skipped (e.g. if not all routes added by a collection are needed)
        write_columns: set[Route] = set()
        skip_columns: set[Route] = set()
        for c in self.reducer_inst.produced_columns:
            for r in self._expand_keep_column(c):
                if r.has_tag("skip"):
                    skip_columns.add(r)
                else:
                    write_columns.add(r)
        route_filter = RouteFilter(keep=write_columns, remove=skip_columns)

        # define columns that need to be read
<<<<<<< HEAD
        read_columns = write_columns | set(mandatory_coffea_columns) | set(aliases.values())
        read_columns = {Route(c) for c in read_columns}

        # define columns to read for the differently structured selection masks
        read_sel_columns = set()
        # open either selector steps of the full event selection mask
        read_sel_columns.add(Route(
            "steps.*" if self.selector_steps and self.selector_steps != self.selector_steps_all else "event"))
        # add object masks, depending on the columns to write
        # (as object masks are dynamic and deeply nested, preload the meta info to access fields)
        sel_results = inputs["selection"]["results"].load(formatter="dask_awkward")
        if "objects" in sel_results.fields:
            for src_field in sel_results.objects.fields:
                for dst_field in sel_results.objects[src_field].fields:
                    # nothing to do in case the top level column does not need to be loaded
                    matches = [wc for wc in write_columns_groups if law.util.multi_match(dst_field, wc)]
                    if not matches:
                        continue
                    # register the object masks
                    read_sel_columns.add(Route(f"objects.{src_field}.{dst_field}"))
                    # in case new collections are created and configured to be written, make sure
                    # that the corresponding columns of the source collection are loaded
                    if src_field != dst_field:
                        for wc in matches:
                            read_columns |= {
                                src_field + route[1:]
                                for route in write_columns_groups[wc]
                            }
        del sel_results
=======
        read_columns = set(map(Route, mandatory_coffea_columns))
        read_columns |= self.reducer_inst.used_columns
        read_columns |= set(map(Route, set(aliases.values())))

        # columns starting with "steps." and "objects." are implicitly treated as pointing to the selection result data
        read_sel_columns = {Route("event")}
        for r in list(read_columns):
            if r.column.startswith(("steps.", "objects.")):
                read_sel_columns.add(r)
                read_columns.remove(r)
>>>>>>> df21a64f

        # event counters
        n_all = 0
        n_reduced = 0

        # let the lfn_task prepare the nano file (basically determine a good pfn)
        [(lfn_index, input_file)] = lfn_task.iter_nano_files(self)

        # collect input targets
        input_targets = [input_file]
        input_targets.append(inputs["selection"]["results"])
        input_targets.extend([inp["columns"] for inp in inputs["calibrations"]])
        if self.selector_inst.produced_columns:
            input_targets.append(inputs["selection"]["columns"])
        input_targets.extend(reader_targets.values())

        # prepare inputs for localization
        with law.localize_file_targets(input_targets, mode="r") as inps:
            # iterate over chunks of events and diffs
            for (events, sel, *diffs), pos in self.iter_chunked_io(
                [inp.abspath for inp in inps],
                source_type=["coffea_root"] + (len(inps) - 1) * ["awkward_parquet"],
                read_columns=[read_columns, read_sel_columns] + (len(inps) - 2) * [read_columns],
            ):
                # optional check for overlapping inputs within diffs
                if self.check_overlapping_inputs:
                    self.raise_if_overlapping(list(diffs))

                # add the calibrated diffs and potentially new columns
                events = update_ak_array(events, *diffs)

                # add aliases
                events = add_ak_aliases(
                    events,
                    aliases,
                    remove_src=True,
                    missing_strategy=self.missing_column_alias_strategy,
                )

<<<<<<< HEAD
                # build the event mask
                if self.selector_steps and self.selector_steps != self.selector_steps_all:
                    # check if all steps are present
                    missing_steps = set(self.selector_steps) - set(sel.steps.fields)
                    if missing_steps:
                        raise Exception(
                            f"selector steps {','.join(missing_steps)} are not produced by "
                            f"selector '{self.selector}'",
                        )
                    event_mask = functools.reduce(
                        (lambda a, b: a & b),
                        (sel["steps", step] for step in self.selector_steps),
                    )
                else:
                    event_mask = sel.event if "event" in sel.fields else Ellipsis

                # apply the mask
                n_all += len(events)
                events = events[event_mask]
                n_reduced += len(events)

                # loop through all object selection, go through their masks
                # and create new collections if required
                if "objects" in sel.fields:
                    # apply the event mask
                    events = create_collections_from_masks(events, sel.objects[event_mask])
=======
                # invoke the reducer
                if len(events):
                    n_all += len(events)
                    events = attach_coffea_behavior(events)
                    events = self.reducer_inst(events, selection=sel, task=self)
                    n_reduced += len(events)
>>>>>>> df21a64f

                # remove columns
                events = route_filter(events)

                # optional check for finite values
                if self.check_finite_output:
                    self.raise_if_not_finite(events)

                # save as parquet via a thread in the same pool
                chunk = tmp_dir.child(f"file_{lfn_index}_{pos.index}.parquet", type="f")
                output_chunks[pos.index] = chunk
                self.chunked_io.queue(sorted_ak_to_parquet, (ak.to_packed(events), chunk.abspath))

        # teardown the reducer
        self.teardown_reducer_inst()

        # some logs
        self.publish_message(f"reduced {n_all:_} to {n_reduced:_} events ({safe_div(n_reduced, n_all) * 100:.2f}%)")

        # merge output files
        sorted_chunks = [output_chunks[key] for key in sorted(output_chunks)]
        law.pyarrow.merge_parquet_task(
            self, sorted_chunks, output["events"], local=True, writer_opts=self.get_parquet_writer_opts(),
        )


# overwrite class defaults
check_finite_tasks = law.config.get_expanded("analysis", "check_finite_output", [], split_csv=True)
ReduceEvents.check_finite_output = ChunkedIOMixin.check_finite_output.copy(
    default=ReduceEvents.task_family in check_finite_tasks,
    add_default_to_description=True,
)

check_overlap_tasks = law.config.get_expanded("analysis", "check_overlapping_inputs", [], split_csv=True)
ReduceEvents.check_overlapping_inputs = ChunkedIOMixin.check_overlapping_inputs.copy(
    default=ReduceEvents.task_family in check_overlap_tasks,
    add_default_to_description=True,
)

ReduceEventsWrapper = wrapper_factory(
    base_cls=AnalysisTask,
    require_cls=ReduceEvents,
    enable=["configs", "skip_configs", "datasets", "skip_datasets", "shifts", "skip_shifts"],
)


class _MergeReductionStats(
    CalibratorsMixin,
    SelectorMixin,
    ReducerMixin,
    law.LocalWorkflow,
    RemoteWorkflow,
):
    """
    Base classes for :py:class:`MergeReductionStats`.
    """


class MergeReductionStats(_MergeReductionStats):

    n_inputs = luigi.IntParameter(
        default=10,
        significant=True,
        description="minimal number of input files for sufficient statistics to infer merging "
        "factors; default: 10",
    )
    merged_size = law.BytesParameter(
        default=law.NO_FLOAT,
        unit="MB",
        significant=False,
        description="the maximum file size of merged files; default unit is MB; when 0, the "
        "merging factor is not actually calculated from input files, but it is assumed to be 1 "
        "(= no merging); default: config value 'reduced_file_size' or 512MB'",
    )

    # upstream requirements
    reqs = Requirements(
        RemoteWorkflow.reqs,
        ReduceEvents=ReduceEvents,
    )

    @classmethod
    def resolve_param_values(cls, params: dict[str, Any]) -> dict[str, Any]:
        params = super().resolve_param_values(params)

        # check for the default merged size
        if "merged_size" in params:
            if params["merged_size"] in {None, law.NO_FLOAT}:
                merged_size = 512.0
                if "config_inst" in params:
                    merged_size = params["config_inst"].x("reduced_file_size", merged_size)
                params["merged_size"] = float(merged_size)
            elif params["merged_size"] == 0:
                params["n_inputs"] = 0

        return params

    def create_branch_map(self):
        # single branch without payload
        return {0: None}

    def workflow_requires(self):
        reqs = super().workflow_requires()
        if self.merged_size == 0:
            return reqs

        reqs["events"] = self.reqs.ReduceEvents.req_different_branching(
            self,
            branches=((0, self.n_inputs),),
        )
        return reqs

    def requires(self):
        if self.merged_size == 0:
            return []

        return self.reqs.ReduceEvents.req_different_branching(
            self,
            workflow="local",
            branches=((0, self.n_inputs),),
            _exclude={"branch"},
        )

    def output(self):
        return {"stats": self.target(f"stats_n{self.n_inputs}.json")}

    @law.decorator.notify
    @law.decorator.log
    @law.decorator.safe_output
    def run(self):
        # structure for statistics to save
        stats = OrderedDict([
            ("n_test_files", 0),
            ("tot_size", 0),
            ("avg_size", 0),
            ("std_size", 0),
            ("max_size_merged", 0),
            ("merge_factor", 1),
        ])

        # assume a merging factor of 1 when the merged size is 0
        if self.merged_size == 0:
            self.output()["stats"].dump(stats, indent=4, formatter="json")
            return

        # get all file sizes in bytes
        coll = self.input()["collection"]
        n = len(coll)
        sizes = [
            inp["events"].stat().st_size
            for inp in self.iter_progress(coll.targets.values(), n, msg=f"loading {n} stats ...")
        ]

        # helpers for avg and mean computation
        def get_avg_std(values):
            n = len(values)
            if n < 1:
                return 0.0, 0.0
            avg = sum(values) / n
            if n < 2:
                return avg, 0.0
            std = (sum((v - avg)**2 for v in values) / (n - 1))**0.5
            return avg, std

        # compute some stats
        stats["n_test_files"] = n
        stats["tot_size"] = sum(sizes)
        stats["avg_size"], stats["std_size"] = get_avg_std(sizes)
        stats["max_size_merged"] = self.merged_size * 1024**2  # MB to bytes

        # determine the number of files after merging, allowing a possible ~15% increase per file
        n_total = self.dataset_info_inst.n_files
        if n_total > 1:
            extrapolation = n_total / n
            n_merged_files = extrapolation * stats["tot_size"] / stats["max_size_merged"]
            rnd = math.ceil if n_merged_files % 1.0 > 0.15 else math.floor
            n_merged_files = max(int(rnd(n_merged_files)), 1)
            stats["merge_factor"] = max(math.ceil(n_total / n_merged_files), 1)
        else:
            # trivial case, no merging needed
            n_merged_files = 1
            stats["merge_factor"] = 1

        # save them
        self.output()["stats"].dump(stats, indent=4, formatter="json")

        # print them
        self.publish_message(f" stats of {n} input files ".center(40, "-"))
        self.publish_message(f"average size: {law.util.human_bytes(stats['avg_size'], fmt=True)}")
        deviation = stats["std_size"] / stats["avg_size"]
        self.publish_message(f"deviation   : {deviation * 100:.2f} % (std / avg)")
        self.publish_message(" merging info ".center(40, "-"))
        self.publish_message(f"target size : {self.merged_size} MB")
        self.publish_message(f"merging     : {stats['merge_factor']} into 1")
        self.publish_message(f"files before: {n_total}")
        self.publish_message(f"files after : {n_merged_files}")
        self.publish_message(40 * "-")


MergeReductionStatsWrapper = wrapper_factory(
    base_cls=AnalysisTask,
    require_cls=MergeReductionStats,
    enable=["configs", "skip_configs", "datasets", "skip_datasets", "shifts", "skip_shifts"],
)


class _MergeReducedEvents(
    CalibratorsMixin,
    SelectorMixin,
    ReducerMixin,
    law.LocalWorkflow,
    RemoteWorkflow,
):
    """
    Base classes for :py:class:`MergeReducedEvents`.
    """


class MergeReducedEvents(_MergeReducedEvents):

    keep_reduced_events = luigi.BoolParameter(
        default=default_keep_reduced_events,
        significant=False,
        description="whether to keep reduced input files after merging; when False, they are "
        f"removed after successful merging; default: {default_keep_reduced_events}",
    )

    sandbox = dev_sandbox(law.config.get("analysis", "default_columnar_sandbox"))

    # upstream requirements
    reqs = Requirements(
        RemoteWorkflow.reqs,
        MergeReductionStats=MergeReductionStats,
        ReduceEvents=ReduceEvents,
    )

    @law.workflow_property(setter=True, cache=True, empty_value=0)
    def file_merging(self):
        # check if the merging stats are present
        stats = self.reqs.MergeReductionStats.req_different_branching(self, branch=0).output()["stats"]
        return stats.load(formatter="json")["merge_factor"] if stats.exists() else 0

    @law.dynamic_workflow_condition
    def workflow_condition(self):
        # the workflow shape can be constructed as soon as a file_merging is known
        return self.file_merging > 0

    @workflow_condition.create_branch_map
    def create_branch_map(self):
        # forward to super class (DatasetTask)
        return super().create_branch_map()

    def workflow_requires(self):
        reqs = super().workflow_requires()
        reqs["stats"] = self.reqs.MergeReductionStats.req_different_branching(self)
        reqs["events"] = self.reqs.ReduceEvents.req_different_branching(self, branches=((0, -1),))
        return reqs

    def requires(self):
        return {
            "stats": self.reqs.MergeReductionStats.req_different_branching(self, branch=0),
            "events": self.reqs.ReduceEvents.req_different_branching(
                self,
                workflow="local",
                branches=((min(self.branch_data), max(self.branch_data) + 1),),
                _exclude={"branch"},
            ),
        }

    @workflow_condition.output
    def output(self):
        return {
            "events": self.target(f"events_{self.branch}.parquet"),
        }

    def run(self):
        # prepare inputs and output
        inputs = [inp["events"] for inp in self.input()["events"].collection.targets.values()]
        output = self.output()["events"]

        # merge
        law.pyarrow.merge_parquet_task(
            self, inputs, output, writer_opts=self.get_parquet_writer_opts(),
        )

        # optionally remove initial inputs
        if not self.keep_reduced_events and self.is_leaf():
            with self.publish_step("removing reduced inputs ..."):
                for inp in inputs:
                    inp.remove()


MergeReducedEventsWrapper = wrapper_factory(
    base_cls=AnalysisTask,
    require_cls=MergeReducedEvents,
    enable=["configs", "skip_configs", "datasets", "skip_datasets", "shifts", "skip_shifts"],
)


class _ProvideReducedEvents(
    CalibratorsMixin,
    SelectorMixin,
    ReducerMixin,
    law.LocalWorkflow,
    RemoteWorkflow,
):
    """
    Base classes for :py:class:`ProvideReducedEvents`.
    """


class ProvideReducedEvents(_ProvideReducedEvents):

    skip_merging = luigi.BoolParameter(
        default=False,
        description="bypass MergedReducedEvents and directly require ReduceEvents with same "
        "workflow branching; default: False",
    )
    force_merging = luigi.BoolParameter(
        default=False,
        description="force requiring MergedReducedEvents, regardless of the merging factor "
        "obtained by MergeReductionStats; default: False",
    )

    # upstream requirements
    reqs = Requirements(
        RemoteWorkflow.reqs,
        ReduceEvents=ReduceEvents,
        MergeReductionStats=MergeReductionStats,
        MergeReducedEvents=MergeReducedEvents,
    )

    @classmethod
    def _resolve_workflow_parameters(cls, params):
        # always fallback to local workflows
        params["effective_workflow"] = "local"
        return super()._resolve_workflow_parameters(params)

    @law.workflow_property(setter=True, cache=True, empty_value=0)
    def file_merging(self):
        if self.skip_merging or self.dataset_info_inst.n_files == 1:
            return 1

        # check if the merging stats are present
        stats = self.reqs.MergeReductionStats.req_different_branching(self, branch=0).output()["stats"]
        return stats.load(formatter="json")["merge_factor"] if stats.exists() else 0

    @law.dynamic_workflow_condition
    def workflow_condition(self):
        # the workflow shape can be constructed as soon as a file_merging is known
        return self.file_merging > 0

    def _req_reduced_events(self, **params) -> law.Task:
        return self.reqs.ReduceEvents.req(self, **params)

    def _req_merged_reduced_events(self, **params) -> law.Task:
        return self.reqs.MergeReducedEvents.req(self, **params)

    def workflow_requires(self):
        reqs = super().workflow_requires()

        # strategy:
        # - when it is clear that the reduced events are being used directly, require them when not
        #   in pilot mode
        # - otherwise, always require the reduction stats as they are needed to make a decision
        # - when merging is forced, require it
        # - otherwise, and if the merging is already known, require either reduced or merged events
        if self.skip_merging or (not self.force_merging and self.dataset_info_inst.n_files == 1):
            # reduced events are used directly without having to look into the file merging factor
            if not self.pilot:
                reqs["events"] = self._req_reduced_events()
        else:
            # here, the merging is unclear so require the stats
            reqs["reduction_stats"] = self.reqs.MergeReductionStats.req_different_branching(self)

            if self.force_merging:
                # require merged events when forced
                reqs["events"] = self._req_merged_reduced_events()
            else:
                # require either when the file merging is known, and nothing otherwise to let the
                # dynamic dependency definition resolve it at runtime
                file_merging = self.file_merging
                if file_merging > 1:
                    reqs["events"] = self._req_merged_reduced_events()
                elif file_merging == 1 and not self.pilot:
                    reqs["events"] = self._req_reduced_events()

        return reqs

    def requires(self):
        # same as for workflow requirements without optional pilot check
        reqs = {}
        if self.skip_merging or (not self.force_merging and self.dataset_info_inst.n_files == 1):
            reqs["events"] = self._req_reduced_events()
        else:
            reqs["reduction_stats"] = self.reqs.MergeReductionStats.req_different_branching(self, branch=0)

            if self.force_merging:
                reqs["events"] = self._req_merged_reduced_events()
            else:
                file_merging = self.file_merging
                if file_merging > 1:
                    reqs["events"] = self._req_merged_reduced_events()
                elif file_merging == 1:
                    reqs["events"] = self._req_reduced_events()

        return reqs

    @workflow_condition.output
    def output(self):
        # the "events" requirement is known at this point
        req = self.requires()["events"]

        # to simplify the handling for downstream tasks, extract the single output from workflows
        output = req.output()
        return list(output.collection.targets.values())[0] if req.is_workflow() else output

    def _yield_dynamic_deps(self):
        # do nothing if a decision was pre-set in which case requirements were already triggered
        if self.skip_merging or (not self.force_merging and self.dataset_info_inst.n_files == 1):
            return

        # yield the appropriate requirement
        yield (
            self._req_reduced_events()
            if self.file_merging == 1
            else self._req_merged_reduced_events()
        )

    def local_workflow_pre_run(self):
        return self._yield_dynamic_deps()

    def run(self):
        return self._yield_dynamic_deps()


ProvideReducedEventsWrapper = wrapper_factory(
    base_cls=AnalysisTask,
    require_cls=ProvideReducedEvents,
    enable=["configs", "skip_configs", "datasets", "skip_datasets", "shifts", "skip_shifts"],
)


class ReducedEventsUser(
    CalibratorsMixin,
    SelectorMixin,
    ReducerMixin,
    law.BaseWorkflow,
):
    # upstream requirements
    reqs = Requirements(
        ProvideReducedEvents=ProvideReducedEvents,
    )

    @law.workflow_property(setter=True, cache=True, empty_value=0)
    def file_merging(self):
        return self.reqs.ProvideReducedEvents.req(self).file_merging

    @law.dynamic_workflow_condition
    def workflow_condition(self):
        return self.reqs.ProvideReducedEvents.req(self).workflow_condition()

    @workflow_condition.create_branch_map
    def create_branch_map(self):
        return super().create_branch_map()<|MERGE_RESOLUTION|>--- conflicted
+++ resolved
@@ -12,15 +12,11 @@
 import law
 import luigi
 
-<<<<<<< HEAD
-from columnflow.tasks.framework.base import Requirements, AnalysisTask, DatasetTask, wrapper_factory
+from columnflow.tasks.framework.base import Requirements, AnalysisTask, wrapper_factory
 from columnflow.tasks.framework.mixins import (
-    CalibratorsMixin, SelectorStepsMixin, ChunkedIOMixin, ParamsCacheMixin,
+    CalibratorsMixin, SelectorMixin, ReducerMixin, ChunkedIOMixin,
+    ParamsCacheMixin,
 )
-=======
-from columnflow.tasks.framework.base import Requirements, AnalysisTask, wrapper_factory
-from columnflow.tasks.framework.mixins import CalibratorsMixin, SelectorMixin, ReducerMixin, ChunkedIOMixin
->>>>>>> df21a64f
 from columnflow.tasks.framework.remote import RemoteWorkflow
 from columnflow.tasks.framework.decorators import on_failure
 from columnflow.tasks.external import GetDatasetLFNs
@@ -35,13 +31,8 @@
 default_keep_reduced_events = law.config.get_expanded("analysis", "default_keep_reduced_events")
 
 
-<<<<<<< HEAD
-class ReduceEvents(
-    ParamsCacheMixin,
-    SelectorStepsMixin,
-=======
 class _ReduceEvents(
->>>>>>> df21a64f
+    # ParamsCacheMixin,
     CalibratorsMixin,
     SelectorMixin,
     ReducerMixin,
@@ -175,37 +166,6 @@
         route_filter = RouteFilter(keep=write_columns, remove=skip_columns)
 
         # define columns that need to be read
-<<<<<<< HEAD
-        read_columns = write_columns | set(mandatory_coffea_columns) | set(aliases.values())
-        read_columns = {Route(c) for c in read_columns}
-
-        # define columns to read for the differently structured selection masks
-        read_sel_columns = set()
-        # open either selector steps of the full event selection mask
-        read_sel_columns.add(Route(
-            "steps.*" if self.selector_steps and self.selector_steps != self.selector_steps_all else "event"))
-        # add object masks, depending on the columns to write
-        # (as object masks are dynamic and deeply nested, preload the meta info to access fields)
-        sel_results = inputs["selection"]["results"].load(formatter="dask_awkward")
-        if "objects" in sel_results.fields:
-            for src_field in sel_results.objects.fields:
-                for dst_field in sel_results.objects[src_field].fields:
-                    # nothing to do in case the top level column does not need to be loaded
-                    matches = [wc for wc in write_columns_groups if law.util.multi_match(dst_field, wc)]
-                    if not matches:
-                        continue
-                    # register the object masks
-                    read_sel_columns.add(Route(f"objects.{src_field}.{dst_field}"))
-                    # in case new collections are created and configured to be written, make sure
-                    # that the corresponding columns of the source collection are loaded
-                    if src_field != dst_field:
-                        for wc in matches:
-                            read_columns |= {
-                                src_field + route[1:]
-                                for route in write_columns_groups[wc]
-                            }
-        del sel_results
-=======
         read_columns = set(map(Route, mandatory_coffea_columns))
         read_columns |= self.reducer_inst.used_columns
         read_columns |= set(map(Route, set(aliases.values())))
@@ -216,7 +176,6 @@
             if r.column.startswith(("steps.", "objects.")):
                 read_sel_columns.add(r)
                 read_columns.remove(r)
->>>>>>> df21a64f
 
         # event counters
         n_all = 0
@@ -256,41 +215,12 @@
                     missing_strategy=self.missing_column_alias_strategy,
                 )
 
-<<<<<<< HEAD
-                # build the event mask
-                if self.selector_steps and self.selector_steps != self.selector_steps_all:
-                    # check if all steps are present
-                    missing_steps = set(self.selector_steps) - set(sel.steps.fields)
-                    if missing_steps:
-                        raise Exception(
-                            f"selector steps {','.join(missing_steps)} are not produced by "
-                            f"selector '{self.selector}'",
-                        )
-                    event_mask = functools.reduce(
-                        (lambda a, b: a & b),
-                        (sel["steps", step] for step in self.selector_steps),
-                    )
-                else:
-                    event_mask = sel.event if "event" in sel.fields else Ellipsis
-
-                # apply the mask
-                n_all += len(events)
-                events = events[event_mask]
-                n_reduced += len(events)
-
-                # loop through all object selection, go through their masks
-                # and create new collections if required
-                if "objects" in sel.fields:
-                    # apply the event mask
-                    events = create_collections_from_masks(events, sel.objects[event_mask])
-=======
                 # invoke the reducer
                 if len(events):
                     n_all += len(events)
                     events = attach_coffea_behavior(events)
                     events = self.reducer_inst(events, selection=sel, task=self)
                     n_reduced += len(events)
->>>>>>> df21a64f
 
                 # remove columns
                 events = route_filter(events)
