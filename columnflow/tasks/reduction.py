--- conflicted
+++ resolved
@@ -488,21 +488,6 @@
         inputs = [inp["events"] for inp in self.input()["events"].collection.targets.values()]
         output = self.output()["events"]
 
-<<<<<<< HEAD
-    def merge(self, inputs, output):
-        inputs = [inp["events"] for inp in inputs]
-        # for inp in inputs:
-        #     if not os.path.exists(inp.path):
-        #         continue
-        #     try:
-        #         arr = ak.from_parquet(inp.path)
-        #     except:
-        #         print("remove", inp.path)
-        #         os.remove(inp.path)
-        # return
-=======
-        # merge
->>>>>>> 97fe0dd9
         law.pyarrow.merge_parquet_task(
             self, inputs, output, writer_opts=self.get_parquet_writer_opts(),
         )
