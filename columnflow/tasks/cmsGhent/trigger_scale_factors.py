--- conflicted
+++ resolved
@@ -302,11 +302,7 @@
             container = np.ones((2, *container_dim))
             for idx in self.loop_variables(aux=aux_vr):
                 data, mc = self.data_mc_keys("" if aux_vr is None else aux_vr.name)
-<<<<<<< HEAD
-                t_idx = idx | {self.ref_trigger: 1}
-=======
                 t_idx = idx | {self.ref_trigger: 1}  # efficiency calculated in events passing reference
->>>>>>> 63d63fc1
                 data = sum_histograms[data][t_idx]
                 mc = sum_histograms[mc][t_idx]
                 inputs = [x.value for x in [data[1], data[sum], mc[1], mc[sum]]]
