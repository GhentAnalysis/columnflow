--- conflicted
+++ resolved
@@ -574,11 +574,6 @@
     law.LocalWorkflow,
     RemoteWorkflow,
 ):
-<<<<<<< HEAD
-    # TODO: Needs to be chosen based on ml_model_cls.preparation_producer_in_ml_evaluation
-    invokes_preparation_producer = True
-=======
->>>>>>> 578d8b7f
 
     sandbox = None
 
@@ -603,14 +598,11 @@
         # TODO: potentially reset
 
     @classmethod
-<<<<<<< HEAD
-=======
     def invokes_preparation_producer(cls, params) -> bool:
         # check if the preparation producer is used in the ML model
         return bool(params["ml_model_inst"].preparation_producer_in_ml_evaluation)
 
     @classmethod
->>>>>>> 578d8b7f
     def resolve_param_values_pre_init(
         cls,
         params: law.util.InsertableDict[str, Any],
