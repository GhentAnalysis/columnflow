# coding: utf-8

"""
Tasks related to ML workflows.
"""
from __future__ import annotations

from collections import OrderedDict, defaultdict

import law
import luigi

from columnflow.tasks.framework.base import Requirements, AnalysisTask, DatasetTask, wrapper_factory
from columnflow.tasks.framework.mixins import (
    CalibratorsMixin,
    SelectorMixin,
    ProducersMixin,
    MLModelDataMixin,
    MLModelTrainingMixin,
    MLModelMixin,
    ChunkedIOMixin,
    CategoriesMixin,
    SelectorStepsMixin,
)
from columnflow.tasks.framework.plotting import ProcessPlotSettingMixin, PlotBase
from columnflow.tasks.framework.remote import RemoteWorkflow
from columnflow.tasks.framework.decorators import view_output_plots
from columnflow.tasks.reduction import ReducedEventsUser
from columnflow.tasks.production import ProduceColumns
from columnflow.util import dev_sandbox, safe_div, DotDict, maybe_import
from columnflow.columnar_util import set_ak_column


ak = maybe_import("awkward")


class PrepareMLEvents(
    ReducedEventsUser,
    ChunkedIOMixin,
    ProducersMixin,
    MLModelDataMixin,
    law.LocalWorkflow,
    RemoteWorkflow,
):
    sandbox = dev_sandbox(law.config.get("analysis", "default_columnar_sandbox"))

    allow_empty_ml_model = False

    # upstream requirements
    reqs = Requirements(
        ReducedEventsUser.reqs,
        RemoteWorkflow.reqs,
        ProduceColumns=ProduceColumns,
    )

    # strategy for handling missing source columns when adding aliases on event chunks
    missing_column_alias_strategy = "original"

    def __init__(self, *args, **kwargs):
        super().__init__(*args, **kwargs)

        # cache for producer inst
        self._preparation_producer_inst = law.no_value

        # complain when this task is run for events that are not needed for training
        if not self.events_used_in_training(
            self.config_inst,
            self.dataset_inst,
            self.global_shift_inst,
        ):
            raise Exception(
                f"for ML model '{self.ml_model_inst.cls_name}', the dataset "
                f"'{self.dataset_inst.name}' of config '{self.config_inst.name}' with shift "
                f"'{self.global_shift_inst.name}' is not intended to be run by "
                f"{self.__class__.__name__}",
            )

    @property
    def preparation_producer_inst(self):
        if self._preparation_producer_inst is not law.no_value:
            # producer has already been cached
            return self._preparation_producer_inst

        producer = self.ml_model_inst.preparation_producer(self.config_inst)

        if not producer:
            # set producer inst to None when no producer is requested
            self._preparation_producer_inst = None
            return self._preparation_producer_inst
        self._preparation_producer_inst = self.get_producer_insts([producer], {"task": self})[0]

        # overwrite the sandbox when set
        sandbox = self._preparation_producer_inst.get_sandbox()
        if sandbox:
            self.sandbox = sandbox
            # rebuild the sandbox inst when already initialized
            if self._sandbox_initialized:
                self._initialize_sandbox(force=True)

        return self._preparation_producer_inst

    def workflow_requires(self):
        reqs = super().workflow_requires()

        # require the full merge forest
        reqs["events"] = self.reqs.ProvideReducedEvents.req(self)

        # add producer dependent requirements
        if self.preparation_producer_inst:
            reqs["preparation_producer"] = self.preparation_producer_inst.run_requires()

        # add producers to requirements
        if not self.pilot and self.producer_insts:
            reqs["producers"] = [
                self.reqs.ProduceColumns.req(self, producer=producer_inst.cls_name)
                for producer_inst in self.producer_insts
                if producer_inst.produced_columns
            ]

        return reqs

    def requires(self):
        reqs = {"events": self.reqs.ProvideReducedEvents.req(self)}

        if self.preparation_producer_inst:
            reqs["preparation_producer"] = self.preparation_producer_inst.run_requires()

        if self.producer_insts:
            reqs["producers"] = [
                self.reqs.ProduceColumns.req(self, producer=producer_inst.cls_name)
                for producer_inst in self.producer_insts
                if producer_inst.produced_columns
            ]

        return reqs

    workflow_condition = ReducedEventsUser.workflow_condition.copy()

    @workflow_condition.output
    def output(self):
        k = self.ml_model_inst.folds
        outputs = {
            "mlevents": law.SiblingFileCollection([
                self.target(f"mlevents_fold{f}of{k}_{self.branch}.parquet")
                for f in range(k)
            ]),
            "stats": self.target(f"stats_{self.branch}.parquet"),
        }
        return outputs

    @law.decorator.notify
    @law.decorator.log
    @law.decorator.localize
    @law.decorator.safe_output
    def run(self):
        from columnflow.columnar_util import (
            Route, RouteFilter, sorted_ak_to_parquet, update_ak_array, add_ak_aliases,
        )

        # prepare inputs and outputs
        reqs = self.requires()
        inputs = self.input()
        outputs = self.output()
        output_chunks = [{} for _ in range(self.ml_model_inst.folds)]
        stats = defaultdict(float)

        # run the setup of the optional producer
        reader_targets = {}
        if self.preparation_producer_inst:
            reader_targets = self.preparation_producer_inst.run_setup(
                reqs["preparation_producer"],
                inputs["preparation_producer"],
            )

        # create a temp dir for saving intermediate files
        tmp_dir = law.LocalDirectoryTarget(is_tmp=True)
        tmp_dir.touch()

        # get shift dependent aliases
        aliases = self.local_shift_inst.x("column_aliases", {})

        # define columns that will to be written
        write_columns = set.union(*self.ml_model_inst.used_columns.values())
        route_filter = RouteFilter(write_columns)

        # define columns that need to be read
        read_columns = {Route("deterministic_seed")}
        read_columns |= set(map(Route, aliases.values()))
        read_columns |= write_columns
        if self.preparation_producer_inst:
            read_columns |= self.preparation_producer_inst.used_columns

        # stats for logging
        n_events = 0
        num_fold_events = {f: 0 for f in range(self.ml_model_inst.folds)}

        # iterate over chunks of events and columns
        files = [inputs["events"]["events"]]
        if self.producer_insts:
            files.extend([inp["columns"] for inp in inputs["producers"]])

        # prepare inputs for localization
        with law.localize_file_targets(
            [*files, *reader_targets.values()],
            mode="r",
        ) as inps:
            for (events, *columns), pos in self.iter_chunked_io(
                [inp.abspath for inp in inps],
                source_type=len(files) * ["awkward_parquet"] + [None] * len(reader_targets),
                read_columns=(len(files) + len(reader_targets)) * [read_columns],
            ):
                n_events += len(events)

                # optional check for overlapping inputs
                if self.check_overlapping_inputs:
                    self.raise_if_overlapping([events] + list(columns))

                # add additional columns
                events = update_ak_array(events, *columns)
                # add aliases
                events = add_ak_aliases(
                    events,
                    aliases,
                    remove_src=True,
                    missing_strategy=self.missing_column_alias_strategy,
                )

                # generate fold indices
                events = set_ak_column(events, "fold_indices", events.deterministic_seed % self.ml_model_inst.folds)
                # invoke the optional producer
                if len(events) and self.preparation_producer_inst:
                    events = self.preparation_producer_inst(
                        events,
                        stats=stats,
                        fold_indices=events.fold_indices,
                        ml_model_inst=self.ml_model_inst,
                    )

                # read fold_indices from events array to allow masking training events
                fold_indices = events.fold_indices

                # remove columns
                events = route_filter(events)

                # optional check for finite values
                if self.check_finite_output:
                    self.raise_if_not_finite(events)

                # loop over folds, use indices to generate masks and project into files
                for f in range(self.ml_model_inst.folds):
                    fold_events = events[fold_indices == f]
                    num_fold_events[f] += len(fold_events)

                    # save as parquet via a thread in the same pool
                    chunk = tmp_dir.child(f"file_{f}_{pos.index}.parquet", type="f")
                    output_chunks[f][pos.index] = chunk
                    self.chunked_io.queue(sorted_ak_to_parquet, (fold_events, chunk.abspath))

            # merge output files of all folds
            for _output_chunks, output in zip(output_chunks, outputs["mlevents"].targets):
                sorted_chunks = [_output_chunks[key] for key in sorted(_output_chunks)]
                law.pyarrow.merge_parquet_task(
                    self, sorted_chunks, output, local=True, writer_opts=self.get_parquet_writer_opts(),
                )

            # save stats
            if not getattr(stats, "num_fold_events", None):
                stats["num_fold_events"] = num_fold_events
            outputs["stats"].dump(stats, indent=4, formatter="json")

            # some logs
            self.publish_message(f"total events: {n_events}")
            for f, n in num_fold_events.items():
                r = 100 * safe_div(n, n_events)
                self.publish_message(f"fold {' ' if f < 10 else ''}{f}: {n} ({r:.2f}%)")


# overwrite class defaults
check_finite_tasks = law.config.get_expanded("analysis", "check_finite_output", [], split_csv=True)
PrepareMLEvents.check_finite_output = ChunkedIOMixin.check_finite_output.copy(
    default=PrepareMLEvents.task_family in check_finite_tasks,
    add_default_to_description=True,
)

check_overlap_tasks = law.config.get_expanded("analysis", "check_overlapping_inputs", [], split_csv=True)
PrepareMLEvents.check_overlapping_inputs = ChunkedIOMixin.check_overlapping_inputs.copy(
    default=PrepareMLEvents.task_family in check_overlap_tasks,
    add_default_to_description=True,
)

PrepareMLEventsWrapper = wrapper_factory(
    base_cls=AnalysisTask,
    require_cls=PrepareMLEvents,
    enable=["configs", "skip_configs", "datasets", "skip_datasets"],
)


class MergeMLStats(
    DatasetTask,
<<<<<<< HEAD
    CalibratorsMixin,
    SelectorMixin,
    ProducersMixin,
    MLModelDataMixin,
    law.LocalWorkflow,
=======
    law.LocalWorkflow,
    RemoteWorkflow,
>>>>>>> 699fad0c
):

    # upstream requirements
    reqs = Requirements(
        PrepareMLEvents=PrepareMLEvents,
    )

    def create_branch_map(self):
        # dummy branch map
        return {0: None}

    def workflow_requires(self):
        reqs = super().workflow_requires()
        reqs["events"] = self.reqs.PrepareMLEvents.req_different_branching(self)
        return reqs

    def requires(self):
        return self.reqs.PrepareMLEvents.req_different_branching(
            self,
            branch=-1,
            workflow="local",
        )

    def output(self):
        return {"stats": self.target("stats.json")}

    @law.decorator.notify
    @law.decorator.log
    def run(self):
        # merge input stats
        merged_stats = defaultdict(float)
        for inp in self.input().collection.targets.values():
            stats = inp["stats"].load(formatter="json", cache=False)
            self.merge_counts(merged_stats, stats)

        # write the output
        self.output()["stats"].dump(merged_stats, indent=4, formatter="json", cache=False)

    @classmethod
    def merge_counts(cls, dst: dict, src: dict) -> dict:
        """
        Adds counts (integers or floats) in a *src* dictionary recursively into a *dst* dictionary.
        *dst* is updated in-place and also returned.
        """
        for key, obj in src.items():
            if isinstance(obj, dict):
                cls.merge_counts(dst.setdefault(key, {}), obj)
            else:
                if key not in dst:
                    dst[key] = 0.0
                dst[key] += obj
        return dst


MergeMLStatsWrapper = wrapper_factory(
    base_cls=AnalysisTask,
    require_cls=MergeMLStats,
    enable=["configs", "skip_configs", "datasets", "skip_datasets", "shifts", "skip_shifts"],
)


class MergeMLEvents(
    DatasetTask,
    CalibratorsMixin,
    SelectorMixin,
    ProducersMixin,
    MLModelDataMixin,
    law.tasks.ForestMerge,
    RemoteWorkflow,
):
    sandbox = dev_sandbox(law.config.get("analysis", "default_columnar_sandbox"))

    fold = luigi.IntParameter(
        default=0,
        description="the fold index of the prepared ML events to use; must be compatible with the "
        "number of folds defined in the ML model; default: 0",
    )

    # disable the shift parameter
    shift = None
    effective_shift = None
    allow_empty_shift = True

    # in each step, merge 10 into 1
    merge_factor = 10

    allow_empty_ml_model = False

    # upstream requirements
    reqs = Requirements(
        RemoteWorkflow.reqs,
        PrepareMLEvents=PrepareMLEvents,
    )

    def __init__(self, *args, **kwargs):
        super().__init__(*args, **kwargs)

        if not (0 <= self.fold < self.ml_model_inst.folds):
            raise ValueError(
                "the fold index is incompatible with the number of folds "
                f"({self.ml_model_inst.fold}) for the ML model '{self.ml_model}'",
            )

        # tell ForestMerge to not cache the internal merging structure by default,
        # (this is enabled in merge_workflow_requires)
        self._cache_forest = False

    def create_branch_map(self):
        # DatasetTask implements a custom branch map, but we want to use the one in ForestMerge
        return law.tasks.ForestMerge.create_branch_map(self)

    def merge_workflow_requires(self):
        req = self.reqs.PrepareMLEvents.req(self, _exclude={"branches"})

        # if the workflow shape is known, allow the forest to be cached
        self._cache_forest = req.workflow_condition()

        return req

    def merge_requires(self, start_leaf, end_leaf):
        return [
            self.reqs.PrepareMLEvents.req(self, branch=i)
            for i in range(start_leaf, end_leaf)
        ]

    def trace_merge_inputs(self, inputs):
        return super().trace_merge_inputs([inp["mlevents"][self.fold] for inp in inputs])

    def merge_output(self):
        k = self.ml_model_inst.folds
        return {"mlevents": self.target(f"mlevents_f{self.fold}of{k}.parquet")}

    @law.decorator.notify
    @law.decorator.log
    def run(self):
        return super().run()

    def merge(self, inputs, output):
        if not self.is_leaf():
            inputs = [inp["mlevents"] for inp in inputs]

        law.pyarrow.merge_parquet_task(
            self, inputs, output["mlevents"], writer_opts=self.get_parquet_writer_opts(),
        )


MergeMLEventsWrapper = wrapper_factory(
    base_cls=AnalysisTask,
    require_cls=MergeMLEvents,
    enable=["configs", "skip_configs", "datasets", "skip_datasets"],
)


class MLTraining(
    MLModelTrainingMixin,
    law.LocalWorkflow,
    RemoteWorkflow,
):

    allow_empty_ml_model = False

    # upstream requirements
    reqs = Requirements(
        RemoteWorkflow.reqs,
        MergeMLEvents=MergeMLEvents,
        MergeMLStats=MergeMLStats,
    )

    @property
    def sandbox(self):
        # determine the sandbox dynamically based on the response of the model
        return self.ml_model_inst.sandbox(self)

    @property
    def accepts_messages(self):
        return self.ml_model_inst.accepts_scheduler_messages

    @property
    def fold(self):
        return self.branch if self.is_branch() else None

    def create_branch_map(self):
        # each fold to train corresponds to one branch
        return list(range(self.ml_model_inst.folds))

    def workflow_requires(self):
        reqs = super().workflow_requires()

        reqs["events"] = {
            config_inst.name: {
                dataset_inst.name: [
                    self.reqs.MergeMLEvents.req(
                        self,
                        config=config_inst.name,
                        dataset=dataset_inst.name,
                        calibrators=_calibrators,
                        selector=_selector,
                        producers=_producers,
                        fold=fold,
                        tree_index=-1)
                    for fold in range(self.ml_model_inst.folds)
                ]
                for dataset_inst in dataset_insts
            }
            for (config_inst, dataset_insts), _calibrators, _selector, _producers in zip(
                self.ml_model_inst.used_datasets.items(),
                self.calibrators,
                self.selectors,
                self.producers,
            )
        }
        reqs["stats"] = {
            config_inst.name: {
                dataset_inst.name: self.reqs.MergeMLStats.req(
                    self,
                    config=config_inst.name,
                    dataset=dataset_inst.name,
                    calibrators=_calibrators,
                    selector=_selector,
                    producers=_producers,
                )
                for dataset_inst in dataset_insts
            }
            for (config_inst, dataset_insts), _calibrators, _selector, _producers in zip(
                self.ml_model_inst.used_datasets.items(),
                self.calibrators,
                self.selectors,
                self.producers,
            )
        }

        # ml model requirements
        reqs["model"] = self.ml_model_inst.requires(self)

        return reqs

    def requires(self):
        reqs = {}

        # require prepared events
        reqs["events"] = {
            config_inst.name: {
                dataset_inst.name: [
                    self.reqs.MergeMLEvents.req(
                        self,
                        config=config_inst.name,
                        dataset=dataset_inst.name,
                        calibrators=_calibrators,
                        selector=_selector,
                        producers=_producers,
                        fold=f,
                    )
                    for f in range(self.ml_model_inst.folds)
                    if f != self.branch
                ]
                for dataset_inst in dataset_insts
            }
            for (config_inst, dataset_insts), _calibrators, _selector, _producers in zip(
                self.ml_model_inst.used_datasets.items(),
                self.calibrators,
                self.selectors,
                self.producers,
            )
        }

        # ml model requirements
        reqs["model"] = self.ml_model_inst.requires(self)

        return reqs

    def output(self):
        return self.ml_model_inst.output(self)

    @law.decorator.notify
    @law.decorator.log
    @law.decorator.safe_output
    def run(self):
        # prepare inputs and outputs
        inputs = self.input()
        outputs = self.output()

        # call the training function
        self.ml_model_inst.train(self, inputs, outputs)


class MLEvaluation(
    ReducedEventsUser,
    ChunkedIOMixin,
    ProducersMixin,
    MLModelMixin,
    law.LocalWorkflow,
    RemoteWorkflow,
):
    sandbox = None

    allow_empty_ml_model = False

    # strategy for handling missing source columns when adding aliases on event chunks
    missing_column_alias_strategy = "original"

    # upstream requirements
    reqs = Requirements(
        ReducedEventsUser.reqs,
        RemoteWorkflow.reqs,
        MLTraining=MLTraining,
        ProduceColumns=ProduceColumns,
    )

    def __init__(self, *args, **kwargs):
        super().__init__(*args, **kwargs)

        # cache for producer inst
        self._preparation_producer_inst = law.no_value

        # set the sandbox
        self.sandbox = self.ml_model_inst.sandbox(self)

    @property
    def preparation_producer_inst(self):
        if self._preparation_producer_inst is not law.no_value:
            # producer has already been cached
            return self._preparation_producer_inst

        producer = None
        if self.ml_model_inst.preparation_producer_in_ml_evaluation:
            # only consider preparation_producer in MLEvaluation if requested by model
            producer = self.ml_model_inst.preparation_producer(self.config_inst)

        if not producer:
            # set producer inst to None when no producer is requested
            self._preparation_producer_inst = None
            return self._preparation_producer_inst

        self._preparation_producer_inst = self.get_producer_insts([producer], {"task": self})[0]

        # check that preparation_producer does not clash with ml_model_inst sandbox
        if (
            self._preparation_producer_inst.sandbox and
            self.sandbox != self._preparation_producer_inst.sandbox
        ):
            raise Exception(
                f"Task {self.__class__.__name__} got different sandboxes from the MLModel ({self.sandbox}) "
                f"than from the preparation_producer ({self._preparation_producer_inst.sandbox})",
            )

        return self._preparation_producer_inst

    def workflow_requires(self):
        reqs = super().workflow_requires()

        reqs["models"] = self.reqs.MLTraining.req_different_branching(
            self,
            configs=(self.config_inst.name,),
            calibrators=(self.calibrators,),
            selectors=(self.selector,),
            producers=(self.producers,),
        )

        reqs["events"] = self.reqs.ProvideReducedEvents.req(self)

        # add producer dependent requirements
        if self.preparation_producer_inst:
            reqs["preparation_producer"] = self.preparation_producer_inst.run_requires()

        if not self.pilot and self.producer_insts:
            reqs["producers"] = [
                self.reqs.ProduceColumns.req(self, producer=producer_inst.cls_name)
                for producer_inst in self.producer_insts
                if producer_inst.produced_columns
            ]

        return reqs

    def requires(self):
        reqs = {
            "models": self.reqs.MLTraining.req_different_branching(
                self,
                configs=(self.config_inst.name,),
                calibrators=(self.calibrators,),
                selectors=(self.selector,),
                producers=(self.producers,),
                branch=-1,
            ),
            "events": self.reqs.ProvideReducedEvents.req(self, _exclude=self.exclude_params_branch),
        }
        if self.preparation_producer_inst:
            reqs["preparation_producer"] = self.preparation_producer_inst.run_requires()

        if self.producer_insts:
            reqs["producers"] = [
                self.reqs.ProduceColumns.req(self, producer=producer_inst.cls_name)
                for producer_inst in self.producer_insts
                if producer_inst.produced_columns
            ]

        return reqs

    workflow_condition = ReducedEventsUser.workflow_condition.copy()

    @workflow_condition.output
    def output(self):
        return {"mlcolumns": self.target(f"mlcolumns_{self.branch}.parquet")}

    @law.decorator.notify
    @law.decorator.log
    @law.decorator.localize
    @law.decorator.safe_output
    def run(self):
        from columnflow.columnar_util import (
            Route, RouteFilter, sorted_ak_to_parquet, update_ak_array, add_ak_aliases,
        )

        # prepare inputs and outputs
        reqs = self.requires()
        inputs = self.input()
        output = self.output()
        output_chunks = {}
        stats = defaultdict(float)

        # create a temp dir for saving intermediate files
        tmp_dir = law.LocalDirectoryTarget(is_tmp=True)
        tmp_dir.touch()

        # run the setup of the optional producer
        reader_targets = {}
        if self.preparation_producer_inst:
            reader_targets = self.preparation_producer_inst.run_setup(
                reqs["preparation_producer"],
                inputs["preparation_producer"],
            )

        # open all model files
        models = [
            self.ml_model_inst.open_model(inp)
            for inp in inputs["models"]["collection"].targets.values()
        ]

        # get shift dependent aliases
        aliases = self.local_shift_inst.x("column_aliases", {})

        # check once if the events were used during trainig
        events_used_in_training = self.events_used_in_training(
            self.config_inst,
            self.dataset_inst,
            self.global_shift_inst,
        )

        # define columns that need to be read
        read_columns = {Route("deterministic_seed")}
        read_columns |= set(map(Route, aliases.values()))
        read_columns |= set.union(*self.ml_model_inst.used_columns.values())
        if self.preparation_producer_inst:
            read_columns |= self.preparation_producer_inst.used_columns

        # define columns that will be written
        write_columns = set.union(*self.ml_model_inst.produced_columns.values())
        route_filter = RouteFilter(write_columns)

        # iterate over chunks of events and columns
        file_targets = [inputs["events"]["events"]]
        if self.producer_insts:
            file_targets.extend([inp["columns"] for inp in inputs["producers"]])
        if reader_targets:
            file_targets.extend(reader_targets.values())

        # prepare inputs for localization
        with law.localize_file_targets(
            [*file_targets, *reader_targets.values()],
            mode="r",
        ) as inps:
            for (events, *columns), pos in self.iter_chunked_io(
                [inp.abspath for inp in inps],
                source_type=len(file_targets) * ["awkward_parquet"] + [None] * len(reader_targets),
                read_columns=(len(file_targets) + len(reader_targets)) * [read_columns],
            ):
                # optional check for overlapping inputs
                if self.check_overlapping_inputs:
                    self.raise_if_overlapping([events] + list(columns))

                # add additional columns
                events = update_ak_array(events, *columns)

                # add aliases
                events = add_ak_aliases(
                    events,
                    aliases,
                    remove_src=True,
                    missing_strategy=self.missing_column_alias_strategy,
                )

                # generate fold indices
                events = set_ak_column(events, "fold_indices", events.deterministic_seed % self.ml_model_inst.folds)

                # invoke the optional producer
                if len(events) and self.preparation_producer_inst:
                    events = self.preparation_producer_inst(
                        events,
                        stats=stats,
                        fold_indices=events.fold_indices,
                        ml_model_inst=self.ml_model_inst,
                    )

                # evaluate the model
                events = self.ml_model_inst.evaluate(
                    self,
                    events,
                    models,
                    events.fold_indices,
                    events_used_in_training=events_used_in_training,
                )

                # remove columns
                events = route_filter(events)

                # optional check for finite values
                if self.check_finite_output:
                    self.raise_if_not_finite(events)

                # save as parquet via a thread in the same pool
                chunk = tmp_dir.child(f"file_{pos.index}.parquet", type="f")
                output_chunks[pos.index] = chunk
                self.chunked_io.queue(sorted_ak_to_parquet, (events, chunk.abspath))

        # merge output files
        sorted_chunks = [output_chunks[key] for key in sorted(output_chunks)]
        law.pyarrow.merge_parquet_task(
            self, sorted_chunks, output["mlcolumns"], local=True, writer_opts=self.get_parquet_writer_opts(),
        )


# overwrite class defaults
MLEvaluation.check_finite_output = ChunkedIOMixin.check_finite_output.copy(
    default=MLEvaluation.task_family in check_finite_tasks,
    add_default_to_description=True,
)

check_overlap_tasks = law.config.get_expanded("analysis", "check_overlapping_inputs", [], split_csv=True)
MLEvaluation.check_overlapping_inputs = ChunkedIOMixin.check_overlapping_inputs.copy(
    default=MLEvaluation.task_family in check_overlap_tasks,
    add_default_to_description=True,
)


MLEvaluationWrapper = wrapper_factory(
    base_cls=AnalysisTask,
    require_cls=MLEvaluation,
    enable=["configs", "skip_configs", "shifts", "skip_shifts", "datasets", "skip_datasets"],
)


class MergeMLEvaluation(
    DatasetTask,
    CalibratorsMixin,
    SelectorMixin,
    ProducersMixin,
    MLModelMixin,
    law.tasks.ForestMerge,
    RemoteWorkflow,
):
    """
    Task to merge events for a dataset, where the `MLEvaluation` produces multiple parquet files.
    The task serves as a helper task for plotting the ML evaluation results in the `PlotMLResults` task.
    """
    sandbox = dev_sandbox("bash::$CF_BASE/sandboxes/venv_columnar.sh")

    # recursively merge 20 files into one
    merge_factor = 20

    # upstream requirements
    reqs = Requirements(
        RemoteWorkflow.reqs,
        MLEvaluation=MLEvaluation,
    )

    def create_branch_map(self):
        # DatasetTask implements a custom branch map, but we want to use the one in ForestMerge
        return law.tasks.ForestMerge.create_branch_map(self)

    def merge_workflow_requires(self):
        return self.reqs.MLEvaluation.req(self, _exclude={"branches"})

    def merge_requires(self, start_branch, end_branch):
        return [
            self.reqs.MLEvaluation.req(self, branch=b)
            for b in range(start_branch, end_branch)
        ]

    def merge_output(self):
        return {"mlcolumns": self.target("mlcolumns.parquet")}

    def merge(self, inputs, output):
        inputs = [inp["mlcolumns"] for inp in inputs]
        law.pyarrow.merge_parquet_task(
            self, inputs, output["mlcolumns"], writer_opts=self.get_parquet_writer_opts(),
        )


MergeMLEvaluationWrapper = wrapper_factory(
    base_cls=AnalysisTask,
    require_cls=MergeMLEvaluation,
    enable=["configs", "skip_configs", "datasets", "skip_datasets", "shifts", "skip_shifts"],
    docs="""
    Wrapper task to merge events for multiple datasets.

    :enables: ["configs", "skip_configs", "datasets", "skip_datasets", "shifts", "skip_shifts"]
    """,
)


class PlotMLResultsBase(
    ProcessPlotSettingMixin,
    CalibratorsMixin,
    SelectorStepsMixin,
    ProducersMixin,
    MLModelMixin,
    CategoriesMixin,
    law.LocalWorkflow,
    RemoteWorkflow,
):
    """
    A base class, used for the implementation of the ML plotting tasks. This class implements
    a ``plot_function`` parameter for choosing a desired plotting function and a ``prepare_inputs`` method,
    that returns a dict with the chosen events.
    """
    sandbox = dev_sandbox("bash::$CF_BASE/sandboxes/venv_columnar.sh")

    plot_function = PlotBase.plot_function.copy(
        default="columnflow.plotting.plot_ml_evaluation.plot_ml_evaluation",
        add_default_to_description=True,
        description="the full path given using the dot notation of the desired plot function.",
    )

    skip_processes = law.CSVParameter(
        default=(),
        description="comma seperated list of process names to skip; these processes will not be included in the plots. "
        "default: ()",
        brace_expand=True,
    )

    plot_sub_processes = luigi.BoolParameter(
        default=False,
        significant=False,
        description="when True, each process is divided into the different subprocesses; "
        "this option requires a ``process_ids`` column to be stored in the events; "
        "the ``process_ids`` column assignes a subprocess id number (predefined in the config) to each event; "
        "default: False",
    )

    skip_uncertainties = luigi.BoolParameter(
        default=False,
        significant=False,
        description="when True, count uncertainties (if available) are not included in the plot; default: False",
    )

    # upstream requirements
    reqs = Requirements(
        RemoteWorkflow.reqs,
        MergeMLEvaluation=MergeMLEvaluation,
    )

    def store_parts(self: PlotMLResultsBase):
        parts = super().store_parts()
        parts.insert_before("version", "plot", f"datasets_{self.datasets_repr}")
        return parts

    def create_branch_map(self: PlotMLResultsBase):
        return [
            DotDict({"category": cat_name})
            for cat_name in sorted(self.categories)
        ]

    def requires(self: PlotMLResultsBase):
        return {
            d: self.reqs.MergeMLEvaluation.req(
                self,
                dataset=d,
                branch=-1,
                _exclude={"branches"},
            )
            for d in self.datasets
        }

    def workflow_requires(self: PlotMLResultsBase, only_super: bool = False):
        reqs = super().workflow_requires()
        if only_super:
            return reqs

        reqs["merged_ml_evaluation"] = self.requires_from_branch()

        return reqs

    def output(self: PlotMLResultsBase) -> dict[str, list]:
        b = self.branch_data
        return {"plots": [
            self.target(name)
            for name in self.get_plot_names(f"plot__proc_{self.processes_repr}__cat_{b.category}")
        ]}

    def prepare_inputs(self: PlotMLResultsBase) -> dict[str, ak.Array]:
        """
        prepare the inputs for the plot function, based on the given configuration and category.

        :raises NotImplementedError: This error is raised if a given dataset contains more than one process.
        :raises ValueError: This error is raised if ``plot_sub_processes`` is used without providing the
            ``process_ids`` column in the data

        :return: dict[str, ak.Array]: A dictionary with the dataset names as keys and
            the corresponding predictions as values.
        """
        category_inst = self.config_inst.get_category(self.branch_data.category)
        leaf_category_insts = category_inst.get_leaf_categories() or [category_inst]
        process_insts = list(map(self.config_inst.get_process, self.processes))
        sub_process_insts = {
            proc: [sub for sub, _, _ in proc.walk_processes(include_self=True)]
            for proc in process_insts
        }

        all_events = OrderedDict()
        for dataset, inp in self.input().items():
            dataset_inst = self.config_inst.get_dataset(dataset)
            if len(dataset_inst.processes) != 1:
                raise NotImplementedError(
                    f"dataset {dataset_inst.name} has {len(dataset_inst.processes)} assigned, "
                    "which is not implemented yet.",
                )

            events = ak.from_parquet(inp["mlcolumns"].abspath)

            # masking with leaf categories
            category_mask = False
            for leaf in leaf_category_insts:
                category_mask = ak.where(ak.any(events.category_ids == leaf.id, axis=1), True, category_mask)

            events = events[category_mask]
            # loop per process
            for process_inst in process_insts:
                # skip when the dataset is already known to not contain any sub process
                if not any(map(dataset_inst.has_process, sub_process_insts[process_inst])):
                    continue

                if not self.plot_sub_processes:
                    if process_inst.name in all_events.keys():
                        all_events[process_inst.name] = ak.concatenate([
                            all_events[process_inst.name], getattr(events, self.ml_model),
                        ])
                    else:
                        all_events[process_inst.name] = getattr(events, self.ml_model)
                else:
                    if "process_ids" not in events.fields:
                        raise ValueError(
                            "No `process_ids` column stored in the events! "
                            f"Process selection for {dataset} cannot not be applied!",
                        )
                    for sub_process in sub_process_insts[process_inst]:
                        if sub_process.name in self.skip_processes:
                            continue

                        process_mask = ak.where(events.process_ids == sub_process.id, True, False)
                        if sub_process.name in all_events.keys():
                            all_events[sub_process.name] = ak.concatenate([
                                all_events[sub_process.name],
                                getattr(events[process_mask], self.ml_model),
                            ])
                        else:
                            all_events[sub_process.name] = getattr(events[process_mask], self.ml_model)
        return all_events


class PlotMLResults(PlotMLResultsBase):
    """
    A task that generates plots for machine learning results.

    This task generates plots for machine learning results based on the given
    configuration and category. The plots can be either a confusion matrix (CM) or a
    receiver operating characteristic (ROC) curve. This task uses the output of the
    MergeMLEvaluation task as input and saves the plots with the corresponding array
    used to create the plot.

    For the function to run correctly, the following input structure is required:
    * The ``category_ids`` column must be kept in the Evaluation and passed with the network outputs.
    (must be accessible via ``events.category_id`` and can be set by adding ``category_ids`` to the
    :py:meth:`~columnflow.ml.MLModel.uses` and :py:meth:`~columnflow.ml.MLModel.produces`
    methode of the ML-Model)
    * The outputs of the ML model must be stored under a column with the name of the model itself
    (This can be set in the :py:meth:`~columnflow.ml.MLModel.evaluate` methode of the model via:

    ``events = set_ak_column(events, f"{self.cls_name}.{output_i}", output_i)``

    ).
    """

    # override the plot_function parameter to be able to only choose between CM and ROC
    plot_function = luigi.ChoiceParameter(
        default="plot_cm",
        choices=["cm", "roc"],
        description="The name of the plot function to use. Can be either 'cm' or 'roc'.",
    )

    def prepare_plot_parameters(self: PlotMLResults):
        """
        Helper function to prepare the plot parameters for the plot function.
        Implemented to parse the axes labels from the general settings.
        """
        params = self.get_plot_parameters()

        # parse x_label and y_label from general settings
        for label in ["x_labels", "y_labels"]:
            if label in params.general_settings.keys():
                params.general_settings[label] = params.general_settings[label].split(";")

    def output(self: PlotMLResults):
        """
        override the output method to return the plots and the array used for plotting.
        """
        b = self.branch_data
        return {
            "plots": [
                self.target(name)
                for name in self.get_plot_names(
                    f"plot__{self.plot_function}__proc_{self.processes_repr}__cat_{b.category}/plot__0",
                )
            ],
            "array": self.target(
                f"plot__{self.plot_function}__proc_{self.processes_repr}__cat_{b.category}/data.pickle",
            ),
        }

    @law.decorator.log
    @view_output_plots
    def run(self: PlotMLResults):
        func_path = {
            "cm": "columnflow.plotting.plot_ml_evaluation.plot_cm",
            "roc": "columnflow.plotting.plot_ml_evaluation.plot_roc",
        }
        category_inst = self.config_inst.get_category(self.branch_data.category)
        self.prepare_plot_parameters()

        # call the plot function
        with self.publish_step(f"plotting in {category_inst.name}"):
            all_events = self.prepare_inputs()
            figs, array = self.call_plot_func(
                func_path.get(self.plot_function, self.plot_function),
                events=all_events,
                config_inst=self.config_inst,
                category_inst=category_inst,
                skip_uncertainties=self.skip_uncertainties,
                cms_llabel=self.cms_label,
                **self.get_plot_parameters(),
            )

            # save the outputs
            self.output()["array"].dump(array, formatter="pickle")
            for file_path in self.output()["plots"]:
                if file_path.ext() == "pdf":
                    from matplotlib.backends.backend_pdf import PdfPages
                    with PdfPages(file_path.abspath) as pdf:
                        for f in figs:
                            f.savefig(pdf, format="pdf")
                    continue

                for index, f in enumerate(figs):
                    f.savefig(
                        file_path.absdirname + "/" + file_path.basename.replace("0", str(index)),
                        format=file_path.ext(),
                    )<|MERGE_RESOLUTION|>--- conflicted
+++ resolved
@@ -297,16 +297,12 @@
 
 class MergeMLStats(
     DatasetTask,
-<<<<<<< HEAD
     CalibratorsMixin,
     SelectorMixin,
     ProducersMixin,
     MLModelDataMixin,
     law.LocalWorkflow,
-=======
-    law.LocalWorkflow,
     RemoteWorkflow,
->>>>>>> 699fad0c
 ):
 
     # upstream requirements
