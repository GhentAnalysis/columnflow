# coding: utf-8

"""
Collection of helper functions for creating and handling histograms.
"""

from __future__ import annotations

__all__ = []

import functools
import law
import order as od

from columnflow.columnar_util import flat_np_view
from columnflow.util import maybe_import
from columnflow.types import TYPE_CHECKING, Any

np = maybe_import("numpy")
ak = maybe_import("awkward")
if TYPE_CHECKING:
    hist = maybe_import("hist")


logger = law.logger.get_logger(__name__)


def fill_hist(
    h: hist.Hist,
    data: ak.Array | np.array | dict[str, ak.Array | np.array],
    *,
    last_edge_inclusive: bool | None = None,
    fill_kwargs: dict[str, Any] | None = None,
) -> None:
    """
    Fills a histogram *h* with data from an awkward array, numpy array or nested dictionary *data*. The data is assumed
    to be structured in the same way as the histogram axes. If *last_edge_inclusive* is *True*, values that would land
    exactly on the upper-most bin edge of an axis are shifted into the last bin. If it is *None*, the behavior is
    determined automatically and depends on the variable axis type. In this case, shifting is applied to all continuous,
    non-circular axes.
    """
    import hist

    if fill_kwargs is None:
        fill_kwargs = {}

    # helper to decide whether the variable axis qualifies for shifting the last bin
    def allows_shift(ax) -> bool:
        return ax.traits.continuous and not ax.traits.circular

    # determine the axis names, figure out which which axes the last bin correction should be done
    axis_names = []
    correct_last_bin_axes = []
    for ax in h.axes:
        axis_names.append(ax.name)
        # include values hitting last edge?
        if not len(ax.widths) or not isinstance(ax, hist.axis.Variable):
            continue
        if (last_edge_inclusive is None and allows_shift(ax)) or last_edge_inclusive:
            correct_last_bin_axes.append(ax)

    # check data
    if not isinstance(data, dict):
        if len(axis_names) != 1:
            raise ValueError("got multi-dimensional hist but only one-dimensional data")
        data = {axis_names[0]: data}
    else:
        for name in axis_names:
            if name not in data and name not in fill_kwargs:
                raise ValueError(f"missing data for histogram axis '{name}'")

    # correct last bin values
    for ax in correct_last_bin_axes:
        right_egde_mask = ak.flatten(data[ax.name], axis=None) == ax.edges[-1]
        if np.any(right_egde_mask):
            data[ax.name] = ak.copy(data[ax.name])
            flat_np_view(data[ax.name])[right_egde_mask] -= ax.widths[-1] * 1e-5

    # check if conversion to records is needed
    arr_types = (ak.Array, np.ndarray)
    vals = list(data.values())
    convert = (
        # values is a mixture of singular and array types
        (any(isinstance(v, arr_types) for v in vals) and not all(isinstance(v, arr_types) for v in vals)) or
        # values contain at least one array with more than one dimension
        any(isinstance(v, arr_types) and v.ndim != 1 for v in vals)
    )

    # actual conversion
    if convert:
        arrays = ak.flatten(ak.cartesian(data))
        data = {field: arrays[field] for field in arrays.fields}
        del arrays

    # fill
    h.fill(**fill_kwargs, **data)


def add_hist_axis(histogram: hist.Hist, variable_inst: od.Variable) -> hist.Hist:
    """
    Add an axis to a histogram based on a variable instance. The axis_type is chosen based on the variable instance's
    "axis_type" auxiliary.

    :param histogram: The histogram to add the axis to.
    :param variable_inst: The variable instance to use for the axis.
    :return: The histogram with the added axis.
    """
    default_kwargs = {
        "name": variable_inst.name,
        "label": variable_inst.get_full_x_title(),
    }

    axis_kwargs = law.util.merge_dicts(
        default_kwargs,
        variable_inst.x("axis_kwargs", {}),
        deep=True,
    )

    # NOTE: maybe "discrete_x" should correspond to "intcat" instead of "integer" per default
    default_axis_type = "integer" if variable_inst.discrete_x else "variable"
    axis_type = variable_inst.x("axis_type", default_axis_type).lower()

    if axis_type in {"variable", "var"}:
        return histogram.Var(variable_inst.bin_edges, **axis_kwargs)

    if axis_type in {"integer", "int"}:
        return histogram.Integer(
            int(variable_inst.bin_edges[0]),
            int(variable_inst.bin_edges[-1]),
            **axis_kwargs,
        )

    if axis_type in {"boolean", "bool"}:
        return histogram.Boolean(**axis_kwargs)

    if axis_type in {"intcategory", "intcat"}:
        binning = (
            [int(b) for b in variable_inst.binning]
            if isinstance(variable_inst.binning, list)
            else []
        )
        axis_kwargs.setdefault("growth", True)
        return histogram.IntCat(binning, **axis_kwargs)

    if axis_type in {"strcategory", "strcat"}:
        axis_kwargs.setdefault("growth", True)
        return histogram.StrCat([], **axis_kwargs)

    if axis_type in {"regular", "reg"}:
        if not variable_inst.even_binning:
            logger.warning("regular axis with uneven binning is not supported, using first and last bin edge instead")
        return histogram.Regular(
            variable_inst.n_bins,
            variable_inst.bin_edges[0],
            variable_inst.bin_edges[-1],
            **axis_kwargs,
        )

    raise ValueError(f"unknown axis type '{axis_type}'")


def get_axis_kwargs(axis: hist.axis.AxesMixin) -> dict[str, Any]:
    """
    Extract information from an *axis* instance that would be needed to create a new one.

    :param axis: The axis instance to extract information from.
    :return: The extracted information in a dict.
    """
<<<<<<< HEAD
=======
    import hist

>>>>>>> 8004828c
    axis_attrs = ["name", "label"]
    traits_attrs = []
    kwargs = {}

    if isinstance(axis, hist.axis.Variable):
        axis_attrs.append("edges")
        traits_attrs = ["underflow", "overflow", "growth", "circular"]
    elif isinstance(axis, hist.axis.Regular):
        axis_attrs = ["transform"]
        traits_attrs = ["underflow", "overflow", "growth", "circular"]
        kwargs["bins"] = axis.size
        kwargs["start"] = axis.edges[0]
        kwargs["stop"] = axis.edges[-1]
    elif isinstance(axis, hist.axis.Integer):
        traits_attrs = ["underflow", "overflow", "growth", "circular"]
        kwargs["start"] = axis.edges[0]
        kwargs["stop"] = axis.edges[-1]
    elif isinstance(axis, hist.axis.Boolean):
        # nothing to add to common attributes
        pass
    elif isinstance(axis, (hist.axis.IntCategory, hist.axis.StrCategory)):
        traits_attrs = ["overflow", "growth"]
        kwargs["categories"] = list(axis)
    else:
        raise NotImplementedError(f"axis type '{type(axis).__name__}' not supported")

    return (
        {attr: getattr(axis, attr) for attr in axis_attrs} |
        {attr: getattr(axis.traits, attr) for attr in traits_attrs} |
        kwargs
    )


def copy_axis(axis: hist.axis.AxesMixin, **kwargs: dict[str, Any]) -> hist.axis.AxesMixin:
    """
    Copy an axis with the option to override its attributes.
    """
    # create arguments for new axis from overlay with current and requested ones
    axis_kwargs = get_axis_kwargs(axis) | kwargs

    # create new instance
    return type(axis)(**axis_kwargs)


def create_hist_from_variables(
    *variable_insts,
    categorical_axes: tuple[tuple[str, str]] | None = None,
    weight: bool = True,
    storage: str | None = None,
) -> hist.Hist:
    import hist

<<<<<<< HEAD
=======
    histogram = hist.Hist.new

>>>>>>> 8004828c
    # additional category axes
    if categorical_axes:
        for name, axis_type in categorical_axes:
            if axis_type in ("intcategory", "intcat"):
                histogram = histogram.IntCat([], name=name, growth=True)
            elif axis_type in ("strcategory", "strcat"):
                histogram = histogram.StrCat([], name=name, growth=True)
            else:
                raise ValueError(f"unknown axis type '{axis_type}' in argument 'categorical_axes'")

    # requested axes from variables
    for variable_inst in variable_insts:
        histogram = add_hist_axis(histogram, variable_inst)

    # add the storage
    if storage is None:
        # use weight value for backwards compatibility
        storage = "weight" if weight else "double"
    else:
        storage = storage.lower()
    if storage == "weight":
        histogram = histogram.Weight()
    elif storage == "double":
        histogram = histogram.Double()
    else:
        raise ValueError(f"unknown storage type '{storage}'")

    return histogram
<<<<<<< HEAD


create_columnflow_hist = functools.partial(create_hist_from_variables, categorical_axes=(
    # axes that are used in columnflow tasks per default
    # (NOTE: "category" axis is filled as int, but transformed to str afterwards)
    ("category", "intcat"),
    ("process", "intcat"),
    ("shift", "strcat"),
))


def translate_hist_intcat_to_strcat(
    h: hist.Hist,
    axis_name: str,
    id_map: dict[int, str],
) -> hist.Hist:
    out_axes = [
        ax if ax.name != axis_name else hist.axis.StrCategory(
            [id_map[v] for v in list(ax)],
            name=ax.name,
            label=ax.label,
            growth=ax.traits.growth,
        )
        for ax in h.axes
    ]
    return hist.Hist(*out_axes, storage=h.storage_type(), data=h.view(flow=True))


=======


create_columnflow_hist = functools.partial(create_hist_from_variables, categorical_axes=(
    # axes that are used in columnflow tasks per default
    # (NOTE: "category" axis is filled as int, but transformed to str afterwards)
    ("category", "intcat"),
    ("process", "intcat"),
    ("shift", "strcat"),
))


def translate_hist_intcat_to_strcat(
    h: hist.Hist,
    axis_name: str,
    id_map: dict[int, str],
) -> hist.Hist:
    import hist

    out_axes = [
        ax if ax.name != axis_name else hist.axis.StrCategory(
            [id_map[v] for v in list(ax)],
            name=ax.name,
            label=ax.label,
            growth=ax.traits.growth,
        )
        for ax in h.axes
    ]
    return hist.Hist(*out_axes, storage=h.storage_type(), data=h.view(flow=True))


>>>>>>> 8004828c
def add_missing_shifts(
    h: hist.Hist,
    expected_shifts_bins: set[str],
    str_axis: str = "shift",
    nominal_bin: str = "nominal",
) -> None:
    """
    Adds missing shift bins to a histogram *h*.
    """
<<<<<<< HEAD
=======
    import hist

>>>>>>> 8004828c
    # get the set of bins that are missing in the histogram
    shift_bins = set(h.axes[str_axis])
    missing_shifts = set(expected_shifts_bins) - shift_bins
    if missing_shifts:
        nominal = h[{str_axis: hist.loc(nominal_bin)}]
        for missing_shift in missing_shifts:
            # for each missing shift, create the missing shift bin with an
            # empty fill and then copy the nominal histogram into it
            dummy_fill = [
                ax[0] if ax.name != str_axis else missing_shift
                for ax in h.axes
            ]
            h.fill(*dummy_fill, weight=0)
            # TODO: this might skip overflow and underflow bins
            h[{str_axis: hist.loc(missing_shift)}] = nominal.view()<|MERGE_RESOLUTION|>--- conflicted
+++ resolved
@@ -166,11 +166,8 @@
     :param axis: The axis instance to extract information from.
     :return: The extracted information in a dict.
     """
-<<<<<<< HEAD
-=======
-    import hist
-
->>>>>>> 8004828c
+    import hist
+
     axis_attrs = ["name", "label"]
     traits_attrs = []
     kwargs = {}
@@ -223,11 +220,8 @@
 ) -> hist.Hist:
     import hist
 
-<<<<<<< HEAD
-=======
     histogram = hist.Hist.new
 
->>>>>>> 8004828c
     # additional category axes
     if categorical_axes:
         for name, axis_type in categorical_axes:
@@ -256,7 +250,6 @@
         raise ValueError(f"unknown storage type '{storage}'")
 
     return histogram
-<<<<<<< HEAD
 
 
 create_columnflow_hist = functools.partial(create_hist_from_variables, categorical_axes=(
@@ -273,6 +266,8 @@
     axis_name: str,
     id_map: dict[int, str],
 ) -> hist.Hist:
+    import hist
+
     out_axes = [
         ax if ax.name != axis_name else hist.axis.StrCategory(
             [id_map[v] for v in list(ax)],
@@ -285,38 +280,6 @@
     return hist.Hist(*out_axes, storage=h.storage_type(), data=h.view(flow=True))
 
 
-=======
-
-
-create_columnflow_hist = functools.partial(create_hist_from_variables, categorical_axes=(
-    # axes that are used in columnflow tasks per default
-    # (NOTE: "category" axis is filled as int, but transformed to str afterwards)
-    ("category", "intcat"),
-    ("process", "intcat"),
-    ("shift", "strcat"),
-))
-
-
-def translate_hist_intcat_to_strcat(
-    h: hist.Hist,
-    axis_name: str,
-    id_map: dict[int, str],
-) -> hist.Hist:
-    import hist
-
-    out_axes = [
-        ax if ax.name != axis_name else hist.axis.StrCategory(
-            [id_map[v] for v in list(ax)],
-            name=ax.name,
-            label=ax.label,
-            growth=ax.traits.growth,
-        )
-        for ax in h.axes
-    ]
-    return hist.Hist(*out_axes, storage=h.storage_type(), data=h.view(flow=True))
-
-
->>>>>>> 8004828c
 def add_missing_shifts(
     h: hist.Hist,
     expected_shifts_bins: set[str],
@@ -326,11 +289,8 @@
     """
     Adds missing shift bins to a histogram *h*.
     """
-<<<<<<< HEAD
-=======
-    import hist
-
->>>>>>> 8004828c
+    import hist
+
     # get the set of bins that are missing in the histogram
     shift_bins = set(h.axes[str_axis])
     missing_shifts = set(expected_shifts_bins) - shift_bins
