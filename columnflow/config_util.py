# coding: utf-8

"""
Collection of general helpers and utilities.
"""

from __future__ import annotations

__all__ = []

import re
import dataclasses
import itertools
from collections import OrderedDict, defaultdict

import law
import order as od

from columnflow.util import maybe_import, get_docs_url
from columnflow.columnar_util import flat_np_view, layout_ak_array
<<<<<<< HEAD
from columnflow.types import Callable, Any, Sequence
=======
from columnflow.types import Callable, Any, Sequence, Literal
>>>>>>> 3fb4b872

ak = maybe_import("awkward")
np = maybe_import("numpy")


logger = law.logger.get_logger(__name__)


def get_events_from_categories(
    events: ak.Array,
    categories: Sequence[str | od.Category],
    config_inst: od.Config | None = None,
) -> ak.Array:
    """
    Helper function that returns all events from an awkward array *events* that are categorized
    into one of the leafs of one of the *categories*.

    :param events: Awkward array. Requires the 'category_ids' field to be present.
    :param categories: Sequence of category instances. Can also be a sequence of strings when passing a
        *config_inst*.
    :param config_inst: Optional config instance to load category instances.
    :raises ValueError: If "category_ids" is not present in the *events* fields.
    :return: Awkward array of all events that are categorized into one of the leafs of one of the
        *categories*
    """
    if "category_ids" not in events.fields:
        raise ValueError(
            f"{get_events_from_categories.__name__} requires the 'category_ids' field to be present",
        )

    categories = law.util.make_list(categories)
    if config_inst:
        # get category insts
        categories = [config_inst.get_category(cat) for cat in categories]

    leaf_category_insts = set.union(*map(set, (cat.get_leaf_categories() or {cat} for cat in categories)))

    # do the "or" of all leaf categories
    mask = np.zeros(len(events), dtype=bool)
    for cat in leaf_category_insts:
        cat_mask = ak.any(events.category_ids == cat.id, axis=1)
        mask = cat_mask | mask

    return events[mask]


def get_category_name_columns(
    category_ids: ak.Array,
    config_inst: od.Config,
) -> ak.Array:
    """
    Function that transforms column of category ids to column of category names.

    :param category_ids: Awkward array of category ids.
    :param config_inst: Config instance from which to load category instances.
    :raises ValueError: If any of the category ids is not defined in the *config_inst*.
    :return: Awkward array of category names with the same shape as *category_ids*
    """
    flat_ids = flat_np_view(category_ids)

    # map all category ids present in *category_ids* to category instances
    category_map = {
        _id: config_inst.get_category(_id, default=None)
        for _id in set(flat_ids)
    }
    if any(cat is None for cat in category_map.values()):
        undefined_ids = {cat_id for cat_id, cat_inst in category_map.items() if cat_inst is None}
        raise ValueError(f"undefined category ids: {', '.join(map(str, undefined_ids))}")

    # Create a vectorized function for the mapping
    map_to_name = np.vectorize(lambda _id: category_map[_id].name)

    # Apply the mapping and layout to the original shape
    flat_names = map_to_name(flat_ids)
    category_names = layout_ak_array(flat_names, category_ids)

    return category_names


def get_root_processes_from_campaign(campaign: od.config.Campaign) -> od.unique.UniqueObjectIndex:
    """
    Extracts all root process objects from datasets contained in an order *campaign* and returns
    them in a unique object index.

    :param campaign: :py:class:`~order.config.Campaign` object containing information
        about relevant datasets
    :return: Unique indices for :py:class:`~order.process.Process` instances of
        root processes associated with these datasets
    """
    # get all dataset processes
    processes: set[od.Process] = set.union(*map(set, (dataset.processes for dataset in campaign.datasets)))

    # get their root processes
    root_processes: set[od.Process] = set.union(*map(set, (
        (process.get_root_processes() or [process])
        for process in processes
    )))

    # create an empty index and fill subprocesses via walking
    index = od.UniqueObjectIndex(cls=od.Process)
    for root_process in root_processes:
        for process, _, _ in root_process.walk_processes(include_self=True):
            index.add(process, overwrite=True)

    return index


def get_datasets_from_process(
    config: od.config.Config,
    process: str | od.process.Process,
    strategy: str = "inclusive",
    only_first: bool = True,
    check_deep: bool = False,
) -> list[od.dataset.Dataset]:
    r"""Given a *process* and the *config* it belongs to, returns a list of order dataset objects that
    contain matching processes. This is done by walking through *process* and its child processes
    and checking whether they are contained in known datasets. *strategy* controls how possible
    ambiguities are resolved:

        - ``"all"``: The full process tree is traversed and all matching datasets are considered.
            Note that this might lead to a potential over-representation of the phase space.
        - ``"inclusive"``: If a dataset is found to match a process, its child processes are not
            checked further.
        - ``"exclusive"``: If **any** (deep) subprocess of *process* is found to be contained in a
            dataset, return datasets of subprocesses but not that of *process* itself (if any).
        - ``"exclusive_strict"``: If **all** (deep) subprocesses of *process* are found to be
            contained in a dataset, return these datasets but not that of *process* itself (if any).

    As an example, consider the process tree

    .. mermaid::
        :align: center
        :zoom:

        flowchart BT
            A[single top]
            B{s channel}
            C{t channel}
            D{tw channel}
            E(t)
            F(tbar)
            G(t)
            H(tbar)
            I(t)
            J(tbar)

            B --> A
            C --> A
            D --> A

            E --> B
            F --> B

            G --> C
            H --> C

            I --> D
            J --> D

    and datasets existing for

    1. single top - s channel - t
    2. single top - s channel - tbar
    3. single top - t channel
    4. single top - t channel - t
    5. single top - tw channel
    6. single top - tw channel - t
    7. single top - tw channel - tbar

    in the *config*. Depending on *strategy*, the returned datasets for process ``single top``are:

        - ``"all"``: ``[1, 2, 3, 4, 5, 6, 7]``. Simply all datasets matching any subprocess.
        - ``"inclusive"``: ``[1, 2, 3, 5]``. Skipping ``single top - t channel - t``,
            ``single top - tw channel - t``, and ``single top - tw channel - tbar``, since more inclusive
            datasets (``single top - t channel`` and ``single top - tw channel``) exist.
        - ``"exclusive"``: ``[1, 2, 4, 6, 7]``. Skipping ``single_top - t_channel`` and
            ``single top - tw channel`` since more exclusive datasets (``single top - t channel - t``,
            ``single top - tw channel - t``, and ``single top - tw channel - tbar``) exist.
        - ``"exclusive_strict"``: ``[1, 2, 3, 6, 7]``. Like ``"exclusive"``, but not skipping
            ``single top - t channel`` since not all subprocesses of ``t channel`` match a dataset
            (there is no ``single top - t channel - tbar`` dataset).

    In addition, two arguments configure how the check is performed whether a process is contained
    in a dataset. If *only_first* is *True*, only the first matching dataset is considered.
    Otherwise, all datasets matching a specific process are returned. For the check itself,
    *check_deep* is forwarded to :py:meth:`order.Dataset.has_process`.

    :param config: Config instance containing the information about known datasets.
    :param process: Process instance or process name for which you want to obtain
        list of datasets.
    :param strategy: controls how possible ambiguities are resolved. Choices:
        [``"all"``, ``"inclusive"``, ``"exclusive"``, ``"exclusive_strict"``]
    :param only_first: If *True*, only the first matching dataset is considered.
    :param check_deep: Forwarded to :py:meth:`order.Dataset.has_process`
    :raises ValueError: If *strategy* is not in list of allowed choices
    :return: List of datasets that correspond to *process*, depending on the
        specifics of the query
    """
    # check the strategy
    known_strategies = ["all", "inclusive", "exclusive", "exclusive_strict"]
    if strategy not in known_strategies:
        _known_strategies = ", ".join(map("'{}'".format, known_strategies))
        raise ValueError(f"unknown strategy {strategy}, known values are {_known_strategies}")

    # make sure we are dealing a process instance
    root_inst = config.get_process(process)

    # the tree traversal differs depending on the strategy, so distinguish cases
    if strategy in ["all", "inclusive"]:
        dataset_insts: list[od.Dataset] = []
        for process_inst, _, child_insts in root_inst.walk_processes(include_self=True, algo="bfs"):
            found_dataset = False

            # check datasets
            for dataset_inst in config.datasets:
                if dataset_inst.has_process(process_inst, deep=check_deep):
                    dataset_insts.append(dataset_inst)
                    found_dataset = True

                    # stop checking more datasets when only the first matters
                    if only_first:
                        break

            # in the inclusive strategy, children do not need to be traversed if a dataset was found
            if strategy == "inclusive" and found_dataset:
                del child_insts[:]

        return law.util.make_unique(dataset_insts)

    # at this point, strategy is exclusive or exclusive_strict
    dataset_insts_dict: OrderedDict[str, od.Dataset] = OrderedDict()
    for process_inst, _, child_insts in root_inst.walk_processes(include_self=True, algo="dfs_post"):
        # check if child processes have matched datasets already
        if child_insts:
            n_found = sum(int(child_inst in dataset_insts_dict) for child_inst in child_insts)
            # potentially skip the current process
            if strategy == "exclusive" and n_found:
                continue
            if strategy == "exclusive_strict" and n_found == len(child_insts):
                # add a empty list to mark this is done
                dataset_insts_dict[process_inst] = []
                continue
            # at this point, the process itself must be checked,
            # so remove potentially found datasets of children
            dataset_insts_dict = OrderedDict({
                child_inst: _dataset_insts
                for child_inst, _dataset_insts in dataset_insts_dict.items()
                if child_inst not in child_insts
            })

        # check datasets
        for dataset_inst in config.datasets:
            if dataset_inst.has_process(process_inst, deep=check_deep):
                dataset_insts_dict.setdefault(process_inst, []).append(dataset_inst)

                # stop checking more datasets when only the first matters
                if only_first:
                    break

    return sum(dataset_insts_dict.values(), [])


def add_shift_aliases(
    config: od.Config,
    shift_source: str,
    aliases: dict,
) -> None:
    """
    Extracts the two up and down shift instances from a *config* corresponding to a *shift_source*
    (i.e. the name of a shift without directions) and assigns *aliases* to their auxiliary data.

    Aliases should be given in a dictionary, mapping alias targets (keys) to sources (values). In
    both strings, template variables are injected with fields corresponding to all
    :py:class:`od.Shift` attributes, such as *name*, *id*, and *direction*.

    Example:

    .. code-block:: python

        add_shift_aliases(config, "pdf", {"pdf_weight": "pdf_weight_{direction}"})
        # adds {"pdf_weight": "pdf_weight_up"} to the "pdf_up" shift in "config"
        # plus {"pdf_weight": "pdf_weight_down"} to the "pdf_down" shift in "config"
    """
    for direction in ["up", "down"]:
        shift = config.get_shift(od.Shift.join_name(shift_source, direction))
        _aliases = shift.x("column_aliases", {})
        # format keys and values
        inject_shift = lambda s: re.sub(r"\{([^_])", r"{_\1", s).format(**shift.__dict__)
        _aliases.update({inject_shift(key): inject_shift(value) for key, value in aliases.items()})
        # extend existing or register new column aliases
        shift.x.column_aliases = _aliases


def get_shift_from_configs(configs: list[od.Config], shift: str | od.Shift, silent: bool = False) -> od.Shift | None:
    """
    Given a list of *configs* and a *shift* name or instance, returns the corresponding shift instance from the first
    config that contains it. If *silent* is *True*, *None* is returned instead of raising an exception in case the shift
    is not found.
    """
    if isinstance(shift, od.Shift):
        shift = shift.name

    for config in configs:
        if config.has_shift(shift):
            return config.get_shift(shift)

    if silent:
        return None

    raise ValueError(f"shift '{shift}' not found in any of the given configs: {configs}")


def get_shifts_from_sources(config: od.Config, *shift_sources: Sequence[str]) -> list[od.Shift]:
    """
    Takes a *config* object and returns a list of shift instances for both directions given a
    sequence *shift_sources*.
    """
    return sum(
        (
            [config.get_shift(f"{s}_{od.Shift.UP}"), config.get_shift(f"{s}_{od.Shift.DOWN}")]
            for s in shift_sources
        ),
        [],
    )


def group_shifts(
    shifts: od.Shift | Sequence[od.Shift],
) -> tuple[od.Shift | None, dict[str, tuple[od.Shift, od.Shift]]]:
    """
    Takes several :py:class:`order.Shift` instances *shifts* and groups them according to their
    shift source. The nominal shift, if present, is returned separately. The remaining shifts are
    grouped by their source and the corresponding up and down shifts are stored in a dictionary.
    Example:
    .. code-block:: python
        # assuming the following shifts exist
        group_shifts([nominal, x_up, y_up, y_down, x_down])
        # -> (nominal, {"x": (x_up, x_down), "y": (y_up, y_down)})
    An exception is raised in case a shift source is represented only by its up or down shift.
    """
    nominal = None
    grouped = defaultdict(lambda: [None, None])

    up_sources = set()
    down_sources = set()
    for shift in law.util.make_list(shifts):
        if shift.name == "nominal":
            nominal = shift
        else:
            grouped[shift.source][shift.is_up] = shift
            (up_sources if shift.is_up else down_sources).add(shift.source)

    # check completeness of shifts
    if (diff := up_sources.symmetric_difference(down_sources)):
        raise ValueError(f"shift sources {diff} are not complete and cannot be grouped")

    return nominal, dict(grouped)


def expand_shift_sources(shifts: Sequence[str] | set[str]) -> list[str]:
    """
    Given a sequence *shifts* containing either shift names (``<source>_<direction>``) or shift
    sources, the latter ones are expanded with both possible directions and returned in a common
    list.

    Example:

    .. code-block:: python

        expand_shift_sources(["jes", "jer_up"])
        # -> ["jes_up", "jes_down", "jer_up"]
    """
    _shifts = []
    for shift in shifts:
        try:
            od.Shift.split_name(shift)
            _shifts.append(shift)
        except ValueError as e:
            if not isinstance(shift, str):
                raise e
            _shifts.extend([f"{shift}_{od.Shift.UP}", f"{shift}_{od.Shift.DOWN}"])

    return law.util.make_unique(_shifts)


def create_category_id(
    config: od.Config,
    category_name: str,
    hash_len: int = 7,
    salt: Any = None,
) -> int:
    """
    Creates a unique id for a :py:class:`order.Category` named *category_name* in a
    :py:class:`order.Config` object *config* and returns it. Internally,
    :py:func:`law.util.create_hash` is used which receives *hash_len*. In case of an unintentional
    (yet unlikely) collision of two ids, there is the option to add a custom *salt* value.

    .. note::

        Please note that the size of the returned id depends on *hash_len*. When storing the id
        subsequently in an array, please be aware that values 8 or more require a ``np.int64``.
    """
    # create the hash
    h = law.util.create_hash((config.name, config.id, category_name, salt), l=hash_len)
    h = int(h, base=16)

    # add an offset to ensure that are hashes are above a threshold
    digits = len(str(int("F" * hash_len, base=16)))
    h += int(10 ** digits)

    return h


def add_category(
    config: od.Config,
    parent: od.Config | od.Category | od.Channel | None = None,
    **kwargs,
) -> od.Category:
    """
    Creates a :py:class:`order.Category` instance by forwarding all *kwargs* to its constructor,
    adds it to a *parent* object. such as a :py:class:`order.Config` or an other
    :py:class:`order.Category`, and returns it. When *kwargs* do not contain a field *id*,
    :py:func:`create_category_id` is used to create one.

    :param config: :py:class:`order.Config` object for which the category is created.
    :param parent: Parent object to which the category is added. If *None*, *config* is used.
    :param kwargs: Keyword arguments forwarded to the category constructor.
    :return: The newly created category instance.
    """
    if "name" not in kwargs:
        fields = ",".join(map(str, kwargs))
        raise ValueError(f"a field 'name' is required to create a category, got '{fields}'")

    if "id" not in kwargs:
        kwargs["id"] = create_category_id(config, kwargs["name"])

    if parent is None:
        parent = config

    return parent.add_category(**kwargs)


@dataclasses.dataclass
class CategoryGroup:
    """
    Container to store information about a group of categories, mostly used for creating combinations in
    :py:func:`create_category_combinations`.

<<<<<<< HEAD
=======
    .. note::

        A group is considered a full partition of the phase space if it is both complete and non-overlapping.

>>>>>>> 3fb4b872
    :param categories: List of :py:class:`order.Category` objects or names that refer to the desired category.
    :param is_complete: Should be *True* if the union of category selections covers the full phase space (no gaps).
    :param has_overlap: Should be *False* if all categories are pairwise disjoint (no overlap).
    :param warn: If *True*, a warning is issued when summing over the group of categories.
    """

    categories: list[od.Category | str]
    is_complete: bool
    has_overlap: bool
    warn: bool = True

    @property
    def is_partition(self) -> bool:
        """
        Returns *True* if the group of categories is a full partition of the phase space (no overlap, no gaps).
        """
        return self.is_complete and not self.has_overlap


def create_category_combinations(
    config: od.Config,
    categories: dict[str, CategoryGroup | list[od.Category]],
    name_fn: Callable[[Any], str],
    parent_mode: Literal["all", "none", "safe"] = "safe",
    kwargs_fn: Callable[[Any], dict] | None = None,
    skip_existing: bool = True,
    skip_fn: Callable[[dict[str, od.Category], str], bool] | None = None,
) -> int:
    """
    Given a *config* object and sequences of *categories* in a dict, creates all combinations of possible leaf
    categories at different depths, connects them with parent - child relations (see :py:class:`order.Category`) and
    returns the number of newly created categories.

    *categories* should be a dictionary that maps string names to :py:class:`CategoryGroup` objects which are thin
<<<<<<< HEAD
    wrappers around sequences of categories (objects or names). Group names (dictionary keys) are used as keyword
    arguments in a callable *name_fn* that is supposed to return the name of newly created categories (see example
    below).
=======
    wrappers around sequences of categories (objects or names) and provide additional information about the group as a
    whole. Group names (dictionary keys) are used as keyword arguments in a callable *name_fn* that is supposed to
    return the name of newly created categories (see example below).
>>>>>>> 3fb4b872

    .. note::

        The :py:attr:`CategoryGroup.is_complete` and :py:attr:`CategoryGroup.has_overlap` attributes are imperative for
        columnflow to determine whether the summation over specific categories is valid or may result in under- or
        over-counting when combining leaf categories. These checks may be performed by other functions and tools based
        on information derived from groups and stored in auxiliary fields of the newly created categories.
<<<<<<< HEAD
=======
    Given a *config* object and sequences of *categories* in a dict, creates all combinations of possible leaf
    categories at different depths, connects them with parent - child relations (see :py:class:`order.Category`) and
    returns the number of newly created categories.

    *categories* should be a dictionary that maps string names to :py:class:`CategoryGroup` objects which are thin
    wrappers around sequences of categories (objects or names). Group names (dictionary keys) are used as keyword
    arguments in a callable *name_fn* that is supposed to return the name of newly created categories (see example
    below).

    All intermediate layers of categories can be built and connected automatically to one another by parent - child
    category relations. The exact behavior is controlled by *parent_mode*:

        - ``"all"``: All intermediate parent category layers are created and connected. Please note that this choice
            omits information about group completeness and overlaps (see :py:attr:`CategoryGroup.is_partition`) of child
            categories which - in cases such as child category summation - can lead to unintended results.
        - ``"none"``: No intermediate parent category layers but only leaf categories are created and connected to their
            root categories.
        - ``"safe"``: Intermediate parent category layers are created and connected only if the group of child
            categories is both complete and non-overlapping (see :py:attr:`CategoryGroup.is_partition`). This is the
            recommended choice (and the default) as it avoids unintended results as mentioned in ``"all"``.
>>>>>>> 3fb4b872

    Each newly created category is instantiated with this name as well as arbitrary keyword arguments as returned by
    *kwargs_fn*. This function is called with the categories (in a dictionary, mapped to the sequence names as given in
    *categories*) that contribute to the newly created category and should return a dictionary. If the fields ``"id"``
    and ``"selection"`` are missing, they are filled with reasonable defaults leading to a auto-generated, deterministic
    id and a list of all parent selection statements.

    If the name of a new category is already known to *config* it is skipped unless *skip_existing* is *False*. In
    addition, *skip_fn* can be a callable that receives a dictionary mapping group names to categories that represents
    the combination of categories to be added. In case *skip_fn* returns *True*, the combination is skipped.

    Example:

    .. code-block:: python

        categories = {
            "lepton": CategoryGroup(categories=["e", "mu"], is_complete=False, has_overlap=False),
            "n_jets": CategoryGroup(categories=["eq0j", "eq1j", "ge2j"], is_complete=True, has_overlap=False),
            "n_tags": CategoryGroup(categories=["0t", "1t"], is_complete=False, has_overlap=False),
        }

        def name_fn(categories):
            # simple implementation: join names in defined order if existing
            return "__".join(cat.name for cat in categories.values() if cat)

        def kwargs_fn(categories):
            # return arguments that are forwarded to the category init
            # (use id "+" here which simply increments the last taken id, see order.Category)
            # (note that this is also the default)
            return {"id": "+"}

        create_category_combinations(cfg, categories, name_fn, kwargs_fn)

    :param config: :py:class:`order.Config` object for which the categories are created.
    :param categories: Dictionary that maps group names to :py:class:`CategoryGroup` containers.
    :param name_fn: Callable that receives a dictionary mapping group names to categories and returns the name of the
        newly created category.
<<<<<<< HEAD
=======
    :param parent_mode: Controls how intermediate parent categories are created and connected. Either of ``"all"``,
        ``"none"``, or ``"safe"``.
>>>>>>> 3fb4b872
    :param kwargs_fn: Callable that receives a dictionary mapping group names to categories and returns a dictionary of
        keyword arguments that are forwarded to the category constructor.
    :param skip_existing: If *True*, skip the creation of a category when it already exists in *config*.
    :param skip_fn: Callable that receives a dictionary mapping group names to categories and returns *True* if the
        combination should be skipped.
    :raises TypeError: If *name_fn* is not a callable.
    :raises TypeError: If *kwargs_fn* is not a callable when set.
    :raises ValueError: If a non-unique category id is detected.
    :return: Number of newly created categories.
    """
<<<<<<< HEAD
=======
    # check parent mode
    parent_mode = parent_mode.lower()
    known_parent_modes = ["all", "none", "safe"]
    if parent_mode not in known_parent_modes:
        raise ValueError(f"unknown parent_mode {parent_mode}, known values are {', '.join(known_parent_modes)}")

>>>>>>> 3fb4b872
    # cast categories
    for name, _categories in categories.items():
        # ensure CategoryGroup is used
        if not isinstance(_categories, CategoryGroup):
            docs_url = get_docs_url("api", "config_util.html", anchor="columnflow.config_util.CategoryGroup")
            logger.warning_once(
                "deprecated_category_group_lists",
                f"using a list to define a sequence of categories for create_category_combinations() is depcreated "
                f"and will be removed in a future version, please use a CategoryGroup instance instead: {docs_url}",
            )
<<<<<<< HEAD
=======
            # create a group assuming (!) it describes a full, valid phasespace partition
>>>>>>> 3fb4b872
            _categories = CategoryGroup(
                categories=law.util.make_list(_categories),
                is_complete=True,
                has_overlap=False,
            )
            categories[name] = _categories
        # cast string category names to instances
        for i, cat in enumerate(_categories.categories):
            if isinstance(cat, str):
                _categories.categories[i] = config.get_category(cat)

    n_created_categories = 0
    unique_ids_cache = {cat.id for cat, _, _ in config.walk_categories()}
    n_groups = len(categories)
    group_names = list(categories.keys())
    safe_groups = {name for name, group in categories.items() if group.is_partition}
    unsafe_groups = set(group_names) - safe_groups

    # nothing to do when there are less than 2 groups
    if n_groups < 2:
        return n_created_categories

    # check functions
    if not callable(name_fn):
        raise TypeError(f"name_fn must be a function, but got {name_fn}")
    if kwargs_fn and not callable(kwargs_fn):
        raise TypeError(f"when set, kwargs_fn must be a function, but got {kwargs_fn}")

    # lookup table with created categories for faster access when connecting parents
    created_categories: dict[str, od.Category] = {}

    # start combining, considering one additional group for combinatorics at a time
    # if skipping parents entirely, only consider the iteration that contains all groups
    for _n_groups in ([n_groups] if parent_mode == "none" else range(2, n_groups + 1)):
        # build all group combinations
        for _group_names in itertools.combinations(group_names, _n_groups):
            # when creating parents in "safe" mode, skip combinations that miss unsafe groups
            # (i.e. they must be part of _group_names to be used later)
            if parent_mode == "safe":
                if (set(group_names) - set(_group_names)) & unsafe_groups:
                    continue

            # build the product of all categories for the given groups
            _categories = [categories[group_name].categories for group_name in _group_names]
            for root_cats in itertools.product(*_categories):
                # build the name
                root_cats = dict(zip(_group_names, root_cats))
                cat_name = name_fn(root_cats)

                # skip when already existing
                if skip_existing and config.has_category(cat_name, deep=True):
                    continue

                # skip when manually triggered
                if callable(skip_fn) and skip_fn(root_cats):
                    continue

                # create arguments for the new category
                kwargs = kwargs_fn(root_cats) if callable(kwargs_fn) else {}
                if "id" not in kwargs:
                    kwargs["id"] = create_category_id(config, cat_name)
                if "selection" not in kwargs:
                    kwargs["selection"] = [c.selection for c in root_cats.values()]

                # create the new category
                cat = od.Category(name=cat_name, **kwargs)
                created_categories[cat_name] = cat

                # ID uniqueness check: raise an error when a non-unique id is detected for a new category
                if isinstance(kwargs["id"], int):
                    if kwargs["id"] in unique_ids_cache:
                        matching_cat = config.get_category(kwargs["id"])
                        if matching_cat.name != cat_name:
                            raise ValueError(
                                f"non-unique category id '{kwargs['id']}' for '{cat_name}' has already been used for "
                                f"category '{matching_cat.name}'",
                            )
                    unique_ids_cache.add(kwargs["id"])

                # find combinations of parents and connect them, depending on parent_mode
                if parent_mode == "all":
                    # all direct parents, obtained by combinations with one missing group
                    parent_gen = itertools.combinations(_group_names, _n_groups - 1)
                elif parent_mode == "none":
                    # only connect to root categories
                    parent_gen = ((name,) for name in _group_names)
                else:  # safe
                    # same as "all", but unsafe groups must be part of the combinations
                    def _parent_gen():
                        seen = set()
                        # choose 1 group to sum over from _n_groups available
                        for names in itertools.combinations(_group_names, _n_groups - 1):
                            # as above, if there is at least one unsafe group missing, the parent was not created
                            if (set(_group_names) - set(names)) & unsafe_groups:
                                continue
                            if names and names not in seen:
                                seen.add(names)
                                yield names
                        # in case no parent combination was yielded, yield all root categories separately
                        if not seen:
                            yield from ((name,) for name in _group_names)
                    parent_gen = _parent_gen()

                # actual connections
                for _parent_group_names in parent_gen:
                    # find the parent
                    if len(_parent_group_names) == 1:
                        parent_cat = root_cats[_parent_group_names[0]]
                    else:
                        parent_cat_name = name_fn({
                            group_name: root_cats[group_name]
                            for group_name in _parent_group_names
                        })
                        if parent_cat_name in created_categories:
                            parent_cat = created_categories[parent_cat_name]
                        else:
                            parent_cat = config.get_category(parent_cat_name, deep=True)
                    # connect
                    parent_cat.add_category(cat)

    return len(created_categories)


def track_category_changes(config: od.Config, summary_path: str | None = None) -> None:
    """
    Scans the categories in *config* and saves a summary in a file located at *summary_path*. If the file exists,
    the summary from a previous run is loaded first and compare to the current categories. If changes are found, a
    warning is shown with details about these changes.

    :param config: :py:class:`~order.config.Config` instance to scan for categories.
    :param summary_path: Path to the summary file. Defaults to "$LAW_HOME/category_summary_{config.name}.json".
    """
    # build summary file as law target
    if not summary_path:
        summary_path = law.config.law_home_path(f"category_summary_{config.name}.json")
    summary_file = law.LocalFileTarget(summary_path)

    # gather category info
    cat_pairs = sorted((cat.name, cat.id) for cat, *_ in config.walk_categories(include_self=True))
    cat_summary = {
        "hash": law.util.create_hash(cat_pairs),
        "categories": dict(cat_pairs),
    }

    save_summary = True
    if summary_file.exists():
        previous_summary = summary_file.load(formatter="json")
        if previous_summary["hash"] == cat_summary["hash"]:
            save_summary = False
        else:
            msgs = [
                f"the category definitions in config '{config.name}' seem to have changed based on a hash comparison, "
                "ignore this message in case you knowingly adjusted categories fully aware of the changes:",
                f"old hash: {previous_summary['hash']}, new hash: {cat_summary['hash']}",
            ]
            curr = cat_summary["categories"]
            prev = previous_summary["categories"]
            # track added and removed names
            curr_names = set(curr)
            prev_names = set(prev)
            if (added_names := curr_names - prev_names):
                msgs.append(f"added categories    : {', '.join(sorted(added_names))}")
            if (removed_names := prev_names - curr_names):
                msgs.append(f"removed categories  : {', '.join(sorted(removed_names))}")
            # track id changes for names present in both
            changed_ids = {
                name: (prev[name], curr[name])
                for name in curr_names & prev_names
                if prev[name] != curr[name]
            }
            if changed_ids:
                pair_repr = lambda pair: f"{pair[0]}: {pair[1][0]} -> {pair[1][1]}"
                msgs.append("changed category ids:\n  - " + "\n  - ".join(map(pair_repr, changed_ids.items())))

            logger.warning_once(f"categories_changed_{config.name}", "\n".join(msgs))

    if save_summary:
        summary_file.dump(cat_summary, formatter="json", indent=4)


def verify_config_processes(config: od.Config, warn: bool = False) -> None:
    """
    Verifies for all datasets contained in a *config* object that the linked processes are covered
    by any process object registered in *config* and raises an exception if not. If *warn* is
    *True*, a warning is printed instead.
    """
    missing_pairs = []
    for dataset in config.datasets:
        for process in dataset.processes:
            if not config.has_process(process):
                missing_pairs.append((dataset, process))

    # nothing to do when nothing is missing
    if not missing_pairs:
        return

    # build the message
    msg = f"found {len(missing_pairs)} dataset(s) whose process is not registered in the '{config.name}' config:"
    for dataset, process in missing_pairs:
        msg += f"\n  dataset '{dataset.name}' -> process '{process.name}'"

    # warn or raise
    if not warn:
        raise Exception(msg)

    print(f"{law.util.colored('WARNING', 'red')}: {msg}")<|MERGE_RESOLUTION|>--- conflicted
+++ resolved
@@ -18,11 +18,7 @@
 
 from columnflow.util import maybe_import, get_docs_url
 from columnflow.columnar_util import flat_np_view, layout_ak_array
-<<<<<<< HEAD
-from columnflow.types import Callable, Any, Sequence
-=======
 from columnflow.types import Callable, Any, Sequence, Literal
->>>>>>> 3fb4b872
 
 ak = maybe_import("awkward")
 np = maybe_import("numpy")
@@ -471,13 +467,10 @@
     Container to store information about a group of categories, mostly used for creating combinations in
     :py:func:`create_category_combinations`.
 
-<<<<<<< HEAD
-=======
     .. note::
 
         A group is considered a full partition of the phase space if it is both complete and non-overlapping.
 
->>>>>>> 3fb4b872
     :param categories: List of :py:class:`order.Category` objects or names that refer to the desired category.
     :param is_complete: Should be *True* if the union of category selections covers the full phase space (no gaps).
     :param has_overlap: Should be *False* if all categories are pairwise disjoint (no overlap).
@@ -512,15 +505,9 @@
     returns the number of newly created categories.
 
     *categories* should be a dictionary that maps string names to :py:class:`CategoryGroup` objects which are thin
-<<<<<<< HEAD
-    wrappers around sequences of categories (objects or names). Group names (dictionary keys) are used as keyword
-    arguments in a callable *name_fn* that is supposed to return the name of newly created categories (see example
-    below).
-=======
     wrappers around sequences of categories (objects or names) and provide additional information about the group as a
     whole. Group names (dictionary keys) are used as keyword arguments in a callable *name_fn* that is supposed to
     return the name of newly created categories (see example below).
->>>>>>> 3fb4b872
 
     .. note::
 
@@ -528,8 +515,6 @@
         columnflow to determine whether the summation over specific categories is valid or may result in under- or
         over-counting when combining leaf categories. These checks may be performed by other functions and tools based
         on information derived from groups and stored in auxiliary fields of the newly created categories.
-<<<<<<< HEAD
-=======
     Given a *config* object and sequences of *categories* in a dict, creates all combinations of possible leaf
     categories at different depths, connects them with parent - child relations (see :py:class:`order.Category`) and
     returns the number of newly created categories.
@@ -550,7 +535,6 @@
         - ``"safe"``: Intermediate parent category layers are created and connected only if the group of child
             categories is both complete and non-overlapping (see :py:attr:`CategoryGroup.is_partition`). This is the
             recommended choice (and the default) as it avoids unintended results as mentioned in ``"all"``.
->>>>>>> 3fb4b872
 
     Each newly created category is instantiated with this name as well as arbitrary keyword arguments as returned by
     *kwargs_fn*. This function is called with the categories (in a dictionary, mapped to the sequence names as given in
@@ -588,11 +572,8 @@
     :param categories: Dictionary that maps group names to :py:class:`CategoryGroup` containers.
     :param name_fn: Callable that receives a dictionary mapping group names to categories and returns the name of the
         newly created category.
-<<<<<<< HEAD
-=======
     :param parent_mode: Controls how intermediate parent categories are created and connected. Either of ``"all"``,
         ``"none"``, or ``"safe"``.
->>>>>>> 3fb4b872
     :param kwargs_fn: Callable that receives a dictionary mapping group names to categories and returns a dictionary of
         keyword arguments that are forwarded to the category constructor.
     :param skip_existing: If *True*, skip the creation of a category when it already exists in *config*.
@@ -603,15 +584,12 @@
     :raises ValueError: If a non-unique category id is detected.
     :return: Number of newly created categories.
     """
-<<<<<<< HEAD
-=======
     # check parent mode
     parent_mode = parent_mode.lower()
     known_parent_modes = ["all", "none", "safe"]
     if parent_mode not in known_parent_modes:
         raise ValueError(f"unknown parent_mode {parent_mode}, known values are {', '.join(known_parent_modes)}")
 
->>>>>>> 3fb4b872
     # cast categories
     for name, _categories in categories.items():
         # ensure CategoryGroup is used
@@ -622,10 +600,7 @@
                 f"using a list to define a sequence of categories for create_category_combinations() is depcreated "
                 f"and will be removed in a future version, please use a CategoryGroup instance instead: {docs_url}",
             )
-<<<<<<< HEAD
-=======
             # create a group assuming (!) it describes a full, valid phasespace partition
->>>>>>> 3fb4b872
             _categories = CategoryGroup(
                 categories=law.util.make_list(_categories),
                 is_complete=True,
