#!/usr/bin/env bash

# Script that creates a minimal analysis project based on columnflow.
#
# Execute as (e.g.)
# > bash -c "$(curl -Ls https://raw.githubusercontent.com/columnflow/columnflow/master/create_analysis.sh)"
#
# A few variables are queried at the beginning of the project creation and inserted into a template
# analysis. For more insights, checkout the "analysis_templates" directory.

create_analysis() {
    #
    # locals
    #

    local shell_is_zsh="$( [ -z "${ZSH_VERSION}" ] && echo "false" || echo "true" )"
    local this_file="$( ${shell_is_zsh} && echo "${(%):-%x}" || echo "${BASH_SOURCE[0]}" )"
    local this_dir="$( cd "$( dirname "${this_file}" )" && pwd )"
    local exec_dir="$( pwd )"
    local fetch_cf_branch="GhentAnalysis/master"
    local fetch_cmsdb_branch="GhentAnalysis/master"
<<<<<<< HEAD
=======
    local fetch_normtag_branch="master"
>>>>>>> 8d6586d0
    local verbose="${CF_CREATE_ANALYSIS_VERBOSE:-false}"
    local debug="${CF_CREATE_ANALYSIS_DEBUG:-false}"
    ${debug} && verbose="true"

    # zsh options
    if ${shell_is_zsh}; then
        emulate -L bash
        setopt globdots
    fi


    #
    # helpers
    #

    str_lc() {
        echo "$1" | tr '[:upper:]' '[:lower:]'
    }

    str_uc() {
        echo "$1" | tr '[:lower:]' '[:upper:]'
    }

    export_var() {
        local varname="$1"
        local value="$2"

        export $varname="$( eval "echo ${value}" )"
    }

    echo_color() {
        local color="$1"
        local msg="${@:2}"

        case "${color}" in
            red)
                echo -e "\x1b[0;49;31m${msg}\x1b[0m"
                ;;
            green)
                echo -e "\x1b[0;49;32m${msg}\x1b[0m"
                ;;
            yellow)
                echo -e "\x1b[0;49;33m${msg}\x1b[0m"
                ;;
            cyan)
                echo -e "\x1b[0;49;36m${msg}\x1b[0m"
                ;;
            magenta)
                echo -e "\x1b[0;49;35m${msg}\x1b[0m"
                ;;
            bright)
                echo -e "\x1b[1;49;39m${msg}\x1b[0m"
                ;;
            green_bright)
                echo -e "\x1b[1;49;32m${msg}\x1b[0m"
                ;;
            *)
                echo "${msg}"
                ;;
        esac
    }

    query_input() {
        local varname="$1"
        local text="$2"
        local default="$3"
        local choices="$4"

        # build the query text
        local input_line="${text}"
        local opened_parenthesis="false"
        if [ ! -z "${choices}" ]; then
            opened_parenthesis="true"
            input_line="${input_line} (choices: '${choices}'"
        fi
        if [ "${default}" != "-" ]; then
            ${opened_parenthesis} && input_line="${input_line}, " || input_line="${input_line} ("
            opened_parenthesis="true"
            input_line="${input_line}default: '${default}'"
        fi
        ${opened_parenthesis} && input_line="${input_line})"
        input_line="${input_line}: "

        # first query
        printf "${input_line}"
        read query_response

        # input checks
        while true; do
            # handle empty responses
            if [ "${query_response}" = "" ]; then
                # re-query empty values without defaults
                if [ "${default}" = "-" ]; then
                    echo_color yellow "a value is required"
                    printf "${input_line}"
                    read query_response
                    continue
                else
                    query_response="${default}"
                fi
            fi

            # compare to choices when given
            if [ ! -z "${choices}" ] && [[ ! ",${choices}," =~ ",${query_response}," ]]; then
                echo_color yellow "invalid choice"
                printf "${input_line}"
                read query_response
                continue
            fi

            # check characters
            if [[ ! "${query_response}" =~ ^[a-zA-Z0-9_]*$ ]]; then
                echo_color yellow "only alpha-numeric characters and underscores are allowed"
                printf "${input_line}"
                read query_response
                continue
            fi

            break
        done

        # strip " and ' on both sides
        query_response="${query_response%\"}"
        query_response="${query_response%\'}"
        query_response="${query_response#\"}"
        query_response="${query_response#\'}"

        export_var "${varname}" "${query_response}"
    }


    #
    # queries
    #

    echo_color bright "start creating columnflow-based analysis in local directory"
    echo

    query_input "cf_analysis_name" "Name of the analysis" "-"
    echo
    query_input "cf_module_name" "Name of the python module in the analysis directory" "$( str_lc "${cf_analysis_name}" )"
    echo
    query_input "cf_short_name" "Short name for environment variables, pre- and suffixes" "${cf_module_name}"
    echo
    query_input "cf_analysis_flavor" "The flavor of the analysis to setup" "ghent_template" "cms_minimal,ghent_template"
    echo
    query_input "cf_use_ssh" "Use ssh for git submodules" "True" "True,False"
    echo

    # changes
    export cf_short_name="${cf_short_name%_}"
    export cf_short_name_lc="$( str_lc "${cf_short_name}" )"
    export cf_short_name_uc="$( str_uc "${cf_short_name}" )"

    # verbose output
    if ${verbose}; then
        echo
        echo_color cyan "received input values"
        echo "analysis name  : ${cf_analysis_name}"
        echo "module name    : ${cf_module_name}"
        echo "short name lc  : ${cf_short_name_lc}"
        echo "short name uc  : ${cf_short_name_uc}"
        echo "analysis flavor: ${cf_analysis_flavor}"
        echo "ssh submodules : ${cf_use_ssh}"
        echo
    fi


    #
    # checkout the analysis template
    #

    local cf_analysis_base="${exec_dir}/${cf_analysis_name}"

    if [ -d "${cf_analysis_base}" ]; then
        >&2 echo "directory '${cf_analysis_base}' already exists, please remove it and start again"
        return "1"
    fi

    echo_color cyan "checking out analysis tempate to ${cf_analysis_base}"

    if ${debug}; then
        cp -r "${this_dir}/analysis_templates/${cf_analysis_flavor}" "${cf_analysis_base}"
        cd "${cf_analysis_base}" || return "$?"
    else
        rm -rf "${exec_dir}/.cf_analysis_setup"
        mkdir -p "${exec_dir}/.cf_analysis_setup" || return "$?"
        cd "${exec_dir}/.cf_analysis_setup"
        curl -L -s -k "https://github.com/GhentAnalysis/columnflow/tarball/${fetch_cf_branch}" | tar -xz || return "$?"
        mv GhentAnalysis-columnflow-*/"analysis_templates/${cf_analysis_flavor}" "${cf_analysis_base}" || return "$?"
        cd "${cf_analysis_base}" || return "$?"
        rm -rf "${exec_dir}/.cf_analysis_setup"
    fi

    echo_color green "done"
    echo


    #
    # insert variables
    #

    # rename files
    echo_color cyan "renaming files"
    PATH="/usr/bin" find . -depth -name '*__cf_analysis_name__*' -execdir bash -c 'mv "$1" "${1//__cf_analysis_name__/'${cf_analysis_name}'}"' bash {} \;
    PATH="/usr/bin" find . -depth -name '*__cf_module_name__*' -execdir bash -c 'mv "$1" "${1//__cf_module_name__/'${cf_module_name}'}"' bash {} \;
    PATH="/usr/bin" find . -depth -name '*__cf_short_name_lc__*' -execdir bash -c 'mv -i "$1" "${1//__cf_short_name_lc__/'${cf_short_name_lc}'}"' bash {} \;
    PATH="/usr/bin" find . -depth -name '*__cf_short_name_uc__*' -execdir bash -c 'mv -i "$1" "${1//__cf_short_name_uc__/'${cf_short_name_uc}'}"' bash {} \;
    echo_color green "done"

    echo

    # update files
    echo_color cyan "inserting placeholders"
    PATH="/usr/bin" find . -type f -execdir sed -i 's/__cf_analysis_name__/'${cf_analysis_name}'/g' {} \;
    PATH="/usr/bin" find . -type f -execdir sed -i 's/__cf_module_name__/'${cf_module_name}'/g' {} \;
    PATH="/usr/bin" find . -type f -execdir sed -i 's/__cf_short_name_lc__/'${cf_short_name_lc}'/g' {} \;
    PATH="/usr/bin" find . -type f -execdir sed -i 's/__cf_short_name_uc__/'${cf_short_name_uc}'/g' {} \;
    echo_color green "done"


    #
    # setup git and submodules
    #

    echo
    echo_color cyan "setup git repository"
    git init
    echo_color green "done"

    echo

    echo_color cyan "enable lfs"
    git lfs install
    echo_color green "done"

    echo

    echo_color cyan "setup submodules"

    local gh_prefix="https://github.com/"
    local gl_prefix="https://gitlab.cern.ch/"


    $( str_lc "${cf_use_ssh}" ) && gh_prefix="git@github.com:"
    $( str_lc "${cf_use_ssh}" ) && gl_prefix="ssh://git@gitlab.cern.ch:7999/"


    mkdir -p modules
    if ${debug}; then
        ln -s "${this_dir}" modules/columnflow
    else
        git submodule add -b "${fetch_cf_branch}" "${gh_prefix}GhentAnalysis/columnflow.git" modules/columnflow
    fi
    if [ "${cf_analysis_flavor}" = "cms_minimal" ]; then
        git submodule add -b "${fetch_cmsdb_branch}" "${gh_prefix}Ghentanalysis/cmsdb.git" modules/cmsdb
    fi
    if [ "${cf_analysis_flavor}" = "ghent_template" ]; then
        git submodule add -b "${fetch_normtag_branch}" "${gl_prefix}CMS-LUMI-POG/Normtags.git" modules/Normtags
        git submodule add -b "${fetch_cmsdb_branch}" "${gh_prefix}Ghentanalysis/cmsdb.git" modules/cmsdb
    fi

    git submodule update --init --recursive
    echo_color green "done"


    #
    # minimal setup instructions
    #

    echo
    echo_color green_bright "Setup successfull! The next steps are:"

    echo

    echo_color cyan "1. Setup the repository and install the environment."
    echo_color bright "   > cd ${cf_analysis_name}"
    echo_color bright "   > source setup.sh [recommended_yet_optional_setup_name]"

    echo

    echo_color cyan "2. Run local tests & linting checks to verify that the analysis is setup correctly."
    echo_color bright "   > ./tests/run_all"

    echo

    echo_color cyan "3. Create a GRID proxy if you intend to run tasks that need one"
    if [ "${cf_analysis_flavor}" = "cms_minimal" ]; then
        echo_color bright "   > voms-proxy-init -voms cms -rfc -valid 196:00"
    else
        echo_color bright "   > voms-proxy-init -rfc -valid 196:00"
    fi

    echo

    echo_color cyan "4. Checkout the 'Getting started' guide to run your first tasks."
    echo "   https://columnflow.readthedocs.io/en/stable/start.html"

    echo

    echo "   Suggestions for tasks to run:"
    echo

    echo "   a) Run the 'calibration -> selection -> reduction' pipeline for the first file of the"
    echo "      default dataset using the default calibrator and default selector"
    echo "      (enter the command below and 'tab-tab' to see all arguments or add --help for help)"
    echo_color bright "      > law run cf.ReduceEvents --version dev1 --branch 0"
    echo
    echo "      Verify what you just run by adding '--print-status -1' (-1 = fully recursive)"
    echo_color bright "      > law run cf.ReduceEvents --version dev1 --branch 0 --print-status -1"

    echo

    echo "   b) Create the jet1_pt distribution for the single top datasets"
    echo "      (if you have an image/pdf viewer installed, add it via '--view-cmd <binary>')"
    echo_color bright "      > law run cf.PlotVariables1D --version dev1 --datasets 'st*' --variables jet1_pt"
    echo
    echo "      Again, verify what you just ran, now with recursion depth 4"
    echo_color bright "      > law run cf.PlotVariables1D --version dev1 --datasets 'st*' --variables jet1_pt --print-status 4"

    echo

    echo "   c) Include the ttbar dataset and also plot jet1_eta"
    echo_color bright "      > law run cf.PlotVariables1D --version dev1 --datasets 'tt*,st*' --variables jet1_pt,jet1_eta"

    if [ "${cf_analysis_flavor}" = "cms_minimal" ]; then
        echo

        echo "   d) Create cms-style datacards for the example model in ${cf_module_name}/inference/example.py"
        echo_color bright "      > law run cf.CreateDatacards --version dev1 --inference-model example"

        echo
        echo "$( echo_color magenta "Please note that the '${cf_analysis_flavor}' example needs access to a few files on" ) $( echo_color bright "/afs/cern.ch" )!"
    fi

    echo
}

create_analysis "$@"<|MERGE_RESOLUTION|>--- conflicted
+++ resolved
@@ -19,10 +19,7 @@
     local exec_dir="$( pwd )"
     local fetch_cf_branch="GhentAnalysis/master"
     local fetch_cmsdb_branch="GhentAnalysis/master"
-<<<<<<< HEAD
-=======
     local fetch_normtag_branch="master"
->>>>>>> 8d6586d0
     local verbose="${CF_CREATE_ANALYSIS_VERBOSE:-false}"
     local debug="${CF_CREATE_ANALYSIS_DEBUG:-false}"
     ${debug} && verbose="true"
