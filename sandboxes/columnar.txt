--- conflicted
+++ resolved
@@ -1,18 +1,3 @@
-<<<<<<< HEAD
-# version 17
-
-# exact versions for core array packages
-awkward==2.8.1
-uproot==5.6.0
-pyarrow==19.0.1
-dask-awkward==2025.3.0
-correctionlib==2.6.4
-coffea==2024.11.0
-
-# minimum versions for general packages
-zstandard~=0.23.0
-lz4~=4.4.3
-=======
 # version 18
 
 # exact versions for core array packages
@@ -25,5 +10,4 @@
 # minimum versions for general packages
 zstandard~=0.25.0
 lz4~=4.4.4
->>>>>>> 8004828c
 xxhash~=3.5.0