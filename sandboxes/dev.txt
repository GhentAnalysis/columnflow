<<<<<<< HEAD
# version 11

# last version to support python 3.9
ipython~=8.18.1
pytest~=8.3.5
pytest-cov~=6.0.0
flake8~=7.1.2
flake8-commas~=4.0.0
flake8-quotes~=3.4.0
pipdeptree~=2.26.0
pymarkdownlnt~=0.9.29
uniplot~=0.17.1
=======
# version 12

# last version to support python 3.9
ipython~=8.18.1
pytest~=8.4.2
pytest-cov~=7.0.0
flake8~=7.3.0
flake8-commas~=4.0.0
flake8-quotes~=3.4.0
pymarkdownlnt~=0.9.32
uniplot~=0.21.4
pipdeptree~=2.28.0
mermaidmro~=0.2.1
>>>>>>> 3fb4b872
<|MERGE_RESOLUTION|>--- conflicted
+++ resolved
@@ -1,17 +1,3 @@
-<<<<<<< HEAD
-# version 11
-
-# last version to support python 3.9
-ipython~=8.18.1
-pytest~=8.3.5
-pytest-cov~=6.0.0
-flake8~=7.1.2
-flake8-commas~=4.0.0
-flake8-quotes~=3.4.0
-pipdeptree~=2.26.0
-pymarkdownlnt~=0.9.29
-uniplot~=0.17.1
-=======
 # version 12
 
 # last version to support python 3.9
@@ -24,5 +10,4 @@
 pymarkdownlnt~=0.9.32
 uniplot~=0.21.4
 pipdeptree~=2.28.0
-mermaidmro~=0.2.1
->>>>>>> 3fb4b872
+mermaidmro~=0.2.1