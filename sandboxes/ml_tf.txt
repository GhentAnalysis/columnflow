--- conflicted
+++ resolved
@@ -1,8 +1,4 @@
-<<<<<<< HEAD
-# version 11
-=======
 # version 12
->>>>>>> 8004828c
 
 # use packages from columnar sandbox as baseline
 -r columnar.txt
